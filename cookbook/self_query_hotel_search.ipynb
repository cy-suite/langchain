{
 "cells": [
  {
   "cell_type": "markdown",
   "id": "f2605a68-4ec8-40c5-aefc-e5ae7b23b884",
   "metadata": {},
   "source": [
    "# Building hotel room search with self-querying retrieval\n",
    "\n",
    "In this example we'll walk through how to build and iterate on a hotel room search service that leverages an LLM to generate structured filter queries that can then be passed to a vector store.\n",
    "\n",
    "For an introduction to self-querying retrieval [check out the docs](https://python.langchain.com/docs/modules/data_connection/retrievers/self_query)."
   ]
  },
  {
   "cell_type": "markdown",
   "id": "d621de99-d993-4f4b-b94a-d02b2c7ad4e0",
   "metadata": {},
   "source": [
    "## Imports and data prep\n",
    "\n",
    "In this example we use `ChatOpenAI` for the model and `ElasticsearchStore` for the vector store, but these can be swapped out with an LLM/ChatModel and [any VectorStore that support self-querying](https://python.langchain.com/docs/integrations/retrievers/self_query/).\n",
    "\n",
    "Download data from: https://www.kaggle.com/datasets/keshavramaiah/hotel-recommendation"
   ]
  },
  {
   "cell_type": "code",
   "execution_count": null,
   "id": "8ecd1fbb-bdba-420b-bcc7-5ea8a232ab11",
   "metadata": {},
   "outputs": [],
   "source": [
    "!pip install langchain langchain-elasticsearch lark openai elasticsearch pandas"
   ]
  },
  {
   "cell_type": "code",
   "execution_count": 1,
   "id": "14d48ff6-2552-4b95-95a9-42dd444471d9",
   "metadata": {},
   "outputs": [],
   "source": [
    "import pandas as pd"
   ]
  },
  {
   "cell_type": "code",
   "execution_count": 2,
   "id": "b852ec6e-7bf6-405e-ae7f-f457eb6e17f1",
   "metadata": {},
   "outputs": [],
   "source": [
    "details = (\n",
    "    pd.read_csv(\"~/Downloads/archive/Hotel_details.csv\")\n",
    "    .drop_duplicates(subset=\"hotelid\")\n",
    "    .set_index(\"hotelid\")\n",
    ")\n",
    "attributes = pd.read_csv(\n",
    "    \"~/Downloads/archive/Hotel_Room_attributes.csv\", index_col=\"id\"\n",
    ")\n",
    "price = pd.read_csv(\"~/Downloads/archive/hotels_RoomPrice.csv\", index_col=\"id\")"
   ]
  },
  {
   "cell_type": "code",
   "execution_count": 3,
   "id": "35a32177-2ca5-4d10-b8dc-f34c25795630",
   "metadata": {},
   "outputs": [
    {
     "data": {
      "text/html": [
       "<div>\n",
       "<style scoped>\n",
       "    .dataframe tbody tr th:only-of-type {\n",
       "        vertical-align: middle;\n",
       "    }\n",
       "\n",
       "    .dataframe tbody tr th {\n",
       "        vertical-align: top;\n",
       "    }\n",
       "\n",
       "    .dataframe thead th {\n",
       "        text-align: right;\n",
       "    }\n",
       "</style>\n",
       "<table border=\"1\" class=\"dataframe\">\n",
       "  <thead>\n",
       "    <tr style=\"text-align: right;\">\n",
       "      <th></th>\n",
       "      <th>roomtype</th>\n",
       "      <th>onsiterate</th>\n",
       "      <th>roomamenities</th>\n",
       "      <th>maxoccupancy</th>\n",
       "      <th>roomdescription</th>\n",
       "      <th>hotelname</th>\n",
       "      <th>city</th>\n",
       "      <th>country</th>\n",
       "      <th>starrating</th>\n",
       "      <th>mealsincluded</th>\n",
       "    </tr>\n",
       "  </thead>\n",
       "  <tbody>\n",
       "    <tr>\n",
       "      <th>0</th>\n",
       "      <td>Vacation Home</td>\n",
       "      <td>636.09</td>\n",
       "      <td>Air conditioning: ;Closet: ;Fireplace: ;Free W...</td>\n",
       "      <td>4</td>\n",
       "      <td>Shower, Kitchenette, 2 bedrooms, 1 double bed ...</td>\n",
       "      <td>Pantlleni</td>\n",
       "      <td>Beddgelert</td>\n",
       "      <td>United Kingdom</td>\n",
       "      <td>3</td>\n",
       "      <td>False</td>\n",
       "    </tr>\n",
       "    <tr>\n",
       "      <th>1</th>\n",
       "      <td>Vacation Home</td>\n",
       "      <td>591.74</td>\n",
       "      <td>Air conditioning: ;Closet: ;Dishwasher: ;Firep...</td>\n",
       "      <td>4</td>\n",
       "      <td>Shower, Kitchenette, 2 bedrooms, 1 double bed ...</td>\n",
       "      <td>Willow Cottage</td>\n",
       "      <td>Beverley</td>\n",
       "      <td>United Kingdom</td>\n",
       "      <td>3</td>\n",
       "      <td>False</td>\n",
       "    </tr>\n",
       "    <tr>\n",
       "      <th>2</th>\n",
       "      <td>Guest room, Queen or Twin/Single Bed(s)</td>\n",
       "      <td>0.00</td>\n",
       "      <td>NaN</td>\n",
       "      <td>2</td>\n",
       "      <td>NaN</td>\n",
       "      <td>AC Hotel Manchester Salford Quays</td>\n",
       "      <td>Manchester</td>\n",
       "      <td>United Kingdom</td>\n",
       "      <td>4</td>\n",
       "      <td>False</td>\n",
       "    </tr>\n",
       "    <tr>\n",
       "      <th>3</th>\n",
       "      <td>Bargemaster King Accessible Room</td>\n",
       "      <td>379.08</td>\n",
       "      <td>Air conditioning: ;Free Wi-Fi in all rooms!: ;...</td>\n",
       "      <td>2</td>\n",
       "      <td>Shower</td>\n",
       "      <td>Lincoln Plaza London, Curio Collection by Hilton</td>\n",
       "      <td>London</td>\n",
       "      <td>United Kingdom</td>\n",
       "      <td>4</td>\n",
       "      <td>True</td>\n",
       "    </tr>\n",
       "    <tr>\n",
       "      <th>4</th>\n",
       "      <td>Twin Room</td>\n",
       "      <td>156.17</td>\n",
       "      <td>Additional toilet: ;Air conditioning: ;Blackou...</td>\n",
       "      <td>2</td>\n",
       "      <td>Room size: 15 m²/161 ft², Non-smoking, Shower,...</td>\n",
       "      <td>Ibis London Canning Town</td>\n",
       "      <td>London</td>\n",
       "      <td>United Kingdom</td>\n",
       "      <td>3</td>\n",
       "      <td>True</td>\n",
       "    </tr>\n",
       "  </tbody>\n",
       "</table>\n",
       "</div>"
      ],
      "text/plain": [
       "                                  roomtype  onsiterate  \\\n",
       "0                            Vacation Home      636.09   \n",
       "1                            Vacation Home      591.74   \n",
       "2  Guest room, Queen or Twin/Single Bed(s)        0.00   \n",
       "3         Bargemaster King Accessible Room      379.08   \n",
       "4                                Twin Room      156.17   \n",
       "\n",
       "                                       roomamenities  maxoccupancy  \\\n",
       "0  Air conditioning: ;Closet: ;Fireplace: ;Free W...             4   \n",
       "1  Air conditioning: ;Closet: ;Dishwasher: ;Firep...             4   \n",
       "2                                                NaN             2   \n",
       "3  Air conditioning: ;Free Wi-Fi in all rooms!: ;...             2   \n",
       "4  Additional toilet: ;Air conditioning: ;Blackou...             2   \n",
       "\n",
       "                                     roomdescription  \\\n",
       "0  Shower, Kitchenette, 2 bedrooms, 1 double bed ...   \n",
       "1  Shower, Kitchenette, 2 bedrooms, 1 double bed ...   \n",
       "2                                                NaN   \n",
       "3                                             Shower   \n",
       "4  Room size: 15 m²/161 ft², Non-smoking, Shower,...   \n",
       "\n",
       "                                          hotelname        city  \\\n",
       "0                                         Pantlleni  Beddgelert   \n",
       "1                                    Willow Cottage    Beverley   \n",
       "2                 AC Hotel Manchester Salford Quays  Manchester   \n",
       "3  Lincoln Plaza London, Curio Collection by Hilton      London   \n",
       "4                          Ibis London Canning Town      London   \n",
       "\n",
       "          country  starrating  mealsincluded  \n",
       "0  United Kingdom           3          False  \n",
       "1  United Kingdom           3          False  \n",
       "2  United Kingdom           4          False  \n",
       "3  United Kingdom           4           True  \n",
       "4  United Kingdom           3           True  "
      ]
     },
     "execution_count": 3,
     "metadata": {},
     "output_type": "execute_result"
    }
   ],
   "source": [
    "latest_price = price.drop_duplicates(subset=\"refid\", keep=\"last\")[\n",
    "    [\n",
    "        \"hotelcode\",\n",
    "        \"roomtype\",\n",
    "        \"onsiterate\",\n",
    "        \"roomamenities\",\n",
    "        \"maxoccupancy\",\n",
    "        \"mealinclusiontype\",\n",
    "    ]\n",
    "]\n",
    "latest_price[\"ratedescription\"] = attributes.loc[latest_price.index][\"ratedescription\"]\n",
    "latest_price = latest_price.join(\n",
    "    details[[\"hotelname\", \"city\", \"country\", \"starrating\"]], on=\"hotelcode\"\n",
    ")\n",
    "latest_price = latest_price.rename({\"ratedescription\": \"roomdescription\"}, axis=1)\n",
    "latest_price[\"mealsincluded\"] = ~latest_price[\"mealinclusiontype\"].isnull()\n",
    "latest_price.pop(\"hotelcode\")\n",
    "latest_price.pop(\"mealinclusiontype\")\n",
    "latest_price = latest_price.reset_index(drop=True)\n",
    "latest_price.head()"
   ]
  },
  {
   "cell_type": "markdown",
   "id": "1e4742af-c178-4cf7-a548-b97b3e37bd55",
   "metadata": {},
   "source": [
    "## Describe data attributes\n",
    "\n",
    "We'll use a self-query retriever, which requires us to describe the metadata we can filter on.\n",
    "\n",
    "Or if we're feeling lazy we can have a model write a draft of the descriptions for us :)"
   ]
  },
  {
   "cell_type": "code",
   "execution_count": 4,
   "id": "5e2cb352-9111-47b8-9808-37228ba81f87",
   "metadata": {},
   "outputs": [],
   "source": [
    "from langchain_openai import ChatOpenAI\n",
    "\n",
    "model = ChatOpenAI(model=\"gpt-4\")\n",
    "res = model.predict(\n",
    "    \"Below is a table with information about hotel rooms. \"\n",
    "    \"Return a JSON list with an entry for each column. Each entry should have \"\n",
    "    '{\"name\": \"column name\", \"description\": \"column description\", \"type\": \"column data type\"}'\n",
    "    f\"\\n\\n{latest_price.head()}\\n\\nJSON:\\n\"\n",
    ")"
   ]
  },
  {
   "cell_type": "code",
   "execution_count": 5,
   "id": "d831664d-68cd-4dba-aad2-9248f10c7663",
   "metadata": {},
   "outputs": [
    {
     "data": {
      "text/plain": [
       "[{'name': 'roomtype', 'description': 'The type of the room', 'type': 'string'},\n",
       " {'name': 'onsiterate',\n",
       "  'description': 'The rate of the room',\n",
       "  'type': 'float'},\n",
       " {'name': 'roomamenities',\n",
       "  'description': 'Amenities available in the room',\n",
       "  'type': 'string'},\n",
       " {'name': 'maxoccupancy',\n",
       "  'description': 'Maximum number of people that can occupy the room',\n",
       "  'type': 'integer'},\n",
       " {'name': 'roomdescription',\n",
       "  'description': 'Description of the room',\n",
       "  'type': 'string'},\n",
       " {'name': 'hotelname', 'description': 'Name of the hotel', 'type': 'string'},\n",
       " {'name': 'city',\n",
       "  'description': 'City where the hotel is located',\n",
       "  'type': 'string'},\n",
       " {'name': 'country',\n",
       "  'description': 'Country where the hotel is located',\n",
       "  'type': 'string'},\n",
       " {'name': 'starrating',\n",
       "  'description': 'Star rating of the hotel',\n",
       "  'type': 'integer'},\n",
       " {'name': 'mealsincluded',\n",
       "  'description': 'Whether meals are included or not',\n",
       "  'type': 'boolean'}]"
      ]
     },
     "execution_count": 5,
     "metadata": {},
     "output_type": "execute_result"
    }
   ],
   "source": [
    "import json\n",
    "\n",
    "attribute_info = json.loads(res)\n",
    "attribute_info"
   ]
  },
  {
   "cell_type": "markdown",
   "id": "aadb16c5-9f70-4bcc-b4fa-1af31bc8e38a",
   "metadata": {},
   "source": [
    "For low cardinality features, let's include the valid values in the description"
   ]
  },
  {
   "cell_type": "code",
   "execution_count": 6,
   "id": "cce77f43-980a-4ab6-923a-0f9d70a093d6",
   "metadata": {},
   "outputs": [
    {
     "data": {
      "text/plain": [
       "maxoccupancy     19\n",
       "country          29\n",
       "starrating        3\n",
       "mealsincluded     2\n",
       "dtype: int64"
      ]
     },
     "execution_count": 6,
     "metadata": {},
     "output_type": "execute_result"
    }
   ],
   "source": [
    "latest_price.nunique()[latest_price.nunique() < 40]"
   ]
  },
  {
   "cell_type": "code",
   "execution_count": 7,
   "id": "2db33ed8-4f91-4a2d-9613-9dd6c9fcdbcb",
   "metadata": {},
   "outputs": [],
   "source": [
    "attribute_info[-2][\n",
    "    \"description\"\n",
    "] += f\". Valid values are {sorted(latest_price['starrating'].value_counts().index.tolist())}\"\n",
    "attribute_info[3][\n",
    "    \"description\"\n",
    "] += f\". Valid values are {sorted(latest_price['maxoccupancy'].value_counts().index.tolist())}\"\n",
    "attribute_info[-3][\n",
    "    \"description\"\n",
    "] += f\". Valid values are {sorted(latest_price['country'].value_counts().index.tolist())}\""
   ]
  },
  {
   "cell_type": "code",
   "execution_count": 8,
   "id": "89c7461b-e6f7-4608-9929-ae952fb3348c",
   "metadata": {},
   "outputs": [
    {
     "data": {
      "text/plain": [
       "[{'name': 'roomtype', 'description': 'The type of the room', 'type': 'string'},\n",
       " {'name': 'onsiterate',\n",
       "  'description': 'The rate of the room',\n",
       "  'type': 'float'},\n",
       " {'name': 'roomamenities',\n",
       "  'description': 'Amenities available in the room',\n",
       "  'type': 'string'},\n",
       " {'name': 'maxoccupancy',\n",
       "  'description': 'Maximum number of people that can occupy the room. Valid values are [1, 2, 3, 4, 5, 6, 7, 8, 9, 10, 11, 12, 13, 14, 15, 16, 17, 20, 24]',\n",
       "  'type': 'integer'},\n",
       " {'name': 'roomdescription',\n",
       "  'description': 'Description of the room',\n",
       "  'type': 'string'},\n",
       " {'name': 'hotelname', 'description': 'Name of the hotel', 'type': 'string'},\n",
       " {'name': 'city',\n",
       "  'description': 'City where the hotel is located',\n",
       "  'type': 'string'},\n",
       " {'name': 'country',\n",
       "  'description': \"Country where the hotel is located. Valid values are ['Austria', 'Belgium', 'Bulgaria', 'Croatia', 'Cyprus', 'Czech Republic', 'Denmark', 'Estonia', 'Finland', 'France', 'Germany', 'Greece', 'Hungary', 'Ireland', 'Italy', 'Latvia', 'Lithuania', 'Luxembourg', 'Malta', 'Netherlands', 'Poland', 'Portugal', 'Romania', 'Slovakia', 'Slovenia', 'Spain', 'Sweden', 'Switzerland', 'United Kingdom']\",\n",
       "  'type': 'string'},\n",
       " {'name': 'starrating',\n",
       "  'description': 'Star rating of the hotel. Valid values are [2, 3, 4]',\n",
       "  'type': 'integer'},\n",
       " {'name': 'mealsincluded',\n",
       "  'description': 'Whether meals are included or not',\n",
       "  'type': 'boolean'}]"
      ]
     },
     "execution_count": 8,
     "metadata": {},
     "output_type": "execute_result"
    }
   ],
   "source": [
    "attribute_info"
   ]
  },
  {
   "cell_type": "markdown",
   "id": "81c75a25-9c64-4da6-87ae-580bd47962bb",
   "metadata": {},
   "source": [
    "## Creating a query constructor chain\n",
    "\n",
    "Let's take a look at the chain that will convert natural language requests into structured queries.\n",
    "\n",
    "To start we can just load the prompt and see what it looks like"
   ]
  },
  {
   "cell_type": "code",
   "execution_count": 9,
   "id": "b960f5f4-75f7-4a93-959f-b5293986b864",
   "metadata": {},
   "outputs": [],
   "source": [
    "from langchain.chains.query_constructor.base import (\n",
    "    get_query_constructor_prompt,\n",
    "    load_query_constructor_runnable,\n",
    ")"
   ]
  },
  {
   "cell_type": "code",
   "execution_count": 10,
   "id": "bc85c90d-08fc-444f-b912-c6b2ac089bfd",
   "metadata": {},
   "outputs": [
    {
     "name": "stdout",
     "output_type": "stream",
     "text": [
      "Your goal is to structure the user's query to match the request schema provided below.\n",
      "\n",
      "<< Structured Request Schema >>\n",
      "When responding use a markdown code snippet with a JSON object formatted in the following schema:\n",
      "\n",
      "```json\n",
      "{\n",
      "    \"query\": string \\ text string to compare to document contents\n",
      "    \"filter\": string \\ logical condition statement for filtering documents\n",
      "}\n",
      "```\n",
      "\n",
      "The query string should contain only text that is expected to match the contents of documents. Any conditions in the filter should not be mentioned in the query as well.\n",
      "\n",
      "A logical condition statement is composed of one or more comparison and logical operation statements.\n",
      "\n",
      "A comparison statement takes the form: `comp(attr, val)`:\n",
      "- `comp` (eq | ne | gt | gte | lt | lte | contain | like | in | nin): comparator\n",
      "- `attr` (string):  name of attribute to apply the comparison to\n",
      "- `val` (string): is the comparison value\n",
      "\n",
      "A logical operation statement takes the form `op(statement1, statement2, ...)`:\n",
      "- `op` (and | or | not): logical operator\n",
      "- `statement1`, `statement2`, ... (comparison statements or logical operation statements): one or more statements to apply the operation to\n",
      "\n",
      "Make sure that you only use the comparators and logical operators listed above and no others.\n",
      "Make sure that filters only refer to attributes that exist in the data source.\n",
      "Make sure that filters only use the attributed names with its function names if there are functions applied on them.\n",
      "Make sure that filters only use format `YYYY-MM-DD` when handling timestamp data typed values.\n",
      "Make sure that filters take into account the descriptions of attributes and only make comparisons that are feasible given the type of data being stored.\n",
      "Make sure that filters are only used as needed. If there are no filters that should be applied return \"NO_FILTER\" for the filter value.\n",
      "\n",
      "<< Example 1. >>\n",
      "Data Source:\n",
      "```json\n",
      "{\n",
      "    \"content\": \"Lyrics of a song\",\n",
      "    \"attributes\": {\n",
      "        \"artist\": {\n",
      "            \"type\": \"string\",\n",
      "            \"description\": \"Name of the song artist\"\n",
      "        },\n",
      "        \"length\": {\n",
      "            \"type\": \"integer\",\n",
      "            \"description\": \"Length of the song in seconds\"\n",
      "        },\n",
      "        \"genre\": {\n",
      "            \"type\": \"string\",\n",
      "            \"description\": \"The song genre, one of \"pop\", \"rock\" or \"rap\"\"\n",
      "        }\n",
      "    }\n",
      "}\n",
      "```\n",
      "\n",
      "User Query:\n",
      "What are songs by Taylor Swift or Katy Perry about teenage romance under 3 minutes long in the dance pop genre\n",
      "\n",
      "Structured Request:\n",
      "```json\n",
      "{\n",
      "    \"query\": \"teenager love\",\n",
      "    \"filter\": \"and(or(eq(\\\"artist\\\", \\\"Taylor Swift\\\"), eq(\\\"artist\\\", \\\"Katy Perry\\\")), lt(\\\"length\\\", 180), eq(\\\"genre\\\", \\\"pop\\\"))\"\n",
      "}\n",
      "```\n",
      "\n",
      "\n",
      "<< Example 2. >>\n",
      "Data Source:\n",
      "```json\n",
      "{\n",
      "    \"content\": \"Lyrics of a song\",\n",
      "    \"attributes\": {\n",
      "        \"artist\": {\n",
      "            \"type\": \"string\",\n",
      "            \"description\": \"Name of the song artist\"\n",
      "        },\n",
      "        \"length\": {\n",
      "            \"type\": \"integer\",\n",
      "            \"description\": \"Length of the song in seconds\"\n",
      "        },\n",
      "        \"genre\": {\n",
      "            \"type\": \"string\",\n",
      "            \"description\": \"The song genre, one of \"pop\", \"rock\" or \"rap\"\"\n",
      "        }\n",
      "    }\n",
      "}\n",
      "```\n",
      "\n",
      "User Query:\n",
      "What are songs that were not published on Spotify\n",
      "\n",
      "Structured Request:\n",
      "```json\n",
      "{\n",
      "    \"query\": \"\",\n",
      "    \"filter\": \"NO_FILTER\"\n",
      "}\n",
      "```\n",
      "\n",
      "\n",
      "<< Example 3. >>\n",
      "Data Source:\n",
      "```json\n",
      "{\n",
      "    \"content\": \"Detailed description of a hotel room\",\n",
      "    \"attributes\": {\n",
      "    \"roomtype\": {\n",
      "        \"description\": \"The type of the room\",\n",
      "        \"type\": \"string\"\n",
      "    },\n",
      "    \"onsiterate\": {\n",
      "        \"description\": \"The rate of the room\",\n",
      "        \"type\": \"float\"\n",
      "    },\n",
      "    \"roomamenities\": {\n",
      "        \"description\": \"Amenities available in the room\",\n",
      "        \"type\": \"string\"\n",
      "    },\n",
      "    \"maxoccupancy\": {\n",
      "        \"description\": \"Maximum number of people that can occupy the room. Valid values are [1, 2, 3, 4, 5, 6, 7, 8, 9, 10, 11, 12, 13, 14, 15, 16, 17, 20, 24]\",\n",
      "        \"type\": \"integer\"\n",
      "    },\n",
      "    \"roomdescription\": {\n",
      "        \"description\": \"Description of the room\",\n",
      "        \"type\": \"string\"\n",
      "    },\n",
      "    \"hotelname\": {\n",
      "        \"description\": \"Name of the hotel\",\n",
      "        \"type\": \"string\"\n",
      "    },\n",
      "    \"city\": {\n",
      "        \"description\": \"City where the hotel is located\",\n",
      "        \"type\": \"string\"\n",
      "    },\n",
      "    \"country\": {\n",
      "        \"description\": \"Country where the hotel is located. Valid values are ['Austria', 'Belgium', 'Bulgaria', 'Croatia', 'Cyprus', 'Czech Republic', 'Denmark', 'Estonia', 'Finland', 'France', 'Germany', 'Greece', 'Hungary', 'Ireland', 'Italy', 'Latvia', 'Lithuania', 'Luxembourg', 'Malta', 'Netherlands', 'Poland', 'Portugal', 'Romania', 'Slovakia', 'Slovenia', 'Spain', 'Sweden', 'Switzerland', 'United Kingdom']\",\n",
      "        \"type\": \"string\"\n",
      "    },\n",
      "    \"starrating\": {\n",
      "        \"description\": \"Star rating of the hotel. Valid values are [2, 3, 4]\",\n",
      "        \"type\": \"integer\"\n",
      "    },\n",
      "    \"mealsincluded\": {\n",
      "        \"description\": \"Whether meals are included or not\",\n",
      "        \"type\": \"boolean\"\n",
      "    }\n",
      "}\n",
      "}\n",
      "```\n",
      "\n",
      "User Query:\n",
      "{query}\n",
      "\n",
      "Structured Request:\n",
      "\n"
     ]
    }
   ],
   "source": [
    "doc_contents = \"Detailed description of a hotel room\"\n",
    "prompt = get_query_constructor_prompt(doc_contents, attribute_info)\n",
    "print(prompt.format(query=\"{query}\"))"
   ]
  },
  {
   "cell_type": "code",
   "execution_count": 11,
   "id": "1e7efcae-7943-4200-be43-5c5117ba1c9d",
   "metadata": {},
   "outputs": [],
   "source": [
    "chain = load_query_constructor_runnable(\n",
    "    ChatOpenAI(model=\"gpt-3.5-turbo\", temperature=0), doc_contents, attribute_info\n",
    ")"
   ]
  },
  {
   "cell_type": "code",
   "execution_count": 12,
   "id": "74bf0cb2-84a5-45ef-8fc3-cbcffcaf0bbf",
   "metadata": {},
   "outputs": [
    {
     "data": {
      "text/plain": [
       "StructuredQuery(query='hotel', filter=Operation(operator=<Operator.AND: 'and'>, arguments=[Comparison(comparator=<Comparator.EQ: 'eq'>, attribute='country', value='Italy'), Comparison(comparator=<Comparator.LTE: 'lte'>, attribute='onsiterate', value=200)]), limit=None)"
      ]
     },
     "execution_count": 12,
     "metadata": {},
     "output_type": "execute_result"
    }
   ],
   "source": [
    "chain.invoke({\"query\": \"I want a hotel in Southern Europe and my budget is 200 bucks.\"})"
   ]
  },
  {
   "cell_type": "code",
   "execution_count": 13,
   "id": "3ad704f3-679b-4dd2-b6c3-b4469ba60848",
   "metadata": {},
   "outputs": [
    {
     "data": {
      "text/plain": [
       "StructuredQuery(query='2-person room', filter=Operation(operator=<Operator.AND: 'and'>, arguments=[Operation(operator=<Operator.OR: 'or'>, arguments=[Comparison(comparator=<Comparator.EQ: 'eq'>, attribute='city', value='Vienna'), Comparison(comparator=<Comparator.EQ: 'eq'>, attribute='city', value='London')]), Comparison(comparator=<Comparator.EQ: 'eq'>, attribute='maxoccupancy', value=2), Comparison(comparator=<Comparator.EQ: 'eq'>, attribute='mealsincluded', value=True), Comparison(comparator=<Comparator.CONTAIN: 'contain'>, attribute='roomamenities', value='AC')]), limit=None)"
      ]
     },
     "execution_count": 13,
     "metadata": {},
     "output_type": "execute_result"
    }
   ],
   "source": [
    "chain.invoke(\n",
    "    {\n",
    "        \"query\": \"Find a 2-person room in Vienna or London, preferably with meals included and AC\"\n",
    "    }\n",
    ")"
   ]
  },
  {
   "cell_type": "markdown",
   "id": "109591d0-758a-48ab-b337-41092c6d289f",
   "metadata": {},
   "source": [
    "## Refining attribute descriptions\n",
    "\n",
    "We can see that at least two issues above. First is that when we ask for a Southern European destination we're only getting a filter for Italy, and second when we ask for AC we get a literal string lookup for AC (which isn't so bad but will miss things like 'Air conditioning').\n",
    "\n",
    "As a first step, let's try to update our description of the 'country' attribute to emphasize that equality should only be used when a specific country is mentioned."
   ]
  },
  {
   "cell_type": "code",
   "execution_count": 14,
   "id": "07b6a751-5122-4283-aa32-0f3bbc5e4354",
   "metadata": {},
   "outputs": [],
   "source": [
    "attribute_info[-3][\n",
    "    \"description\"\n",
    "] += \". NOTE: Only use the 'eq' operator if a specific country is mentioned. If a region is mentioned, include all relevant countries in filter.\"\n",
    "chain = load_query_constructor_runnable(\n",
    "    ChatOpenAI(model=\"gpt-3.5-turbo\", temperature=0),\n",
    "    doc_contents,\n",
    "    attribute_info,\n",
    ")"
   ]
  },
  {
   "cell_type": "code",
   "execution_count": 15,
   "id": "ca33b44c-29bd-4d63-bb3e-ff8eabe1e86c",
   "metadata": {},
   "outputs": [
    {
     "data": {
      "text/plain": [
       "StructuredQuery(query='hotel', filter=Operation(operator=<Operator.AND: 'and'>, arguments=[Comparison(comparator=<Comparator.EQ: 'eq'>, attribute='mealsincluded', value=False), Comparison(comparator=<Comparator.LTE: 'lte'>, attribute='onsiterate', value=200), Operation(operator=<Operator.OR: 'or'>, arguments=[Comparison(comparator=<Comparator.EQ: 'eq'>, attribute='country', value='Italy'), Comparison(comparator=<Comparator.EQ: 'eq'>, attribute='country', value='Spain'), Comparison(comparator=<Comparator.EQ: 'eq'>, attribute='country', value='Greece'), Comparison(comparator=<Comparator.EQ: 'eq'>, attribute='country', value='Portugal'), Comparison(comparator=<Comparator.EQ: 'eq'>, attribute='country', value='Croatia'), Comparison(comparator=<Comparator.EQ: 'eq'>, attribute='country', value='Cyprus'), Comparison(comparator=<Comparator.EQ: 'eq'>, attribute='country', value='Malta'), Comparison(comparator=<Comparator.EQ: 'eq'>, attribute='country', value='Bulgaria'), Comparison(comparator=<Comparator.EQ: 'eq'>, attribute='country', value='Romania'), Comparison(comparator=<Comparator.EQ: 'eq'>, attribute='country', value='Slovenia'), Comparison(comparator=<Comparator.EQ: 'eq'>, attribute='country', value='Czech Republic'), Comparison(comparator=<Comparator.EQ: 'eq'>, attribute='country', value='Slovakia'), Comparison(comparator=<Comparator.EQ: 'eq'>, attribute='country', value='Hungary'), Comparison(comparator=<Comparator.EQ: 'eq'>, attribute='country', value='Poland'), Comparison(comparator=<Comparator.EQ: 'eq'>, attribute='country', value='Estonia'), Comparison(comparator=<Comparator.EQ: 'eq'>, attribute='country', value='Latvia'), Comparison(comparator=<Comparator.EQ: 'eq'>, attribute='country', value='Lithuania')])]), limit=None)"
      ]
     },
     "execution_count": 15,
     "metadata": {},
     "output_type": "execute_result"
    }
   ],
   "source": [
    "chain.invoke({\"query\": \"I want a hotel in Southern Europe and my budget is 200 bucks.\"})"
   ]
  },
  {
   "cell_type": "markdown",
   "id": "eb793908-ea10-4a55-96b8-ab6915262c50",
   "metadata": {},
   "source": [
    "## Refining which attributes to filter on\n",
    "\n",
    "This seems to have helped! Now let's try to narrow the attributes we're filtering on. More freeform attributes we can leave to the main query, which is better for capturing semantic meaning than searching for specific substrings."
   ]
  },
  {
   "cell_type": "code",
   "execution_count": 16,
   "id": "7ca32075-9361-48c1-b349-511a1dd4f908",
   "metadata": {},
   "outputs": [],
   "source": [
    "content_attr = [\"roomtype\", \"roomamenities\", \"roomdescription\", \"hotelname\"]\n",
    "doc_contents = \"A detailed description of a hotel room, including information about the room type and room amenities.\"\n",
    "filter_attribute_info = tuple(\n",
    "    ai for ai in attribute_info if ai[\"name\"] not in content_attr\n",
    ")\n",
    "chain = load_query_constructor_runnable(\n",
    "    ChatOpenAI(model=\"gpt-3.5-turbo\", temperature=0),\n",
    "    doc_contents,\n",
    "    filter_attribute_info,\n",
    ")"
   ]
  },
  {
   "cell_type": "code",
   "execution_count": 17,
   "id": "8eb956af-a799-4267-a098-d443c975ee0f",
   "metadata": {},
   "outputs": [
    {
     "data": {
      "text/plain": [
       "StructuredQuery(query='2-person room', filter=Operation(operator=<Operator.AND: 'and'>, arguments=[Operation(operator=<Operator.OR: 'or'>, arguments=[Comparison(comparator=<Comparator.EQ: 'eq'>, attribute='city', value='Vienna'), Comparison(comparator=<Comparator.EQ: 'eq'>, attribute='city', value='London')]), Comparison(comparator=<Comparator.EQ: 'eq'>, attribute='maxoccupancy', value=2), Comparison(comparator=<Comparator.EQ: 'eq'>, attribute='mealsincluded', value=True)]), limit=None)"
      ]
     },
     "execution_count": 17,
     "metadata": {},
     "output_type": "execute_result"
    }
   ],
   "source": [
    "chain.invoke(\n",
    "    {\n",
    "        \"query\": \"Find a 2-person room in Vienna or London, preferably with meals included and AC\"\n",
    "    }\n",
    ")"
   ]
  },
  {
   "cell_type": "markdown",
   "id": "b0263ad4-aef9-48ce-be66-eabd1999beb3",
   "metadata": {},
   "source": [
    "## Adding examples specific to our use case\n",
    "\n",
    "We've removed the strict filter for 'AC' but it's still not being included in the query string. Our chain prompt is a few-shot prompt with some default examples. Let's see if adding use case-specific examples will help:"
   ]
  },
  {
   "cell_type": "code",
   "execution_count": 18,
   "id": "62b903c1-3861-4aef-9ea6-1666eeee503c",
   "metadata": {
    "scrolled": true
   },
   "outputs": [
    {
     "name": "stdout",
     "output_type": "stream",
     "text": [
      "Your goal is to structure the user's query to match the request schema provided below.\n",
      "\n",
      "<< Structured Request Schema >>\n",
      "When responding use a markdown code snippet with a JSON object formatted in the following schema:\n",
      "\n",
      "```json\n",
      "{\n",
      "    \"query\": string \\ text string to compare to document contents\n",
      "    \"filter\": string \\ logical condition statement for filtering documents\n",
      "}\n",
      "```\n",
      "\n",
      "The query string should contain only text that is expected to match the contents of documents. Any conditions in the filter should not be mentioned in the query as well.\n",
      "\n",
      "A logical condition statement is composed of one or more comparison and logical operation statements.\n",
      "\n",
      "A comparison statement takes the form: `comp(attr, val)`:\n",
      "- `comp` (eq | ne | gt | gte | lt | lte | contain | like | in | nin): comparator\n",
      "- `attr` (string):  name of attribute to apply the comparison to\n",
      "- `val` (string): is the comparison value\n",
      "\n",
      "A logical operation statement takes the form `op(statement1, statement2, ...)`:\n",
      "- `op` (and | or | not): logical operator\n",
      "- `statement1`, `statement2`, ... (comparison statements or logical operation statements): one or more statements to apply the operation to\n",
      "\n",
      "Make sure that you only use the comparators and logical operators listed above and no others.\n",
      "Make sure that filters only refer to attributes that exist in the data source.\n",
      "Make sure that filters only use the attributed names with its function names if there are functions applied on them.\n",
      "Make sure that filters only use format `YYYY-MM-DD` when handling timestamp data typed values.\n",
      "Make sure that filters take into account the descriptions of attributes and only make comparisons that are feasible given the type of data being stored.\n",
      "Make sure that filters are only used as needed. If there are no filters that should be applied return \"NO_FILTER\" for the filter value.\n",
      "\n",
      "<< Data Source >>\n",
      "```json\n",
      "{\n",
      "    \"content\": \"A detailed description of a hotel room, including information about the room type and room amenities.\",\n",
      "    \"attributes\": {\n",
      "    \"onsiterate\": {\n",
      "        \"description\": \"The rate of the room\",\n",
      "        \"type\": \"float\"\n",
      "    },\n",
      "    \"maxoccupancy\": {\n",
      "        \"description\": \"Maximum number of people that can occupy the room. Valid values are [1, 2, 3, 4, 5, 6, 7, 8, 9, 10, 11, 12, 13, 14, 15, 16, 17, 20, 24]\",\n",
      "        \"type\": \"integer\"\n",
      "    },\n",
      "    \"city\": {\n",
      "        \"description\": \"City where the hotel is located\",\n",
      "        \"type\": \"string\"\n",
      "    },\n",
      "    \"country\": {\n",
      "        \"description\": \"Country where the hotel is located. Valid values are ['Austria', 'Belgium', 'Bulgaria', 'Croatia', 'Cyprus', 'Czech Republic', 'Denmark', 'Estonia', 'Finland', 'France', 'Germany', 'Greece', 'Hungary', 'Ireland', 'Italy', 'Latvia', 'Lithuania', 'Luxembourg', 'Malta', 'Netherlands', 'Poland', 'Portugal', 'Romania', 'Slovakia', 'Slovenia', 'Spain', 'Sweden', 'Switzerland', 'United Kingdom']. NOTE: Only use the 'eq' operator if a specific country is mentioned. If a region is mentioned, include all relevant countries in filter.\",\n",
      "        \"type\": \"string\"\n",
      "    },\n",
      "    \"starrating\": {\n",
      "        \"description\": \"Star rating of the hotel. Valid values are [2, 3, 4]\",\n",
      "        \"type\": \"integer\"\n",
      "    },\n",
      "    \"mealsincluded\": {\n",
      "        \"description\": \"Whether meals are included or not\",\n",
      "        \"type\": \"boolean\"\n",
      "    }\n",
      "}\n",
      "}\n",
      "```\n",
      "\n",
      "\n",
      "<< Example 1. >>\n",
      "User Query:\n",
      "I want a hotel in the Balkans with a king sized bed and a hot tub. Budget is $300 a night\n",
      "\n",
      "Structured Request:\n",
      "```json\n",
      "{\n",
      "    \"query\": \"king-sized bed, hot tub\",\n",
      "    \"filter\": \"and(in(\\\"country\\\", [\\\"Bulgaria\\\", \\\"Greece\\\", \\\"Croatia\\\", \\\"Serbia\\\"]), lte(\\\"onsiterate\\\", 300))\"\n",
      "}\n",
      "```\n",
      "\n",
      "\n",
      "<< Example 2. >>\n",
      "User Query:\n",
      "A room with breakfast included for 3 people, at a Hilton\n",
      "\n",
      "Structured Request:\n",
      "```json\n",
      "{\n",
      "    \"query\": \"Hilton\",\n",
      "    \"filter\": \"and(eq(\\\"mealsincluded\\\", true), gte(\\\"maxoccupancy\\\", 3))\"\n",
      "}\n",
      "```\n",
      "\n",
      "\n",
      "<< Example 3. >>\n",
      "User Query:\n",
      "{query}\n",
      "\n",
      "Structured Request:\n",
      "\n"
     ]
    }
   ],
   "source": [
    "examples = [\n",
    "    (\n",
    "        \"I want a hotel in the Balkans with a king sized bed and a hot tub. Budget is $300 a night\",\n",
    "        {\n",
    "            \"query\": \"king-sized bed, hot tub\",\n",
    "            \"filter\": 'and(in(\"country\", [\"Bulgaria\", \"Greece\", \"Croatia\", \"Serbia\"]), lte(\"onsiterate\", 300))',\n",
    "        },\n",
    "    ),\n",
    "    (\n",
    "        \"A room with breakfast included for 3 people, at a Hilton\",\n",
    "        {\n",
    "            \"query\": \"Hilton\",\n",
    "            \"filter\": 'and(eq(\"mealsincluded\", true), gte(\"maxoccupancy\", 3))',\n",
    "        },\n",
    "    ),\n",
    "]\n",
    "prompt = get_query_constructor_prompt(\n",
    "    doc_contents, filter_attribute_info, examples=examples\n",
    ")\n",
    "print(prompt.format(query=\"{query}\"))"
   ]
  },
  {
   "cell_type": "code",
   "execution_count": 19,
   "id": "0f27f3eb-7261-4362-8060-58fbdc8beece",
   "metadata": {},
   "outputs": [],
   "source": [
    "chain = load_query_constructor_runnable(\n",
    "    ChatOpenAI(model=\"gpt-3.5-turbo\", temperature=0),\n",
    "    doc_contents,\n",
    "    filter_attribute_info,\n",
    "    examples=examples,\n",
    ")"
   ]
  },
  {
   "cell_type": "code",
   "execution_count": 20,
   "id": "5808741d-971a-4bb1-a8f0-c403059df842",
   "metadata": {},
   "outputs": [
    {
     "data": {
      "text/plain": [
       "StructuredQuery(query='2-person room, meals included, AC', filter=Operation(operator=<Operator.AND: 'and'>, arguments=[Operation(operator=<Operator.OR: 'or'>, arguments=[Comparison(comparator=<Comparator.EQ: 'eq'>, attribute='city', value='Vienna'), Comparison(comparator=<Comparator.EQ: 'eq'>, attribute='city', value='London')]), Comparison(comparator=<Comparator.EQ: 'eq'>, attribute='mealsincluded', value=True)]), limit=None)"
      ]
     },
     "execution_count": 20,
     "metadata": {},
     "output_type": "execute_result"
    }
   ],
   "source": [
    "chain.invoke(\n",
    "    {\n",
    "        \"query\": \"Find a 2-person room in Vienna or London, preferably with meals included and AC\"\n",
    "    }\n",
    ")"
   ]
  },
  {
   "cell_type": "markdown",
   "id": "8d66439f-4a4f-44c7-8b9a-8b2d5d6a3683",
   "metadata": {},
   "source": [
    "This seems to have helped! Let's try another complex query:"
   ]
  },
  {
   "cell_type": "code",
   "execution_count": 21,
   "id": "29ed9602-8950-44c9-aaf8-32b69235eb8c",
   "metadata": {},
   "outputs": [
    {
     "ename": "OutputParserException",
     "evalue": "Parsing text\n```json\n{\n    \"query\": \"highly rated, coast, patio, fireplace\",\n    \"filter\": \"and(eq(\\\"starrating\\\", 4), contain(\\\"description\\\", \\\"coast\\\"), contain(\\\"description\\\", \\\"patio\\\"), contain(\\\"description\\\", \\\"fireplace\\\"))\"\n}\n```\n raised following error:\nReceived invalid attributes description. Allowed attributes are ['onsiterate', 'maxoccupancy', 'city', 'country', 'starrating', 'mealsincluded']",
     "output_type": "error",
     "traceback": [
      "\u001b[0;31m---------------------------------------------------------------------------\u001b[0m",
      "\u001b[0;31mValueError\u001b[0m                                Traceback (most recent call last)",
      "File \u001b[0;32m~/langchain/libs/langchain/langchain/chains/query_constructor/base.py:53\u001b[0m, in \u001b[0;36mStructuredQueryOutputParser.parse\u001b[0;34m(self, text)\u001b[0m\n\u001b[1;32m     52\u001b[0m \u001b[38;5;28;01melse\u001b[39;00m:\n\u001b[0;32m---> 53\u001b[0m     parsed[\u001b[38;5;124m\"\u001b[39m\u001b[38;5;124mfilter\u001b[39m\u001b[38;5;124m\"\u001b[39m] \u001b[38;5;241m=\u001b[39m \u001b[38;5;28;43mself\u001b[39;49m\u001b[38;5;241;43m.\u001b[39;49m\u001b[43mast_parse\u001b[49m\u001b[43m(\u001b[49m\u001b[43mparsed\u001b[49m\u001b[43m[\u001b[49m\u001b[38;5;124;43m\"\u001b[39;49m\u001b[38;5;124;43mfilter\u001b[39;49m\u001b[38;5;124;43m\"\u001b[39;49m\u001b[43m]\u001b[49m\u001b[43m)\u001b[49m\n\u001b[1;32m     54\u001b[0m \u001b[38;5;28;01mif\u001b[39;00m \u001b[38;5;129;01mnot\u001b[39;00m parsed\u001b[38;5;241m.\u001b[39mget(\u001b[38;5;124m\"\u001b[39m\u001b[38;5;124mlimit\u001b[39m\u001b[38;5;124m\"\u001b[39m):\n",
      "File \u001b[0;32m~/langchain/.venv/lib/python3.9/site-packages/lark/lark.py:652\u001b[0m, in \u001b[0;36mLark.parse\u001b[0;34m(self, text, start, on_error)\u001b[0m\n\u001b[1;32m    635\u001b[0m \u001b[38;5;250m\u001b[39m\u001b[38;5;124;03m\"\"\"Parse the given text, according to the options provided.\u001b[39;00m\n\u001b[1;32m    636\u001b[0m \n\u001b[1;32m    637\u001b[0m \u001b[38;5;124;03mParameters:\u001b[39;00m\n\u001b[0;32m   (...)\u001b[0m\n\u001b[1;32m    650\u001b[0m \n\u001b[1;32m    651\u001b[0m \u001b[38;5;124;03m\"\"\"\u001b[39;00m\n\u001b[0;32m--> 652\u001b[0m \u001b[38;5;28;01mreturn\u001b[39;00m \u001b[38;5;28;43mself\u001b[39;49m\u001b[38;5;241;43m.\u001b[39;49m\u001b[43mparser\u001b[49m\u001b[38;5;241;43m.\u001b[39;49m\u001b[43mparse\u001b[49m\u001b[43m(\u001b[49m\u001b[43mtext\u001b[49m\u001b[43m,\u001b[49m\u001b[43m \u001b[49m\u001b[43mstart\u001b[49m\u001b[38;5;241;43m=\u001b[39;49m\u001b[43mstart\u001b[49m\u001b[43m,\u001b[49m\u001b[43m \u001b[49m\u001b[43mon_error\u001b[49m\u001b[38;5;241;43m=\u001b[39;49m\u001b[43mon_error\u001b[49m\u001b[43m)\u001b[49m\n",
      "File \u001b[0;32m~/langchain/.venv/lib/python3.9/site-packages/lark/parser_frontends.py:101\u001b[0m, in \u001b[0;36mParsingFrontend.parse\u001b[0;34m(self, text, start, on_error)\u001b[0m\n\u001b[1;32m    100\u001b[0m stream \u001b[38;5;241m=\u001b[39m \u001b[38;5;28mself\u001b[39m\u001b[38;5;241m.\u001b[39m_make_lexer_thread(text)\n\u001b[0;32m--> 101\u001b[0m \u001b[38;5;28;01mreturn\u001b[39;00m \u001b[38;5;28;43mself\u001b[39;49m\u001b[38;5;241;43m.\u001b[39;49m\u001b[43mparser\u001b[49m\u001b[38;5;241;43m.\u001b[39;49m\u001b[43mparse\u001b[49m\u001b[43m(\u001b[49m\u001b[43mstream\u001b[49m\u001b[43m,\u001b[49m\u001b[43m \u001b[49m\u001b[43mchosen_start\u001b[49m\u001b[43m,\u001b[49m\u001b[43m \u001b[49m\u001b[38;5;241;43m*\u001b[39;49m\u001b[38;5;241;43m*\u001b[39;49m\u001b[43mkw\u001b[49m\u001b[43m)\u001b[49m\n",
      "File \u001b[0;32m~/langchain/.venv/lib/python3.9/site-packages/lark/parsers/lalr_parser.py:41\u001b[0m, in \u001b[0;36mLALR_Parser.parse\u001b[0;34m(self, lexer, start, on_error)\u001b[0m\n\u001b[1;32m     40\u001b[0m \u001b[38;5;28;01mtry\u001b[39;00m:\n\u001b[0;32m---> 41\u001b[0m     \u001b[38;5;28;01mreturn\u001b[39;00m \u001b[38;5;28;43mself\u001b[39;49m\u001b[38;5;241;43m.\u001b[39;49m\u001b[43mparser\u001b[49m\u001b[38;5;241;43m.\u001b[39;49m\u001b[43mparse\u001b[49m\u001b[43m(\u001b[49m\u001b[43mlexer\u001b[49m\u001b[43m,\u001b[49m\u001b[43m \u001b[49m\u001b[43mstart\u001b[49m\u001b[43m)\u001b[49m\n\u001b[1;32m     42\u001b[0m \u001b[38;5;28;01mexcept\u001b[39;00m UnexpectedInput \u001b[38;5;28;01mas\u001b[39;00m e:\n",
      "File \u001b[0;32m~/langchain/.venv/lib/python3.9/site-packages/lark/parsers/lalr_parser.py:171\u001b[0m, in \u001b[0;36m_Parser.parse\u001b[0;34m(self, lexer, start, value_stack, state_stack, start_interactive)\u001b[0m\n\u001b[1;32m    170\u001b[0m     \u001b[38;5;28;01mreturn\u001b[39;00m InteractiveParser(\u001b[38;5;28mself\u001b[39m, parser_state, parser_state\u001b[38;5;241m.\u001b[39mlexer)\n\u001b[0;32m--> 171\u001b[0m \u001b[38;5;28;01mreturn\u001b[39;00m \u001b[38;5;28;43mself\u001b[39;49m\u001b[38;5;241;43m.\u001b[39;49m\u001b[43mparse_from_state\u001b[49m\u001b[43m(\u001b[49m\u001b[43mparser_state\u001b[49m\u001b[43m)\u001b[49m\n",
      "File \u001b[0;32m~/langchain/.venv/lib/python3.9/site-packages/lark/parsers/lalr_parser.py:184\u001b[0m, in \u001b[0;36m_Parser.parse_from_state\u001b[0;34m(self, state, last_token)\u001b[0m\n\u001b[1;32m    183\u001b[0m \u001b[38;5;28;01mfor\u001b[39;00m token \u001b[38;5;129;01min\u001b[39;00m state\u001b[38;5;241m.\u001b[39mlexer\u001b[38;5;241m.\u001b[39mlex(state):\n\u001b[0;32m--> 184\u001b[0m     \u001b[43mstate\u001b[49m\u001b[38;5;241;43m.\u001b[39;49m\u001b[43mfeed_token\u001b[49m\u001b[43m(\u001b[49m\u001b[43mtoken\u001b[49m\u001b[43m)\u001b[49m\n\u001b[1;32m    186\u001b[0m end_token \u001b[38;5;241m=\u001b[39m Token\u001b[38;5;241m.\u001b[39mnew_borrow_pos(\u001b[38;5;124m'\u001b[39m\u001b[38;5;124m$END\u001b[39m\u001b[38;5;124m'\u001b[39m, \u001b[38;5;124m'\u001b[39m\u001b[38;5;124m'\u001b[39m, token) \u001b[38;5;28;01mif\u001b[39;00m token \u001b[38;5;28;01melse\u001b[39;00m Token(\u001b[38;5;124m'\u001b[39m\u001b[38;5;124m$END\u001b[39m\u001b[38;5;124m'\u001b[39m, \u001b[38;5;124m'\u001b[39m\u001b[38;5;124m'\u001b[39m, \u001b[38;5;241m0\u001b[39m, \u001b[38;5;241m1\u001b[39m, \u001b[38;5;241m1\u001b[39m)\n",
      "File \u001b[0;32m~/langchain/.venv/lib/python3.9/site-packages/lark/parsers/lalr_parser.py:150\u001b[0m, in \u001b[0;36mParserState.feed_token\u001b[0;34m(self, token, is_end)\u001b[0m\n\u001b[1;32m    148\u001b[0m     s \u001b[38;5;241m=\u001b[39m []\n\u001b[0;32m--> 150\u001b[0m value \u001b[38;5;241m=\u001b[39m \u001b[43mcallbacks\u001b[49m\u001b[43m[\u001b[49m\u001b[43mrule\u001b[49m\u001b[43m]\u001b[49m\u001b[43m(\u001b[49m\u001b[43ms\u001b[49m\u001b[43m)\u001b[49m\n\u001b[1;32m    152\u001b[0m _action, new_state \u001b[38;5;241m=\u001b[39m states[state_stack[\u001b[38;5;241m-\u001b[39m\u001b[38;5;241m1\u001b[39m]][rule\u001b[38;5;241m.\u001b[39morigin\u001b[38;5;241m.\u001b[39mname]\n",
      "File \u001b[0;32m~/langchain/.venv/lib/python3.9/site-packages/lark/parse_tree_builder.py:153\u001b[0m, in \u001b[0;36mChildFilterLALR_NoPlaceholders.__call__\u001b[0;34m(self, children)\u001b[0m\n\u001b[1;32m    152\u001b[0m         filtered\u001b[38;5;241m.\u001b[39mappend(children[i])\n\u001b[0;32m--> 153\u001b[0m \u001b[38;5;28;01mreturn\u001b[39;00m \u001b[38;5;28;43mself\u001b[39;49m\u001b[38;5;241;43m.\u001b[39;49m\u001b[43mnode_builder\u001b[49m\u001b[43m(\u001b[49m\u001b[43mfiltered\u001b[49m\u001b[43m)\u001b[49m\n",
      "File \u001b[0;32m~/langchain/.venv/lib/python3.9/site-packages/lark/parse_tree_builder.py:325\u001b[0m, in \u001b[0;36mapply_visit_wrapper.<locals>.f\u001b[0;34m(children)\u001b[0m\n\u001b[1;32m    323\u001b[0m \u001b[38;5;129m@wraps\u001b[39m(func)\n\u001b[1;32m    324\u001b[0m \u001b[38;5;28;01mdef\u001b[39;00m \u001b[38;5;21mf\u001b[39m(children):\n\u001b[0;32m--> 325\u001b[0m     \u001b[38;5;28;01mreturn\u001b[39;00m \u001b[43mwrapper\u001b[49m\u001b[43m(\u001b[49m\u001b[43mfunc\u001b[49m\u001b[43m,\u001b[49m\u001b[43m \u001b[49m\u001b[43mname\u001b[49m\u001b[43m,\u001b[49m\u001b[43m \u001b[49m\u001b[43mchildren\u001b[49m\u001b[43m,\u001b[49m\u001b[43m \u001b[49m\u001b[38;5;28;43;01mNone\u001b[39;49;00m\u001b[43m)\u001b[49m\n",
      "File \u001b[0;32m~/langchain/.venv/lib/python3.9/site-packages/lark/visitors.py:501\u001b[0m, in \u001b[0;36m_vargs_inline\u001b[0;34m(f, _data, children, _meta)\u001b[0m\n\u001b[1;32m    500\u001b[0m \u001b[38;5;28;01mdef\u001b[39;00m \u001b[38;5;21m_vargs_inline\u001b[39m(f, _data, children, _meta):\n\u001b[0;32m--> 501\u001b[0m     \u001b[38;5;28;01mreturn\u001b[39;00m \u001b[43mf\u001b[49m\u001b[43m(\u001b[49m\u001b[38;5;241;43m*\u001b[39;49m\u001b[43mchildren\u001b[49m\u001b[43m)\u001b[49m\n",
      "File \u001b[0;32m~/langchain/.venv/lib/python3.9/site-packages/lark/visitors.py:479\u001b[0m, in \u001b[0;36m_VArgsWrapper.__call__\u001b[0;34m(self, *args, **kwargs)\u001b[0m\n\u001b[1;32m    478\u001b[0m \u001b[38;5;28;01mdef\u001b[39;00m \u001b[38;5;21m__call__\u001b[39m(\u001b[38;5;28mself\u001b[39m, \u001b[38;5;241m*\u001b[39margs, \u001b[38;5;241m*\u001b[39m\u001b[38;5;241m*\u001b[39mkwargs):\n\u001b[0;32m--> 479\u001b[0m     \u001b[38;5;28;01mreturn\u001b[39;00m \u001b[38;5;28;43mself\u001b[39;49m\u001b[38;5;241;43m.\u001b[39;49m\u001b[43mbase_func\u001b[49m\u001b[43m(\u001b[49m\u001b[38;5;241;43m*\u001b[39;49m\u001b[43margs\u001b[49m\u001b[43m,\u001b[49m\u001b[43m \u001b[49m\u001b[38;5;241;43m*\u001b[39;49m\u001b[38;5;241;43m*\u001b[39;49m\u001b[43mkwargs\u001b[49m\u001b[43m)\u001b[49m\n",
      "File \u001b[0;32m~/langchain/libs/langchain/langchain/chains/query_constructor/parser.py:79\u001b[0m, in \u001b[0;36mQueryTransformer.func_call\u001b[0;34m(self, func_name, args)\u001b[0m\n\u001b[1;32m     78\u001b[0m \u001b[38;5;28;01mif\u001b[39;00m \u001b[38;5;28mself\u001b[39m\u001b[38;5;241m.\u001b[39mallowed_attributes \u001b[38;5;129;01mand\u001b[39;00m args[\u001b[38;5;241m0\u001b[39m] \u001b[38;5;129;01mnot\u001b[39;00m \u001b[38;5;129;01min\u001b[39;00m \u001b[38;5;28mself\u001b[39m\u001b[38;5;241m.\u001b[39mallowed_attributes:\n\u001b[0;32m---> 79\u001b[0m     \u001b[38;5;28;01mraise\u001b[39;00m \u001b[38;5;167;01mValueError\u001b[39;00m(\n\u001b[1;32m     80\u001b[0m         \u001b[38;5;124mf\u001b[39m\u001b[38;5;124m\"\u001b[39m\u001b[38;5;124mReceived invalid attributes \u001b[39m\u001b[38;5;132;01m{\u001b[39;00margs[\u001b[38;5;241m0\u001b[39m]\u001b[38;5;132;01m}\u001b[39;00m\u001b[38;5;124m. Allowed attributes are \u001b[39m\u001b[38;5;124m\"\u001b[39m\n\u001b[1;32m     81\u001b[0m         \u001b[38;5;124mf\u001b[39m\u001b[38;5;124m\"\u001b[39m\u001b[38;5;132;01m{\u001b[39;00m\u001b[38;5;28mself\u001b[39m\u001b[38;5;241m.\u001b[39mallowed_attributes\u001b[38;5;132;01m}\u001b[39;00m\u001b[38;5;124m\"\u001b[39m\n\u001b[1;32m     82\u001b[0m     )\n\u001b[1;32m     83\u001b[0m \u001b[38;5;28;01mreturn\u001b[39;00m Comparison(comparator\u001b[38;5;241m=\u001b[39mfunc, attribute\u001b[38;5;241m=\u001b[39margs[\u001b[38;5;241m0\u001b[39m], value\u001b[38;5;241m=\u001b[39margs[\u001b[38;5;241m1\u001b[39m])\n",
      "\u001b[0;31mValueError\u001b[0m: Received invalid attributes description. Allowed attributes are ['onsiterate', 'maxoccupancy', 'city', 'country', 'starrating', 'mealsincluded']",
      "\nDuring handling of the above exception, another exception occurred:\n",
      "\u001b[0;31mOutputParserException\u001b[0m                     Traceback (most recent call last)",
      "Cell \u001b[0;32mIn[21], line 1\u001b[0m\n\u001b[0;32m----> 1\u001b[0m \u001b[43mchain\u001b[49m\u001b[38;5;241;43m.\u001b[39;49m\u001b[43minvoke\u001b[49m\u001b[43m(\u001b[49m\u001b[43m{\u001b[49m\u001b[38;5;124;43m\"\u001b[39;49m\u001b[38;5;124;43mquery\u001b[39;49m\u001b[38;5;124;43m\"\u001b[39;49m\u001b[43m:\u001b[49m\u001b[43m \u001b[49m\u001b[38;5;124;43m\"\u001b[39;49m\u001b[38;5;124;43mI want to stay somewhere highly rated along the coast. I want a room with a patio and a fireplace.\u001b[39;49m\u001b[38;5;124;43m\"\u001b[39;49m\u001b[43m}\u001b[49m\u001b[43m)\u001b[49m\n",
      "File \u001b[0;32m~/langchain/libs/langchain/langchain/schema/runnable/base.py:1113\u001b[0m, in \u001b[0;36mRunnableSequence.invoke\u001b[0;34m(self, input, config)\u001b[0m\n\u001b[1;32m   1111\u001b[0m \u001b[38;5;28;01mtry\u001b[39;00m:\n\u001b[1;32m   1112\u001b[0m     \u001b[38;5;28;01mfor\u001b[39;00m i, step \u001b[38;5;129;01min\u001b[39;00m \u001b[38;5;28menumerate\u001b[39m(\u001b[38;5;28mself\u001b[39m\u001b[38;5;241m.\u001b[39msteps):\n\u001b[0;32m-> 1113\u001b[0m         \u001b[38;5;28minput\u001b[39m \u001b[38;5;241m=\u001b[39m \u001b[43mstep\u001b[49m\u001b[38;5;241;43m.\u001b[39;49m\u001b[43minvoke\u001b[49m\u001b[43m(\u001b[49m\n\u001b[1;32m   1114\u001b[0m \u001b[43m            \u001b[49m\u001b[38;5;28;43minput\u001b[39;49m\u001b[43m,\u001b[49m\n\u001b[1;32m   1115\u001b[0m \u001b[43m            \u001b[49m\u001b[38;5;66;43;03m# mark each step as a child run\u001b[39;49;00m\n\u001b[1;32m   1116\u001b[0m \u001b[43m            \u001b[49m\u001b[43mpatch_config\u001b[49m\u001b[43m(\u001b[49m\n\u001b[1;32m   1117\u001b[0m \u001b[43m                \u001b[49m\u001b[43mconfig\u001b[49m\u001b[43m,\u001b[49m\u001b[43m \u001b[49m\u001b[43mcallbacks\u001b[49m\u001b[38;5;241;43m=\u001b[39;49m\u001b[43mrun_manager\u001b[49m\u001b[38;5;241;43m.\u001b[39;49m\u001b[43mget_child\u001b[49m\u001b[43m(\u001b[49m\u001b[38;5;124;43mf\u001b[39;49m\u001b[38;5;124;43m\"\u001b[39;49m\u001b[38;5;124;43mseq:step:\u001b[39;49m\u001b[38;5;132;43;01m{\u001b[39;49;00m\u001b[43mi\u001b[49m\u001b[38;5;241;43m+\u001b[39;49m\u001b[38;5;241;43m1\u001b[39;49m\u001b[38;5;132;43;01m}\u001b[39;49;00m\u001b[38;5;124;43m\"\u001b[39;49m\u001b[43m)\u001b[49m\n\u001b[1;32m   1118\u001b[0m \u001b[43m            \u001b[49m\u001b[43m)\u001b[49m\u001b[43m,\u001b[49m\n\u001b[1;32m   1119\u001b[0m \u001b[43m        \u001b[49m\u001b[43m)\u001b[49m\n\u001b[1;32m   1120\u001b[0m \u001b[38;5;66;03m# finish the root run\u001b[39;00m\n\u001b[1;32m   1121\u001b[0m \u001b[38;5;28;01mexcept\u001b[39;00m \u001b[38;5;167;01mBaseException\u001b[39;00m \u001b[38;5;28;01mas\u001b[39;00m e:\n",
      "File \u001b[0;32m~/langchain/libs/langchain/langchain/schema/output_parser.py:173\u001b[0m, in \u001b[0;36mBaseOutputParser.invoke\u001b[0;34m(self, input, config)\u001b[0m\n\u001b[1;32m    169\u001b[0m \u001b[38;5;28;01mdef\u001b[39;00m \u001b[38;5;21minvoke\u001b[39m(\n\u001b[1;32m    170\u001b[0m     \u001b[38;5;28mself\u001b[39m, \u001b[38;5;28minput\u001b[39m: Union[\u001b[38;5;28mstr\u001b[39m, BaseMessage], config: Optional[RunnableConfig] \u001b[38;5;241m=\u001b[39m \u001b[38;5;28;01mNone\u001b[39;00m\n\u001b[1;32m    171\u001b[0m ) \u001b[38;5;241m-\u001b[39m\u001b[38;5;241m>\u001b[39m T:\n\u001b[1;32m    172\u001b[0m     \u001b[38;5;28;01mif\u001b[39;00m \u001b[38;5;28misinstance\u001b[39m(\u001b[38;5;28minput\u001b[39m, BaseMessage):\n\u001b[0;32m--> 173\u001b[0m         \u001b[38;5;28;01mreturn\u001b[39;00m \u001b[38;5;28;43mself\u001b[39;49m\u001b[38;5;241;43m.\u001b[39;49m\u001b[43m_call_with_config\u001b[49m\u001b[43m(\u001b[49m\n\u001b[1;32m    174\u001b[0m \u001b[43m            \u001b[49m\u001b[38;5;28;43;01mlambda\u001b[39;49;00m\u001b[43m \u001b[49m\u001b[43minner_input\u001b[49m\u001b[43m:\u001b[49m\u001b[43m \u001b[49m\u001b[38;5;28;43mself\u001b[39;49m\u001b[38;5;241;43m.\u001b[39;49m\u001b[43mparse_result\u001b[49m\u001b[43m(\u001b[49m\n\u001b[1;32m    175\u001b[0m \u001b[43m                \u001b[49m\u001b[43m[\u001b[49m\u001b[43mChatGeneration\u001b[49m\u001b[43m(\u001b[49m\u001b[43mmessage\u001b[49m\u001b[38;5;241;43m=\u001b[39;49m\u001b[43minner_input\u001b[49m\u001b[43m)\u001b[49m\u001b[43m]\u001b[49m\n\u001b[1;32m    176\u001b[0m \u001b[43m            \u001b[49m\u001b[43m)\u001b[49m\u001b[43m,\u001b[49m\n\u001b[1;32m    177\u001b[0m \u001b[43m            \u001b[49m\u001b[38;5;28;43minput\u001b[39;49m\u001b[43m,\u001b[49m\n\u001b[1;32m    178\u001b[0m \u001b[43m            \u001b[49m\u001b[43mconfig\u001b[49m\u001b[43m,\u001b[49m\n\u001b[1;32m    179\u001b[0m \u001b[43m            \u001b[49m\u001b[43mrun_type\u001b[49m\u001b[38;5;241;43m=\u001b[39;49m\u001b[38;5;124;43m\"\u001b[39;49m\u001b[38;5;124;43mparser\u001b[39;49m\u001b[38;5;124;43m\"\u001b[39;49m\u001b[43m,\u001b[49m\n\u001b[1;32m    180\u001b[0m \u001b[43m        \u001b[49m\u001b[43m)\u001b[49m\n\u001b[1;32m    181\u001b[0m     \u001b[38;5;28;01melse\u001b[39;00m:\n\u001b[1;32m    182\u001b[0m         \u001b[38;5;28;01mreturn\u001b[39;00m \u001b[38;5;28mself\u001b[39m\u001b[38;5;241m.\u001b[39m_call_with_config(\n\u001b[1;32m    183\u001b[0m             \u001b[38;5;28;01mlambda\u001b[39;00m inner_input: \u001b[38;5;28mself\u001b[39m\u001b[38;5;241m.\u001b[39mparse_result([Generation(text\u001b[38;5;241m=\u001b[39minner_input)]),\n\u001b[1;32m    184\u001b[0m             \u001b[38;5;28minput\u001b[39m,\n\u001b[1;32m    185\u001b[0m             config,\n\u001b[1;32m    186\u001b[0m             run_type\u001b[38;5;241m=\u001b[39m\u001b[38;5;124m\"\u001b[39m\u001b[38;5;124mparser\u001b[39m\u001b[38;5;124m\"\u001b[39m,\n\u001b[1;32m    187\u001b[0m         )\n",
      "File \u001b[0;32m~/langchain/libs/langchain/langchain/schema/runnable/base.py:633\u001b[0m, in \u001b[0;36mRunnable._call_with_config\u001b[0;34m(self, func, input, config, run_type, **kwargs)\u001b[0m\n\u001b[1;32m    626\u001b[0m run_manager \u001b[38;5;241m=\u001b[39m callback_manager\u001b[38;5;241m.\u001b[39mon_chain_start(\n\u001b[1;32m    627\u001b[0m     dumpd(\u001b[38;5;28mself\u001b[39m),\n\u001b[1;32m    628\u001b[0m     \u001b[38;5;28minput\u001b[39m,\n\u001b[1;32m    629\u001b[0m     run_type\u001b[38;5;241m=\u001b[39mrun_type,\n\u001b[1;32m    630\u001b[0m     name\u001b[38;5;241m=\u001b[39mconfig\u001b[38;5;241m.\u001b[39mget(\u001b[38;5;124m\"\u001b[39m\u001b[38;5;124mrun_name\u001b[39m\u001b[38;5;124m\"\u001b[39m),\n\u001b[1;32m    631\u001b[0m )\n\u001b[1;32m    632\u001b[0m \u001b[38;5;28;01mtry\u001b[39;00m:\n\u001b[0;32m--> 633\u001b[0m     output \u001b[38;5;241m=\u001b[39m \u001b[43mcall_func_with_variable_args\u001b[49m\u001b[43m(\u001b[49m\n\u001b[1;32m    634\u001b[0m \u001b[43m        \u001b[49m\u001b[43mfunc\u001b[49m\u001b[43m,\u001b[49m\u001b[43m \u001b[49m\u001b[38;5;28;43minput\u001b[39;49m\u001b[43m,\u001b[49m\u001b[43m \u001b[49m\u001b[43mrun_manager\u001b[49m\u001b[43m,\u001b[49m\u001b[43m \u001b[49m\u001b[43mconfig\u001b[49m\u001b[43m,\u001b[49m\u001b[43m \u001b[49m\u001b[38;5;241;43m*\u001b[39;49m\u001b[38;5;241;43m*\u001b[39;49m\u001b[43mkwargs\u001b[49m\n\u001b[1;32m    635\u001b[0m \u001b[43m    \u001b[49m\u001b[43m)\u001b[49m\n\u001b[1;32m    636\u001b[0m \u001b[38;5;28;01mexcept\u001b[39;00m \u001b[38;5;167;01mBaseException\u001b[39;00m \u001b[38;5;28;01mas\u001b[39;00m e:\n\u001b[1;32m    637\u001b[0m     run_manager\u001b[38;5;241m.\u001b[39mon_chain_error(e)\n",
      "File \u001b[0;32m~/langchain/libs/langchain/langchain/schema/runnable/config.py:173\u001b[0m, in \u001b[0;36mcall_func_with_variable_args\u001b[0;34m(func, input, run_manager, config, **kwargs)\u001b[0m\n\u001b[1;32m    171\u001b[0m \u001b[38;5;28;01mif\u001b[39;00m accepts_run_manager(func):\n\u001b[1;32m    172\u001b[0m     kwargs[\u001b[38;5;124m\"\u001b[39m\u001b[38;5;124mrun_manager\u001b[39m\u001b[38;5;124m\"\u001b[39m] \u001b[38;5;241m=\u001b[39m run_manager\n\u001b[0;32m--> 173\u001b[0m \u001b[38;5;28;01mreturn\u001b[39;00m \u001b[43mfunc\u001b[49m\u001b[43m(\u001b[49m\u001b[38;5;28;43minput\u001b[39;49m\u001b[43m,\u001b[49m\u001b[43m \u001b[49m\u001b[38;5;241;43m*\u001b[39;49m\u001b[38;5;241;43m*\u001b[39;49m\u001b[43mkwargs\u001b[49m\u001b[43m)\u001b[49m\n",
      "File \u001b[0;32m~/langchain/libs/langchain/langchain/schema/output_parser.py:174\u001b[0m, in \u001b[0;36mBaseOutputParser.invoke.<locals>.<lambda>\u001b[0;34m(inner_input)\u001b[0m\n\u001b[1;32m    169\u001b[0m \u001b[38;5;28;01mdef\u001b[39;00m \u001b[38;5;21minvoke\u001b[39m(\n\u001b[1;32m    170\u001b[0m     \u001b[38;5;28mself\u001b[39m, \u001b[38;5;28minput\u001b[39m: Union[\u001b[38;5;28mstr\u001b[39m, BaseMessage], config: Optional[RunnableConfig] \u001b[38;5;241m=\u001b[39m \u001b[38;5;28;01mNone\u001b[39;00m\n\u001b[1;32m    171\u001b[0m ) \u001b[38;5;241m-\u001b[39m\u001b[38;5;241m>\u001b[39m T:\n\u001b[1;32m    172\u001b[0m     \u001b[38;5;28;01mif\u001b[39;00m \u001b[38;5;28misinstance\u001b[39m(\u001b[38;5;28minput\u001b[39m, BaseMessage):\n\u001b[1;32m    173\u001b[0m         \u001b[38;5;28;01mreturn\u001b[39;00m \u001b[38;5;28mself\u001b[39m\u001b[38;5;241m.\u001b[39m_call_with_config(\n\u001b[0;32m--> 174\u001b[0m             \u001b[38;5;28;01mlambda\u001b[39;00m inner_input: \u001b[38;5;28;43mself\u001b[39;49m\u001b[38;5;241;43m.\u001b[39;49m\u001b[43mparse_result\u001b[49m\u001b[43m(\u001b[49m\n\u001b[1;32m    175\u001b[0m \u001b[43m                \u001b[49m\u001b[43m[\u001b[49m\u001b[43mChatGeneration\u001b[49m\u001b[43m(\u001b[49m\u001b[43mmessage\u001b[49m\u001b[38;5;241;43m=\u001b[39;49m\u001b[43minner_input\u001b[49m\u001b[43m)\u001b[49m\u001b[43m]\u001b[49m\n\u001b[1;32m    176\u001b[0m \u001b[43m            \u001b[49m\u001b[43m)\u001b[49m,\n\u001b[1;32m    177\u001b[0m             \u001b[38;5;28minput\u001b[39m,\n\u001b[1;32m    178\u001b[0m             config,\n\u001b[1;32m    179\u001b[0m             run_type\u001b[38;5;241m=\u001b[39m\u001b[38;5;124m\"\u001b[39m\u001b[38;5;124mparser\u001b[39m\u001b[38;5;124m\"\u001b[39m,\n\u001b[1;32m    180\u001b[0m         )\n\u001b[1;32m    181\u001b[0m     \u001b[38;5;28;01melse\u001b[39;00m:\n\u001b[1;32m    182\u001b[0m         \u001b[38;5;28;01mreturn\u001b[39;00m \u001b[38;5;28mself\u001b[39m\u001b[38;5;241m.\u001b[39m_call_with_config(\n\u001b[1;32m    183\u001b[0m             \u001b[38;5;28;01mlambda\u001b[39;00m inner_input: \u001b[38;5;28mself\u001b[39m\u001b[38;5;241m.\u001b[39mparse_result([Generation(text\u001b[38;5;241m=\u001b[39minner_input)]),\n\u001b[1;32m    184\u001b[0m             \u001b[38;5;28minput\u001b[39m,\n\u001b[1;32m    185\u001b[0m             config,\n\u001b[1;32m    186\u001b[0m             run_type\u001b[38;5;241m=\u001b[39m\u001b[38;5;124m\"\u001b[39m\u001b[38;5;124mparser\u001b[39m\u001b[38;5;124m\"\u001b[39m,\n\u001b[1;32m    187\u001b[0m         )\n",
      "File \u001b[0;32m~/langchain/libs/langchain/langchain/schema/output_parser.py:225\u001b[0m, in \u001b[0;36mBaseOutputParser.parse_result\u001b[0;34m(self, result, partial)\u001b[0m\n\u001b[1;32m    212\u001b[0m \u001b[38;5;28;01mdef\u001b[39;00m \u001b[38;5;21mparse_result\u001b[39m(\u001b[38;5;28mself\u001b[39m, result: List[Generation], \u001b[38;5;241m*\u001b[39m, partial: \u001b[38;5;28mbool\u001b[39m \u001b[38;5;241m=\u001b[39m \u001b[38;5;28;01mFalse\u001b[39;00m) \u001b[38;5;241m-\u001b[39m\u001b[38;5;241m>\u001b[39m T:\n\u001b[1;32m    213\u001b[0m \u001b[38;5;250m    \u001b[39m\u001b[38;5;124;03m\"\"\"Parse a list of candidate model Generations into a specific format.\u001b[39;00m\n\u001b[1;32m    214\u001b[0m \n\u001b[1;32m    215\u001b[0m \u001b[38;5;124;03m    The return value is parsed from only the first Generation in the result, which\u001b[39;00m\n\u001b[0;32m   (...)\u001b[0m\n\u001b[1;32m    223\u001b[0m \u001b[38;5;124;03m        Structured output.\u001b[39;00m\n\u001b[1;32m    224\u001b[0m \u001b[38;5;124;03m    \"\"\"\u001b[39;00m\n\u001b[0;32m--> 225\u001b[0m     \u001b[38;5;28;01mreturn\u001b[39;00m \u001b[38;5;28;43mself\u001b[39;49m\u001b[38;5;241;43m.\u001b[39;49m\u001b[43mparse\u001b[49m\u001b[43m(\u001b[49m\u001b[43mresult\u001b[49m\u001b[43m[\u001b[49m\u001b[38;5;241;43m0\u001b[39;49m\u001b[43m]\u001b[49m\u001b[38;5;241;43m.\u001b[39;49m\u001b[43mtext\u001b[49m\u001b[43m)\u001b[49m\n",
      "File \u001b[0;32m~/langchain/libs/langchain/langchain/chains/query_constructor/base.py:60\u001b[0m, in \u001b[0;36mStructuredQueryOutputParser.parse\u001b[0;34m(self, text)\u001b[0m\n\u001b[1;32m     56\u001b[0m     \u001b[38;5;28;01mreturn\u001b[39;00m StructuredQuery(\n\u001b[1;32m     57\u001b[0m         \u001b[38;5;241m*\u001b[39m\u001b[38;5;241m*\u001b[39m{k: v \u001b[38;5;28;01mfor\u001b[39;00m k, v \u001b[38;5;129;01min\u001b[39;00m parsed\u001b[38;5;241m.\u001b[39mitems() \u001b[38;5;28;01mif\u001b[39;00m k \u001b[38;5;129;01min\u001b[39;00m allowed_keys}\n\u001b[1;32m     58\u001b[0m     )\n\u001b[1;32m     59\u001b[0m \u001b[38;5;28;01mexcept\u001b[39;00m \u001b[38;5;167;01mException\u001b[39;00m \u001b[38;5;28;01mas\u001b[39;00m e:\n\u001b[0;32m---> 60\u001b[0m     \u001b[38;5;28;01mraise\u001b[39;00m OutputParserException(\n\u001b[1;32m     61\u001b[0m         \u001b[38;5;124mf\u001b[39m\u001b[38;5;124m\"\u001b[39m\u001b[38;5;124mParsing text\u001b[39m\u001b[38;5;130;01m\\n\u001b[39;00m\u001b[38;5;132;01m{\u001b[39;00mtext\u001b[38;5;132;01m}\u001b[39;00m\u001b[38;5;130;01m\\n\u001b[39;00m\u001b[38;5;124m raised following error:\u001b[39m\u001b[38;5;130;01m\\n\u001b[39;00m\u001b[38;5;132;01m{\u001b[39;00me\u001b[38;5;132;01m}\u001b[39;00m\u001b[38;5;124m\"\u001b[39m\n\u001b[1;32m     62\u001b[0m     )\n",
      "\u001b[0;31mOutputParserException\u001b[0m: Parsing text\n```json\n{\n    \"query\": \"highly rated, coast, patio, fireplace\",\n    \"filter\": \"and(eq(\\\"starrating\\\", 4), contain(\\\"description\\\", \\\"coast\\\"), contain(\\\"description\\\", \\\"patio\\\"), contain(\\\"description\\\", \\\"fireplace\\\"))\"\n}\n```\n raised following error:\nReceived invalid attributes description. Allowed attributes are ['onsiterate', 'maxoccupancy', 'city', 'country', 'starrating', 'mealsincluded']"
     ]
    }
   ],
   "source": [
    "chain.invoke(\n",
    "    {\n",
    "        \"query\": \"I want to stay somewhere highly rated along the coast. I want a room with a patio and a fireplace.\"\n",
    "    }\n",
    ")"
   ]
  },
  {
   "cell_type": "markdown",
   "id": "c845a5e3-9a4c-4f8d-b5af-6493fd0186cb",
   "metadata": {},
   "source": [
    "## Automatically ignoring invalid queries\n",
    "\n",
    "It seems our model get's tripped up on this more complex query and tries to search over an attribute ('description') that doesn't exist. By setting `fix_invalid=True` in our query constructor chain, we can automatically remove any parts of the filter that is invalid (meaning it's using disallowed operations, comparisons or attributes)."
   ]
  },
  {
   "cell_type": "code",
   "execution_count": 22,
   "id": "fff986c4-ba52-4619-afdb-b0545834c0f8",
   "metadata": {},
   "outputs": [],
   "source": [
    "chain = load_query_constructor_runnable(\n",
    "    ChatOpenAI(model=\"gpt-3.5-turbo\", temperature=0),\n",
    "    doc_contents,\n",
    "    filter_attribute_info,\n",
    "    examples=examples,\n",
    "    fix_invalid=True,\n",
    ")"
   ]
  },
  {
   "cell_type": "code",
   "execution_count": 23,
   "id": "bdafa338-ca2f-4587-9457-472a6b9a9b27",
   "metadata": {},
   "outputs": [
    {
     "data": {
      "text/plain": [
       "StructuredQuery(query='highly rated, coast, patio, fireplace', filter=Comparison(comparator=<Comparator.EQ: 'eq'>, attribute='starrating', value=4), limit=None)"
      ]
     },
     "execution_count": 23,
     "metadata": {},
     "output_type": "execute_result"
    }
   ],
   "source": [
    "chain.invoke(\n",
    "    {\n",
    "        \"query\": \"I want to stay somewhere highly rated along the coast. I want a room with a patio and a fireplace.\"\n",
    "    }\n",
    ")"
   ]
  },
  {
   "cell_type": "markdown",
   "id": "8251d117-8406-48b1-b331-0fe597b57051",
   "metadata": {},
   "source": [
    "## Using with a self-querying retriever\n",
    "\n",
    "Now that our query construction chain is in a decent place, let's try using it with an actual retriever. For this example we'll use the [ElasticsearchStore](https://python.langchain.com/docs/integrations/vectorstores/elasticsearch)."
   ]
  },
  {
   "cell_type": "code",
   "execution_count": 24,
   "id": "06f30efe-f96a-4baa-9571-1de01596a5ac",
   "metadata": {},
   "outputs": [],
   "source": [
<<<<<<< HEAD
    "from langchain_elasticsearch.vectorstores import ElasticsearchStore\n",
=======
    "from langchain_elasticsearch import ElasticsearchStore\n",
>>>>>>> 17249940
    "from langchain_openai import OpenAIEmbeddings\n",
    "\n",
    "embeddings = OpenAIEmbeddings()"
   ]
  },
  {
   "cell_type": "markdown",
   "id": "e468e0f6-fc1b-42ab-bf88-7088d8e1aad0",
   "metadata": {},
   "source": [
    "## Populating vectorstore\n",
    "\n",
    "The first time you run this, uncomment the below cell to first index the data."
   ]
  },
  {
   "cell_type": "code",
   "execution_count": 25,
   "id": "1f73c1ff-bdb4-4c27-bfa3-c15a1b886244",
   "metadata": {},
   "outputs": [],
   "source": [
    "# docs = []\n",
    "# for _, room in latest_price.fillna(\"\").iterrows():\n",
    "#     doc = Document(\n",
    "#         page_content=json.dumps(room.to_dict(), indent=2),\n",
    "#         metadata=room.to_dict()\n",
    "#     )\n",
    "#     docs.append(doc)\n",
    "# vecstore = ElasticsearchStore.from_documents(\n",
    "#     docs,\n",
    "#     embeddings,\n",
    "#     es_url=\"http://localhost:9200\",\n",
    "#     index_name=\"hotel_rooms\",\n",
    "#     # strategy=ElasticsearchStore.ApproxRetrievalStrategy(\n",
    "#     #     hybrid=True,\n",
    "#     # )\n",
    "# )"
   ]
  },
  {
   "cell_type": "code",
   "execution_count": 26,
   "id": "411af3ff-29e2-4042-9060-15f75c4fa0e9",
   "metadata": {},
   "outputs": [],
   "source": [
    "vecstore = ElasticsearchStore(\n",
    "    \"hotel_rooms\",\n",
    "    embedding=embeddings,\n",
    "    es_url=\"http://localhost:9200\",\n",
    "    # strategy=ElasticsearchStore.ApproxRetrievalStrategy(hybrid=True) # seems to not be available in community version\n",
    ")"
   ]
  },
  {
   "cell_type": "code",
   "execution_count": 27,
   "id": "309490df-5a5f-4ff6-863b-5a85b8811b44",
   "metadata": {},
   "outputs": [],
   "source": [
    "from langchain.retrievers import SelfQueryRetriever\n",
    "\n",
    "retriever = SelfQueryRetriever(\n",
    "    query_constructor=chain, vectorstore=vecstore, verbose=True\n",
    ")"
   ]
  },
  {
   "cell_type": "code",
   "execution_count": 28,
   "id": "3e6aaca9-dd22-403b-8714-23b20137f483",
   "metadata": {},
   "outputs": [
    {
     "name": "stdout",
     "output_type": "stream",
     "text": [
      "{\n",
      "  \"roomtype\": \"Three-Bedroom House With Sea View\",\n",
      "  \"onsiterate\": 341.75,\n",
      "  \"roomamenities\": \"Additional bathroom: ;Additional toilet: ;Air conditioning: ;Closet: ;Clothes dryer: ;Coffee/tea maker: ;Dishwasher: ;DVD/CD player: ;Fireplace: ;Free Wi-Fi in all rooms!: ;Full kitchen: ;Hair dryer: ;Heating: ;High chair: ;In-room safe box: ;Ironing facilities: ;Kitchenware: ;Linens: ;Microwave: ;Private entrance: ;Refrigerator: ;Seating area: ;Separate dining area: ;Smoke detector: ;Sofa: ;Towels: ;TV [flat screen]: ;Washing machine: ;\",\n",
      "  \"maxoccupancy\": 6,\n",
      "  \"roomdescription\": \"Room size: 125 m\\u00b2/1345 ft\\u00b2, 2 bathrooms, Shower and bathtub, Shared bathroom, Kitchenette, 3 bedrooms, 1 double bed or 2 single beds or 1 double bed\",\n",
      "  \"hotelname\": \"Downings Coastguard Cottages - Type B-E\",\n",
      "  \"city\": \"Downings\",\n",
      "  \"country\": \"Ireland\",\n",
      "  \"starrating\": 4,\n",
      "  \"mealsincluded\": false\n",
      "}\n",
      "\n",
      "--------------------\n",
      "\n",
      "{\n",
      "  \"roomtype\": \"Three-Bedroom House With Sea View\",\n",
      "  \"onsiterate\": 774.05,\n",
      "  \"roomamenities\": \"Additional bathroom: ;Additional toilet: ;Air conditioning: ;Closet: ;Clothes dryer: ;Coffee/tea maker: ;Dishwasher: ;DVD/CD player: ;Fireplace: ;Free Wi-Fi in all rooms!: ;Full kitchen: ;Hair dryer: ;Heating: ;High chair: ;In-room safe box: ;Ironing facilities: ;Kitchenware: ;Linens: ;Microwave: ;Private entrance: ;Refrigerator: ;Seating area: ;Separate dining area: ;Smoke detector: ;Sofa: ;Towels: ;TV [flat screen]: ;Washing machine: ;\",\n",
      "  \"maxoccupancy\": 6,\n",
      "  \"roomdescription\": \"Room size: 125 m\\u00b2/1345 ft\\u00b2, 2 bathrooms, Shower and bathtub, Shared bathroom, Kitchenette, 3 bedrooms, 1 double bed or 2 single beds or 1 double bed\",\n",
      "  \"hotelname\": \"Downings Coastguard Cottages - Type B-E\",\n",
      "  \"city\": \"Downings\",\n",
      "  \"country\": \"Ireland\",\n",
      "  \"starrating\": 4,\n",
      "  \"mealsincluded\": false\n",
      "}\n",
      "\n",
      "--------------------\n",
      "\n",
      "{\n",
      "  \"roomtype\": \"Four-Bedroom Apartment with Sea View\",\n",
      "  \"onsiterate\": 501.24,\n",
      "  \"roomamenities\": \"Additional toilet: ;Air conditioning: ;Carpeting: ;Cleaning products: ;Closet: ;Clothes dryer: ;Clothes rack: ;Coffee/tea maker: ;Dishwasher: ;DVD/CD player: ;Fireplace: ;Free Wi-Fi in all rooms!: ;Full kitchen: ;Hair dryer: ;Heating: ;High chair: ;In-room safe box: ;Ironing facilities: ;Kitchenware: ;Linens: ;Microwave: ;Private entrance: ;Refrigerator: ;Seating area: ;Separate dining area: ;Smoke detector: ;Sofa: ;Toiletries: ;Towels: ;TV [flat screen]: ;Wake-up service: ;Washing machine: ;\",\n",
      "  \"maxoccupancy\": 9,\n",
      "  \"roomdescription\": \"Room size: 110 m\\u00b2/1184 ft\\u00b2, Balcony/terrace, Shower and bathtub, Kitchenette, 4 bedrooms, 1 single bed or 1 queen bed or 1 double bed or 2 single beds\",\n",
      "  \"hotelname\": \"1 Elliot Terrace\",\n",
      "  \"city\": \"Plymouth\",\n",
      "  \"country\": \"United Kingdom\",\n",
      "  \"starrating\": 4,\n",
      "  \"mealsincluded\": false\n",
      "}\n",
      "\n",
      "--------------------\n",
      "\n",
      "{\n",
      "  \"roomtype\": \"Three-Bedroom Holiday Home with Terrace and Sea View\",\n",
      "  \"onsiterate\": 295.83,\n",
      "  \"roomamenities\": \"Air conditioning: ;Dishwasher: ;Free Wi-Fi in all rooms!: ;Full kitchen: ;Heating: ;In-room safe box: ;Kitchenware: ;Private entrance: ;Refrigerator: ;Satellite/cable channels: ;Seating area: ;Separate dining area: ;Sofa: ;Washing machine: ;\",\n",
      "  \"maxoccupancy\": 1,\n",
      "  \"roomdescription\": \"Room size: 157 m\\u00b2/1690 ft\\u00b2, Balcony/terrace, 3 bathrooms, Shower, Kitchenette, 3 bedrooms, 1 queen bed or 1 queen bed or 1 queen bed or 1 sofa bed\",\n",
      "  \"hotelname\": \"Seaside holiday house Artatore (Losinj) - 17102\",\n",
      "  \"city\": \"Mali Losinj\",\n",
      "  \"country\": \"Croatia\",\n",
      "  \"starrating\": 4,\n",
      "  \"mealsincluded\": false\n",
      "}\n",
      "\n",
      "--------------------\n",
      "\n"
     ]
    }
   ],
   "source": [
    "results = retriever.get_relevant_documents(\n",
    "    \"I want to stay somewhere highly rated along the coast. I want a room with a patio and a fireplace.\"\n",
    ")\n",
    "for res in results:\n",
    "    print(res.page_content)\n",
    "    print(\"\\n\" + \"-\" * 20 + \"\\n\")"
   ]
  },
  {
   "cell_type": "code",
   "execution_count": null,
   "id": "8adec291-5853-4d2d-ab5d-294164f07f73",
   "metadata": {},
   "outputs": [],
   "source": []
  }
 ],
 "metadata": {
  "kernelspec": {
   "display_name": "poetry-venv",
   "language": "python",
   "name": "poetry-venv"
  },
  "language_info": {
   "codemirror_mode": {
    "name": "ipython",
    "version": 3
   },
   "file_extension": ".py",
   "mimetype": "text/x-python",
   "name": "python",
   "nbconvert_exporter": "python",
   "pygments_lexer": "ipython3",
   "version": "3.9.1"
  }
 },
 "nbformat": 4,
 "nbformat_minor": 5
}<|MERGE_RESOLUTION|>--- conflicted
+++ resolved
@@ -1083,11 +1083,7 @@
    "metadata": {},
    "outputs": [],
    "source": [
-<<<<<<< HEAD
-    "from langchain_elasticsearch.vectorstores import ElasticsearchStore\n",
-=======
     "from langchain_elasticsearch import ElasticsearchStore\n",
->>>>>>> 17249940
     "from langchain_openai import OpenAIEmbeddings\n",
     "\n",
     "embeddings = OpenAIEmbeddings()"
