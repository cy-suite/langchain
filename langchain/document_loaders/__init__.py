"""All different types of document loaders."""

from langchain.document_loaders.airbyte_json import AirbyteJSONLoader
from langchain.document_loaders.apify_dataset import ApifyDatasetLoader
from langchain.document_loaders.azlyrics import AZLyricsLoader
from langchain.document_loaders.azure_blob_storage_container import (
    AzureBlobStorageContainerLoader,
)
from langchain.document_loaders.azure_blob_storage_file import (
    AzureBlobStorageFileLoader,
)
from langchain.document_loaders.bigquery import BigQueryLoader
from langchain.document_loaders.bilibili import BiliBiliLoader
from langchain.document_loaders.blackboard import BlackboardLoader
from langchain.document_loaders.college_confidential import CollegeConfidentialLoader
from langchain.document_loaders.conllu import CoNLLULoader
from langchain.document_loaders.csv_loader import CSVLoader
from langchain.document_loaders.dataframe import DataFrameLoader
from langchain.document_loaders.diffbot import DiffbotLoader
from langchain.document_loaders.directory import DirectoryLoader
from langchain.document_loaders.duckdb_loader import DuckDBLoader
from langchain.document_loaders.email import (
    OutlookMessageLoader,
    UnstructuredEmailLoader,
)
from langchain.document_loaders.epub import UnstructuredEPubLoader
from langchain.document_loaders.evernote import EverNoteLoader
from langchain.document_loaders.facebook_chat import FacebookChatLoader
from langchain.document_loaders.gcs_directory import GCSDirectoryLoader
from langchain.document_loaders.gcs_file import GCSFileLoader
from langchain.document_loaders.git import GitLoader
from langchain.document_loaders.gitbook import GitbookLoader
from langchain.document_loaders.googledrive import GoogleDriveLoader
from langchain.document_loaders.gutenberg import GutenbergLoader
from langchain.document_loaders.hn import HNLoader
from langchain.document_loaders.html import UnstructuredHTMLLoader
from langchain.document_loaders.html_bs import BSHTMLLoader
from langchain.document_loaders.ifixit import IFixitLoader
from langchain.document_loaders.image import UnstructuredImageLoader
from langchain.document_loaders.imsdb import IMSDbLoader
from langchain.document_loaders.markdown import UnstructuredMarkdownLoader
from langchain.document_loaders.notebook import NotebookLoader
from langchain.document_loaders.notion import NotionDirectoryLoader
from langchain.document_loaders.notiondb import NotionDBLoader
from langchain.document_loaders.obsidian import ObsidianLoader
from langchain.document_loaders.pdf import (
    OnlinePDFLoader,
    PDFMinerLoader,
    PDFMinerPDFasHTMLLoader,
    PyMuPDFLoader,
    PyPDFLoader,
    UnstructuredPDFLoader,
)
from langchain.document_loaders.powerpoint import UnstructuredPowerPointLoader
from langchain.document_loaders.readthedocs import ReadTheDocsLoader
from langchain.document_loaders.roam import RoamLoader
from langchain.document_loaders.s3_directory import S3DirectoryLoader
from langchain.document_loaders.s3_file import S3FileLoader
from langchain.document_loaders.sitemap import SitemapLoader
from langchain.document_loaders.slack_directory import SlackDirectoryLoader
from langchain.document_loaders.srt import SRTLoader
from langchain.document_loaders.telegram import TelegramChatLoader
from langchain.document_loaders.text import TextLoader
from langchain.document_loaders.unstructured import (
    UnstructuredFileIOLoader,
    UnstructuredFileLoader,
)
from langchain.document_loaders.url import UnstructuredURLLoader
from langchain.document_loaders.url_playwright import PlaywrightURLLoader
from langchain.document_loaders.url_selenium import SeleniumURLLoader
from langchain.document_loaders.web_base import WebBaseLoader
from langchain.document_loaders.whatsapp_chat import WhatsAppChatLoader
from langchain.document_loaders.word_document import UnstructuredWordDocumentLoader
from langchain.document_loaders.youtube import (
    GoogleApiClient,
    GoogleApiYoutubeLoader,
    YoutubeLoader,
)

# Legacy: only for backwards compat. Use PyPDFLoader instead
PagedPDFSplitter = PyPDFLoader

__all__ = [
    "UnstructuredFileLoader",
    "UnstructuredFileIOLoader",
    "UnstructuredURLLoader",
    "SeleniumURLLoader",
    "PlaywrightURLLoader",
    "DirectoryLoader",
    "NotionDirectoryLoader",
    "NotionDBLoader",
    "ReadTheDocsLoader",
    "GoogleDriveLoader",
    "UnstructuredHTMLLoader",
    "BSHTMLLoader",
    "UnstructuredPowerPointLoader",
    "UnstructuredWordDocumentLoader",
    "UnstructuredPDFLoader",
    "UnstructuredImageLoader",
    "ObsidianLoader",
    "UnstructuredEmailLoader",
    "OutlookMessageLoader",
    "UnstructuredEPubLoader",
    "UnstructuredMarkdownLoader",
    "RoamLoader",
    "YoutubeLoader",
    "S3FileLoader",
    "TextLoader",
    "HNLoader",
    "GitbookLoader",
    "S3DirectoryLoader",
    "GCSFileLoader",
    "GCSDirectoryLoader",
    "WebBaseLoader",
    "IMSDbLoader",
    "AZLyricsLoader",
    "CollegeConfidentialLoader",
    "IFixitLoader",
    "GutenbergLoader",
    "PagedPDFSplitter",
    "PyPDFLoader",
    "EverNoteLoader",
    "AirbyteJSONLoader",
    "OnlinePDFLoader",
    "PDFMinerLoader",
    "PDFMinerPDFasHTMLLoader",
    "PyMuPDFLoader",
    "TelegramChatLoader",
    "SRTLoader",
    "FacebookChatLoader",
    "NotebookLoader",
    "CoNLLULoader",
    "GoogleApiYoutubeLoader",
    "GoogleApiClient",
    "CSVLoader",
    "BlackboardLoader",
    "ApifyDatasetLoader",
    "WhatsAppChatLoader",
    "DataFrameLoader",
    "AzureBlobStorageFileLoader",
    "AzureBlobStorageContainerLoader",
    "SitemapLoader",
    "DuckDBLoader",
    "BigQueryLoader",
<<<<<<< HEAD
    "DiffbotLoader",
=======
    "BiliBiliLoader",
    "SlackDirectoryLoader",
    "GitLoader",
>>>>>>> 7e525a3b
]<|MERGE_RESOLUTION|>--- conflicted
+++ resolved
@@ -142,11 +142,8 @@
     "SitemapLoader",
     "DuckDBLoader",
     "BigQueryLoader",
-<<<<<<< HEAD
     "DiffbotLoader",
-=======
     "BiliBiliLoader",
     "SlackDirectoryLoader",
     "GitLoader",
->>>>>>> 7e525a3b
 ]