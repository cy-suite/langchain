--- conflicted
+++ resolved
@@ -111,10 +111,7 @@
     "GoogleApiClient",
     "CSVLoader",
     "BlackboardLoader",
-<<<<<<< HEAD
     "DataFrameLoader",
-=======
     "AzureBlobStorageFileLoader",
     "AzureBlobStorageContainerLoader",
->>>>>>> 8b5a43d7
 ]