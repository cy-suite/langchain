--- conflicted
+++ resolved
@@ -2,10 +2,6 @@
 from __future__ import annotations
 
 import ast
-<<<<<<< HEAD
-=======
-from collections import defaultdict
->>>>>>> a1c296bc
 from typing import Any, Iterable, List, Optional
 
 from sqlalchemy import create_engine, inspect
@@ -99,7 +95,6 @@
 
         tables = []
         for table_name in all_table_names:
-<<<<<<< HEAD
             columns = []
             create_table = self.run(
                 (
@@ -114,29 +109,17 @@
 
             if self._sample_rows_in_table_info:
                 select_star = (
-=======
-            columns = defaultdict(list)
-            for column in self._inspector.get_columns(table_name, schema=self._schema):
-                columns[f"{column['name']}"].append(str(column["type"]))
-
-            if self._sample_rows_in_table_info:
-                sample_rows = self.run(
->>>>>>> a1c296bc
                     f"SELECT * FROM '{table_name}' LIMIT "
                     f"{self._sample_rows_in_table_info}"
                 )
 
-<<<<<<< HEAD
                 sample_rows = self.run(select_star)
 
-=======
->>>>>>> a1c296bc
                 sample_rows_ls = ast.literal_eval(sample_rows)
                 sample_rows_ls = list(
                     map(lambda ls: [str(i)[:100] for i in ls], sample_rows_ls)
                 )
 
-<<<<<<< HEAD
                 columns_str = " ".join(columns)
                 sample_rows_str = "\n".join([" ".join(row) for row in sample_rows_ls])
 
@@ -157,20 +140,6 @@
         return final_str
 
     def run(self, command: str, fetch: str = "all") -> str:
-=======
-                for e, col in enumerate(columns):
-                    columns[col].append(
-                        [row[e] for row in sample_rows_ls]  # type: ignore
-                    )
-
-            table_str = f"Table '{table_name}' has columns: " + str(dict(columns))
-            tables.append(table_str)
-
-        final_str = _TEMPLATE_PREFIX + "\n".join(tables)
-        return final_str
-
-    def run(self, command: str) -> str:
->>>>>>> a1c296bc
         """Execute a SQL command and return a string representing the results.
 
         If the statement returns rows, a string of the results is returned.
