from __future__ import annotations

import asyncio
import functools
import logging
import os
import warnings
from contextlib import asynccontextmanager, contextmanager
from contextvars import ContextVar
from typing import (
    Any,
    AsyncGenerator,
    Dict,
    Generator,
    List,
    Optional,
    Type,
    TypeVar,
    Union,
    cast,
)
from uuid import UUID, uuid4

import langchain
from langchain.callbacks.base import (
    BaseCallbackHandler,
    BaseCallbackManager,
    ChainManagerMixin,
    LLMManagerMixin,
    RunManagerMixin,
    ToolManagerMixin,
)
from langchain.callbacks.openai_info import OpenAICallbackHandler
from langchain.callbacks.stdout import StdOutCallbackHandler
from langchain.callbacks.tracers.langchain import LangChainTracer
from langchain.callbacks.tracers.langchain_v1 import LangChainTracerV1, TracerSessionV1
from langchain.callbacks.tracers.stdout import ConsoleCallbackHandler
from langchain.callbacks.tracers.wandb import WandbTracer
from langchain.schema import (
    AgentAction,
    AgentFinish,
    BaseMessage,
    LLMResult,
    get_buffer_string,
)

logger = logging.getLogger(__name__)
Callbacks = Optional[Union[List[BaseCallbackHandler], BaseCallbackManager]]

openai_callback_var: ContextVar[Optional[OpenAICallbackHandler]] = ContextVar(
    "openai_callback", default=None
)
tracing_callback_var: ContextVar[
    Optional[LangChainTracerV1]
] = ContextVar(  # noqa: E501
    "tracing_callback", default=None
)
wandb_tracing_callback_var: ContextVar[
    Optional[WandbTracer]
] = ContextVar(  # noqa: E501
    "tracing_wandb_callback", default=None
)

tracing_v2_callback_var: ContextVar[
    Optional[LangChainTracer]
] = ContextVar(  # noqa: E501
    "tracing_callback_v2", default=None
)


def _get_debug() -> bool:
    return langchain.debug


@contextmanager
def get_openai_callback() -> Generator[OpenAICallbackHandler, None, None]:
    """Get the OpenAI callback handler in a context manager.
    which conveniently exposes token and cost information.

    Returns:
        OpenAICallbackHandler: The OpenAI callback handler.

    Example:
        >>> with get_openai_callback() as cb:
        ...     # Use the OpenAI callback handler
    """
    cb = OpenAICallbackHandler()
    openai_callback_var.set(cb)
    yield cb
    openai_callback_var.set(None)


@contextmanager
def tracing_enabled(
    session_name: str = "default",
) -> Generator[TracerSessionV1, None, None]:
    """Get the Deprecated LangChainTracer in a context manager.

    Args:
        session_name (str, optional): The name of the session.
          Defaults to "default".

    Returns:
        TracerSessionV1: The LangChainTracer session.

    Example:
        >>> with tracing_enabled() as session:
        ...     # Use the LangChainTracer session
    """
    cb = LangChainTracerV1()
    session = cast(TracerSessionV1, cb.load_session(session_name))
    tracing_callback_var.set(cb)
    yield session
    tracing_callback_var.set(None)


@contextmanager
def wandb_tracing_enabled(
    session_name: str = "default",
) -> Generator[None, None, None]:
    """Get the WandbTracer in a context manager.

    Args:
        session_name (str, optional): The name of the session.
            Defaults to "default".

    Returns:
        None

    Example:
        >>> with wandb_tracing_enabled() as session:
        ...     # Use the WandbTracer session
    """
    cb = WandbTracer()
    wandb_tracing_callback_var.set(cb)
    yield None
    wandb_tracing_callback_var.set(None)


@contextmanager
def tracing_v2_enabled(
    project_name: Optional[str] = None,
    *,
    example_id: Optional[Union[str, UUID]] = None,
) -> Generator[None, None, None]:
    """Instruct LangChain to log all runs in context to LangSmith.

    Args:
        project_name (str, optional): The name of the project.
            Defaults to "default".
        example_id (str or UUID, optional): The ID of the example.
            Defaults to None.

    Returns:
        None

    Example:
        >>> with tracing_v2_enabled():
        ...     # LangChain code will automatically be traced
    """
    # Issue a warning that this is experimental
    warnings.warn(
        "The tracing v2 API is in development. "
        "This is not yet stable and may change in the future."
    )
    if isinstance(example_id, str):
        example_id = UUID(example_id)
    cb = LangChainTracer(
        example_id=example_id,
        project_name=project_name,
    )
    tracing_v2_callback_var.set(cb)
    yield
    tracing_v2_callback_var.set(None)


@contextmanager
def trace_as_chain_group(
    group_name: str,
    *,
    project_name: Optional[str] = None,
    example_id: Optional[Union[str, UUID]] = None,
    tags: Optional[List[str]] = None,
) -> Generator[CallbackManager, None, None]:
    """Get a callback manager for a chain group in a context manager.
    Useful for grouping different calls together as a single run even if
    they aren't composed in a single chain.

    Args:
        group_name (str): The name of the chain group.
        project_name (str, optional): The name of the project.
            Defaults to None.
        example_id (str or UUID, optional): The ID of the example.
            Defaults to None.
        tags (List[str], optional): The inheritable tags to apply to all runs.
            Defaults to None.

    Returns:
        CallbackManager: The callback manager for the chain group.

    Example:
        >>> with trace_as_chain_group("group_name") as manager:
        ...     # Use the callback manager for the chain group
        ...     llm.predict("Foo", callbacks=manager)
    """
    cb = LangChainTracer(
        project_name=project_name,
        example_id=example_id,
    )
    cm = CallbackManager.configure(
        inheritable_callbacks=[cb],
        inheritable_tags=tags,
    )

    run_manager = cm.on_chain_start({"name": group_name}, {})
    yield run_manager.get_child()
    run_manager.on_chain_end({})


@asynccontextmanager
async def atrace_as_chain_group(
    group_name: str,
    *,
    project_name: Optional[str] = None,
    example_id: Optional[Union[str, UUID]] = None,
    tags: Optional[List[str]] = None,
) -> AsyncGenerator[AsyncCallbackManager, None]:
    """Get an async callback manager for a chain group in a context manager.
    Useful for grouping different async calls together as a single run even if
    they aren't composed in a single chain.

    Args:
        group_name (str): The name of the chain group.
        project_name (str, optional): The name of the project.
            Defaults to None.
        example_id (str or UUID, optional): The ID of the example.
            Defaults to None.
        tags (List[str], optional): The inheritable tags to apply to all runs.
            Defaults to None.
    Returns:
        AsyncCallbackManager: The async callback manager for the chain group.

    Example:
        >>> async with atrace_as_chain_group("group_name") as manager:
        ...     # Use the async callback manager for the chain group
        ...     await llm.apredict("Foo", callbacks=manager)
    """
    cb = LangChainTracer(
        project_name=project_name,
        example_id=example_id,
    )
    cm = AsyncCallbackManager.configure(
        inheritable_callbacks=[cb], inheritable_tags=tags
    )

    run_manager = await cm.on_chain_start({"name": group_name}, {})
    try:
        yield run_manager.get_child()
    finally:
        await run_manager.on_chain_end({})


def _handle_event(
    handlers: List[BaseCallbackHandler],
    event_name: str,
    ignore_condition_name: Optional[str],
    *args: Any,
    **kwargs: Any,
) -> None:
    """Generic event handler for CallbackManager."""
    message_strings: Optional[List[str]] = None
    for handler in handlers:
        try:
            if ignore_condition_name is None or not getattr(
                handler, ignore_condition_name
            ):
                getattr(handler, event_name)(*args, **kwargs)
        except NotImplementedError as e:
            if event_name == "on_chat_model_start":
                if message_strings is None:
                    message_strings = [get_buffer_string(m) for m in args[1]]
                _handle_event(
                    [handler],
                    "on_llm_start",
                    "ignore_llm",
                    args[0],
                    message_strings,
                    *args[2:],
                    **kwargs,
                )
            else:
                logger.warning(
                    f"Error in {handler.__class__.__name__}.{event_name} callback: {e}"
                )
        except Exception as e:
            logger.warning(
                f"Error in {handler.__class__.__name__}.{event_name} callback: {e}"
            )
            if handler.raise_error:
                raise e


async def _ahandle_event_for_handler(
    handler: BaseCallbackHandler,
    event_name: str,
    ignore_condition_name: Optional[str],
    *args: Any,
    **kwargs: Any,
) -> None:
    try:
        if ignore_condition_name is None or not getattr(handler, ignore_condition_name):
            event = getattr(handler, event_name)
            if asyncio.iscoroutinefunction(event):
                await event(*args, **kwargs)
            else:
                if handler.run_inline:
                    event(*args, **kwargs)
                else:
                    await asyncio.get_event_loop().run_in_executor(
                        None, functools.partial(event, *args, **kwargs)
                    )
    except NotImplementedError as e:
        if event_name == "on_chat_model_start":
            message_strings = [get_buffer_string(m) for m in args[1]]
            await _ahandle_event_for_handler(
                handler,
                "on_llm_start",
                "ignore_llm",
                args[0],
                message_strings,
                *args[2:],
                **kwargs,
            )
        else:
            logger.warning(
                f"Error in {handler.__class__.__name__}.{event_name} callback: {e}"
            )
    except Exception as e:
        logger.warning(
            f"Error in {handler.__class__.__name__}.{event_name} callback: {e}"
        )
        if handler.raise_error:
            raise e


async def _ahandle_event(
    handlers: List[BaseCallbackHandler],
    event_name: str,
    ignore_condition_name: Optional[str],
    *args: Any,
    **kwargs: Any,
) -> None:
    """Generic event handler for AsyncCallbackManager."""
    for handler in [h for h in handlers if h.run_inline]:
        await _ahandle_event_for_handler(
            handler, event_name, ignore_condition_name, *args, **kwargs
        )
    await asyncio.gather(
        *(
            _ahandle_event_for_handler(
                handler, event_name, ignore_condition_name, *args, **kwargs
            )
            for handler in handlers
            if not handler.run_inline
        )
    )


BRM = TypeVar("BRM", bound="BaseRunManager")


class BaseRunManager(RunManagerMixin):
    """Base class for run manager (a bound callback manager)."""

    def __init__(
        self,
        *,
        run_id: UUID,
        handlers: List[BaseCallbackHandler],
        inheritable_handlers: List[BaseCallbackHandler],
        parent_run_id: Optional[UUID] = None,
        tags: List[str],
        inheritable_tags: List[str],
    ) -> None:
        """Initialize the run manager.

        Args:
            run_id (UUID): The ID of the run.
            handlers (List[BaseCallbackHandler]): The list of handlers.
            inheritable_handlers (List[BaseCallbackHandler]):
                The list of inheritable handlers.
            parent_run_id (UUID, optional): The ID of the parent run.
                Defaults to None.
            tags (List[str]): The list of tags.
            inheritable_tags (List[str]): The list of inheritable tags.
        """
        self.run_id = run_id
        self.handlers = handlers
        self.inheritable_handlers = inheritable_handlers
        self.tags = tags
        self.inheritable_tags = inheritable_tags
        self.parent_run_id = parent_run_id

    @classmethod
    def get_noop_manager(cls: Type[BRM]) -> BRM:
        """Return a manager that doesn't perform any operations.

        Returns:
            BaseRunManager: The noop manager.
        """
        return cls(
            run_id=uuid4(),
            handlers=[],
            inheritable_handlers=[],
            tags=[],
            inheritable_tags=[],
        )


class RunManager(BaseRunManager):
    """Sync Run Manager."""

    def on_text(
        self,
        text: str,
        **kwargs: Any,
    ) -> Any:
        """Run when text is received.

        Args:
            text (str): The received text.

        Returns:
            Any: The result of the callback.
        """
        _handle_event(
            self.handlers,
            "on_text",
            None,
            text,
            run_id=self.run_id,
            parent_run_id=self.parent_run_id,
            **kwargs,
        )


class AsyncRunManager(BaseRunManager):
    """Async Run Manager."""

    async def on_text(
        self,
        text: str,
        **kwargs: Any,
    ) -> Any:
        """Run when text is received.

        Args:
            text (str): The received text.

        Returns:
            Any: The result of the callback.
        """
        await _ahandle_event(
            self.handlers,
            "on_text",
            None,
            text,
            run_id=self.run_id,
            parent_run_id=self.parent_run_id,
            **kwargs,
        )


class CallbackManagerForLLMRun(RunManager, LLMManagerMixin):
    """Callback manager for LLM run."""

    def on_llm_new_token(
        self,
        token: str,
        **kwargs: Any,
    ) -> None:
        """Run when LLM generates a new token.

        Args:
            token (str): The new token.
        """
        _handle_event(
            self.handlers,
            "on_llm_new_token",
            "ignore_llm",
            token=token,
            run_id=self.run_id,
            parent_run_id=self.parent_run_id,
            **kwargs,
        )

    def on_llm_end(self, response: LLMResult, **kwargs: Any) -> None:
        """Run when LLM ends running.

        Args:
            response (LLMResult): The LLM result.
        """
        _handle_event(
            self.handlers,
            "on_llm_end",
            "ignore_llm",
            response,
            run_id=self.run_id,
            parent_run_id=self.parent_run_id,
            **kwargs,
        )

    def on_llm_error(
        self,
        error: Union[Exception, KeyboardInterrupt],
        **kwargs: Any,
    ) -> None:
        """Run when LLM errors.

        Args:
            error (Exception or KeyboardInterrupt): The error.
        """
        _handle_event(
            self.handlers,
            "on_llm_error",
            "ignore_llm",
            error,
            run_id=self.run_id,
            parent_run_id=self.parent_run_id,
            **kwargs,
        )


class AsyncCallbackManagerForLLMRun(AsyncRunManager, LLMManagerMixin):
    """Async callback manager for LLM run."""

    async def on_llm_new_token(
        self,
        token: str,
        **kwargs: Any,
    ) -> None:
        """Run when LLM generates a new token.

        Args:
            token (str): The new token.
        """
        await _ahandle_event(
            self.handlers,
            "on_llm_new_token",
            "ignore_llm",
            token,
            run_id=self.run_id,
            parent_run_id=self.parent_run_id,
            **kwargs,
        )

    async def on_llm_end(self, response: LLMResult, **kwargs: Any) -> None:
        """Run when LLM ends running.

        Args:
            response (LLMResult): The LLM result.
        """
        await _ahandle_event(
            self.handlers,
            "on_llm_end",
            "ignore_llm",
            response,
            run_id=self.run_id,
            parent_run_id=self.parent_run_id,
            **kwargs,
        )

    async def on_llm_error(
        self,
        error: Union[Exception, KeyboardInterrupt],
        **kwargs: Any,
    ) -> None:
        """Run when LLM errors.

        Args:
            error (Exception or KeyboardInterrupt): The error.
        """
        await _ahandle_event(
            self.handlers,
            "on_llm_error",
            "ignore_llm",
            error,
            run_id=self.run_id,
            parent_run_id=self.parent_run_id,
            **kwargs,
        )


class CallbackManagerForChainRun(RunManager, ChainManagerMixin):
    """Callback manager for chain run."""

    def get_child(self, tag: Optional[str] = None) -> CallbackManager:
        """Get a child callback manager.

        Args:
            tag (str, optional): The tag for the child callback manager.
                Defaults to None.

        Returns:
            CallbackManager: The child callback manager.
        """
        manager = CallbackManager(handlers=[], parent_run_id=self.run_id)
        manager.set_handlers(self.inheritable_handlers)
        manager.add_tags(self.inheritable_tags)
        if tag is not None:
            manager.add_tags([tag], False)
        return manager

    def on_chain_end(self, outputs: Dict[str, Any], **kwargs: Any) -> None:
        """Run when chain ends running.

        Args:
            outputs (Dict[str, Any]): The outputs of the chain.
        """
        _handle_event(
            self.handlers,
            "on_chain_end",
            "ignore_chain",
            outputs,
            run_id=self.run_id,
            parent_run_id=self.parent_run_id,
            **kwargs,
        )

    def on_chain_error(
        self,
        error: Union[Exception, KeyboardInterrupt],
        **kwargs: Any,
    ) -> None:
        """Run when chain errors.

        Args:
            error (Exception or KeyboardInterrupt): The error.
        """
        _handle_event(
            self.handlers,
            "on_chain_error",
            "ignore_chain",
            error,
            run_id=self.run_id,
            parent_run_id=self.parent_run_id,
            **kwargs,
        )

    def on_agent_action(self, action: AgentAction, **kwargs: Any) -> Any:
        """Run when agent action is received.

        Args:
            action (AgentAction): The agent action.

        Returns:
            Any: The result of the callback.
        """
        _handle_event(
            self.handlers,
            "on_agent_action",
            "ignore_agent",
            action,
            run_id=self.run_id,
            parent_run_id=self.parent_run_id,
            **kwargs,
        )

    def on_agent_finish(self, finish: AgentFinish, **kwargs: Any) -> Any:
        """Run when agent finish is received.

        Args:
            finish (AgentFinish): The agent finish.

        Returns:
            Any: The result of the callback.
        """
        _handle_event(
            self.handlers,
            "on_agent_finish",
            "ignore_agent",
            finish,
            run_id=self.run_id,
            parent_run_id=self.parent_run_id,
            **kwargs,
        )


class AsyncCallbackManagerForChainRun(AsyncRunManager, ChainManagerMixin):
    """Async callback manager for chain run."""

    def get_child(self, tag: Optional[str] = None) -> AsyncCallbackManager:
        """Get a child callback manager.

        Args:
            tag (str, optional): The tag for the child callback manager.
                Defaults to None.

        Returns:
            AsyncCallbackManager: The child callback manager.
        """
        manager = AsyncCallbackManager(handlers=[], parent_run_id=self.run_id)
        manager.set_handlers(self.inheritable_handlers)
        manager.add_tags(self.inheritable_tags)
        if tag is not None:
            manager.add_tags([tag], False)
        return manager

    async def on_chain_end(self, outputs: Dict[str, Any], **kwargs: Any) -> None:
        """Run when chain ends running.

        Args:
            outputs (Dict[str, Any]): The outputs of the chain.
        """
        await _ahandle_event(
            self.handlers,
            "on_chain_end",
            "ignore_chain",
            outputs,
            run_id=self.run_id,
            parent_run_id=self.parent_run_id,
            **kwargs,
        )

    async def on_chain_error(
        self,
        error: Union[Exception, KeyboardInterrupt],
        **kwargs: Any,
    ) -> None:
        """Run when chain errors.

        Args:
            error (Exception or KeyboardInterrupt): The error.
        """
        await _ahandle_event(
            self.handlers,
            "on_chain_error",
            "ignore_chain",
            error,
            run_id=self.run_id,
            parent_run_id=self.parent_run_id,
            **kwargs,
        )

    async def on_agent_action(self, action: AgentAction, **kwargs: Any) -> Any:
        """Run when agent action is received.

        Args:
            action (AgentAction): The agent action.

        Returns:
            Any: The result of the callback.
        """
        await _ahandle_event(
            self.handlers,
            "on_agent_action",
            "ignore_agent",
            action,
            run_id=self.run_id,
            parent_run_id=self.parent_run_id,
            **kwargs,
        )

    async def on_agent_finish(self, finish: AgentFinish, **kwargs: Any) -> Any:
        """Run when agent finish is received.

        Args:
            finish (AgentFinish): The agent finish.

        Returns:
            Any: The result of the callback.
        """
        await _ahandle_event(
            self.handlers,
            "on_agent_finish",
            "ignore_agent",
            finish,
            run_id=self.run_id,
            parent_run_id=self.parent_run_id,
            **kwargs,
        )


class CallbackManagerForToolRun(RunManager, ToolManagerMixin):
    """Callback manager for tool run."""

    def get_child(self, tag: Optional[str] = None) -> CallbackManager:
        """Get a child callback manager.

        Args:
            tag (str, optional): The tag for the child callback manager.
                Defaults to None.

        Returns:
            CallbackManager: The child callback manager.
        """
        manager = CallbackManager(handlers=[], parent_run_id=self.run_id)
        manager.set_handlers(self.inheritable_handlers)
        manager.add_tags(self.inheritable_tags)
        if tag is not None:
            manager.add_tags([tag], False)
        return manager

    def on_tool_end(
        self,
        output: str,
        **kwargs: Any,
    ) -> None:
        """Run when tool ends running.

        Args:
            output (str): The output of the tool.
        """
        _handle_event(
            self.handlers,
            "on_tool_end",
            "ignore_agent",
            output,
            run_id=self.run_id,
            parent_run_id=self.parent_run_id,
            **kwargs,
        )

    def on_tool_error(
        self,
        error: Union[Exception, KeyboardInterrupt],
        **kwargs: Any,
    ) -> None:
        """Run when tool errors.

        Args:
            error (Exception or KeyboardInterrupt): The error.
        """
        _handle_event(
            self.handlers,
            "on_tool_error",
            "ignore_agent",
            error,
            run_id=self.run_id,
            parent_run_id=self.parent_run_id,
            **kwargs,
        )


class AsyncCallbackManagerForToolRun(AsyncRunManager, ToolManagerMixin):
    """Async callback manager for tool run."""

    def get_child(self, tag: Optional[str] = None) -> AsyncCallbackManager:
        """Get a child callback manager.

        Args:
            tag (str, optional): The tag to add to the child
                 callback manager. Defaults to None.

        Returns:
            AsyncCallbackManager: The child callback manager.
        """
        manager = AsyncCallbackManager(handlers=[], parent_run_id=self.run_id)
        manager.set_handlers(self.inheritable_handlers)
        manager.add_tags(self.inheritable_tags)
        if tag is not None:
            manager.add_tags([tag], False)
        return manager

    async def on_tool_end(self, output: str, **kwargs: Any) -> None:
        """Run when tool ends running.

        Args:
            output (str): The output of the tool.
        """
        await _ahandle_event(
            self.handlers,
            "on_tool_end",
            "ignore_agent",
            output,
            run_id=self.run_id,
            parent_run_id=self.parent_run_id,
            **kwargs,
        )

    async def on_tool_error(
        self,
        error: Union[Exception, KeyboardInterrupt],
        **kwargs: Any,
    ) -> None:
        """Run when tool errors.

        Args:
            error (Exception or KeyboardInterrupt): The error.
        """
        await _ahandle_event(
            self.handlers,
            "on_tool_error",
            "ignore_agent",
            error,
            run_id=self.run_id,
            parent_run_id=self.parent_run_id,
            **kwargs,
        )


class CallbackManager(BaseCallbackManager):
    """Callback manager that can be used to handle callbacks from langchain."""

    def on_llm_start(
        self,
        serialized: Dict[str, Any],
        prompts: List[str],
        **kwargs: Any,
<<<<<<< HEAD
    ) -> CallbackManagerForLLMRun:
        """Run when LLM starts running.

        Args:
            serialized (Dict[str, Any]): The serialized LLM.
            prompts (List[str]): The list of prompts.
            run_id (UUID, optional): The ID of the run. Defaults to None.

        Returns:
            CallbackManagerForLLMRun: The callback manager for the LLM run.
        """
        if run_id is None:
            run_id = uuid4()
=======
    ) -> List[CallbackManagerForLLMRun]:
        """Run when LLM starts running."""
        managers = []
        for prompt in prompts:
            run_id_ = uuid4()
            _handle_event(
                self.handlers,
                "on_llm_start",
                "ignore_llm",
                serialized,
                [prompt],
                run_id=run_id_,
                parent_run_id=self.parent_run_id,
                tags=self.tags,
                **kwargs,
            )
>>>>>>> d89e10d3

            managers.append(
                CallbackManagerForLLMRun(
                    run_id=run_id_,
                    handlers=self.handlers,
                    inheritable_handlers=self.inheritable_handlers,
                    parent_run_id=self.parent_run_id,
                    tags=self.tags,
                    inheritable_tags=self.inheritable_tags,
                )
            )

        return managers

    def on_chat_model_start(
        self,
        serialized: Dict[str, Any],
        messages: List[List[BaseMessage]],
        **kwargs: Any,
<<<<<<< HEAD
    ) -> CallbackManagerForLLMRun:
        """Run when LLM starts running.

        Args:
            serialized (Dict[str, Any]): The serialized LLM.
            messages (List[List[BaseMessage]]): The list of messages.
            run_id (UUID, optional): The ID of the run. Defaults to None.

        Returns:
            CallbackManagerForLLMRun: The callback manager for the LLM run.
        """
        if run_id is None:
            run_id = uuid4()
        _handle_event(
            self.handlers,
            "on_chat_model_start",
            "ignore_chat_model",
            serialized,
            messages,
            run_id=run_id,
            parent_run_id=self.parent_run_id,
            tags=self.tags,
            **kwargs,
        )
=======
    ) -> List[CallbackManagerForLLMRun]:
        """Run when LLM starts running."""
>>>>>>> d89e10d3

        managers = []
        for message_list in messages:
            run_id_ = uuid4()
            _handle_event(
                self.handlers,
                "on_chat_model_start",
                "ignore_chat_model",
                serialized,
                [message_list],
                run_id=run_id_,
                parent_run_id=self.parent_run_id,
                tags=self.tags,
                **kwargs,
            )

            managers.append(
                CallbackManagerForLLMRun(
                    run_id=run_id_,
                    handlers=self.handlers,
                    inheritable_handlers=self.inheritable_handlers,
                    parent_run_id=self.parent_run_id,
                    tags=self.tags,
                    inheritable_tags=self.inheritable_tags,
                )
            )

        return managers

    def on_chain_start(
        self,
        serialized: Dict[str, Any],
        inputs: Dict[str, Any],
        run_id: Optional[UUID] = None,
        **kwargs: Any,
    ) -> CallbackManagerForChainRun:
        """Run when chain starts running.

        Args:
            serialized (Dict[str, Any]): The serialized chain.
            inputs (Dict[str, Any]): The inputs to the chain.
            run_id (UUID, optional): The ID of the run. Defaults to None.

        Returns:
            CallbackManagerForChainRun: The callback manager for the chain run.
        """
        if run_id is None:
            run_id = uuid4()

        _handle_event(
            self.handlers,
            "on_chain_start",
            "ignore_chain",
            serialized,
            inputs,
            run_id=run_id,
            parent_run_id=self.parent_run_id,
            tags=self.tags,
            **kwargs,
        )

        return CallbackManagerForChainRun(
            run_id=run_id,
            handlers=self.handlers,
            inheritable_handlers=self.inheritable_handlers,
            parent_run_id=self.parent_run_id,
            tags=self.tags,
            inheritable_tags=self.inheritable_tags,
        )

    def on_tool_start(
        self,
        serialized: Dict[str, Any],
        input_str: str,
        run_id: Optional[UUID] = None,
        parent_run_id: Optional[UUID] = None,
        **kwargs: Any,
    ) -> CallbackManagerForToolRun:
        """Run when tool starts running.

        Args:
            serialized (Dict[str, Any]): The serialized tool.
            input_str (str): The input to the tool.
            run_id (UUID, optional): The ID of the run. Defaults to None.
            parent_run_id (UUID, optional): The ID of the parent run. Defaults to None.

        Returns:
            CallbackManagerForToolRun: The callback manager for the tool run.
        """
        if run_id is None:
            run_id = uuid4()

        _handle_event(
            self.handlers,
            "on_tool_start",
            "ignore_agent",
            serialized,
            input_str,
            run_id=run_id,
            parent_run_id=self.parent_run_id,
            tags=self.tags,
            **kwargs,
        )

        return CallbackManagerForToolRun(
            run_id=run_id,
            handlers=self.handlers,
            inheritable_handlers=self.inheritable_handlers,
            parent_run_id=self.parent_run_id,
            tags=self.tags,
            inheritable_tags=self.inheritable_tags,
        )

    @classmethod
    def configure(
        cls,
        inheritable_callbacks: Callbacks = None,
        local_callbacks: Callbacks = None,
        verbose: bool = False,
        inheritable_tags: Optional[List[str]] = None,
        local_tags: Optional[List[str]] = None,
    ) -> CallbackManager:
        """Configure the callback manager.

        Args:
            inheritable_callbacks (Optional[Callbacks], optional): The inheritable
                callbacks. Defaults to None.
            local_callbacks (Optional[Callbacks], optional): The local callbacks.
                Defaults to None.
            verbose (bool, optional): Whether to enable verbose mode. Defaults to False.
            inheritable_tags (Optional[List[str]], optional): The inheritable tags.
                Defaults to None.
            local_tags (Optional[List[str]], optional): The local tags.
                Defaults to None.

        Returns:
            CallbackManager: The configured callback manager.
        """
        return _configure(
            cls,
            inheritable_callbacks,
            local_callbacks,
            verbose,
            inheritable_tags,
            local_tags,
        )


class AsyncCallbackManager(BaseCallbackManager):
    """Async callback manager that can be used to handle callbacks from LangChain."""

    @property
    def is_async(self) -> bool:
        """Return whether the handler is async."""
        return True

    async def on_llm_start(
        self,
        serialized: Dict[str, Any],
        prompts: List[str],
        **kwargs: Any,
<<<<<<< HEAD
    ) -> AsyncCallbackManagerForLLMRun:
        """Run when LLM starts running.

        Args:
            serialized (Dict[str, Any]): The serialized LLM.
            prompts (List[str]): The list of prompts.
            run_id (UUID, optional): The ID of the run. Defaults to None.

        Returns:
            AsyncCallbackManagerForLLMRun: The async callback manager for the LLM run.
        """
        if run_id is None:
            run_id = uuid4()
=======
    ) -> List[AsyncCallbackManagerForLLMRun]:
        """Run when LLM starts running."""
>>>>>>> d89e10d3

        tasks = []
        managers = []

        for prompt in prompts:
            run_id_ = uuid4()

            tasks.append(
                _ahandle_event(
                    self.handlers,
                    "on_llm_start",
                    "ignore_llm",
                    serialized,
                    [prompt],
                    run_id=run_id_,
                    parent_run_id=self.parent_run_id,
                    tags=self.tags,
                    **kwargs,
                )
            )

            managers.append(
                AsyncCallbackManagerForLLMRun(
                    run_id=run_id_,
                    handlers=self.handlers,
                    inheritable_handlers=self.inheritable_handlers,
                    parent_run_id=self.parent_run_id,
                    tags=self.tags,
                    inheritable_tags=self.inheritable_tags,
                )
            )

        await asyncio.gather(*tasks)

        return managers

    async def on_chat_model_start(
        self,
        serialized: Dict[str, Any],
        messages: List[List[BaseMessage]],
        **kwargs: Any,
    ) -> Any:
<<<<<<< HEAD
        """Run when LLM starts running.

        Args:
            serialized (Dict[str, Any]): The serialized LLM.
            messages (List[List[BaseMessage]]): The list of messages.
            run_id (UUID, optional): The ID of the run. Defaults to None.

        Returns:
            AsyncCallbackManagerForLLMRun: The async callback manager for the LLM run.
        """
        if run_id is None:
            run_id = uuid4()
=======
        tasks = []
        managers = []

        for message_list in messages:
            run_id_ = uuid4()

            tasks.append(
                _ahandle_event(
                    self.handlers,
                    "on_chat_model_start",
                    "ignore_chat_model",
                    serialized,
                    [message_list],
                    run_id=run_id_,
                    parent_run_id=self.parent_run_id,
                    tags=self.tags,
                    **kwargs,
                )
            )
>>>>>>> d89e10d3

            managers.append(
                AsyncCallbackManagerForLLMRun(
                    run_id=run_id_,
                    handlers=self.handlers,
                    inheritable_handlers=self.inheritable_handlers,
                    parent_run_id=self.parent_run_id,
                    tags=self.tags,
                    inheritable_tags=self.inheritable_tags,
                )
            )

        await asyncio.gather(*tasks)
        return managers

    async def on_chain_start(
        self,
        serialized: Dict[str, Any],
        inputs: Dict[str, Any],
        run_id: Optional[UUID] = None,
        **kwargs: Any,
    ) -> AsyncCallbackManagerForChainRun:
        """Run when chain starts running.

        Args:
            serialized (Dict[str, Any]): The serialized chain.
            inputs (Dict[str, Any]): The inputs to the chain.
            run_id (UUID, optional): The ID of the run. Defaults to None.

        Returns:
            AsyncCallbackManagerForChainRun: The async callback manager
                for the chain run.
        """
        if run_id is None:
            run_id = uuid4()

        await _ahandle_event(
            self.handlers,
            "on_chain_start",
            "ignore_chain",
            serialized,
            inputs,
            run_id=run_id,
            parent_run_id=self.parent_run_id,
            tags=self.tags,
            **kwargs,
        )

        return AsyncCallbackManagerForChainRun(
            run_id=run_id,
            handlers=self.handlers,
            inheritable_handlers=self.inheritable_handlers,
            parent_run_id=self.parent_run_id,
            tags=self.tags,
            inheritable_tags=self.inheritable_tags,
        )

    async def on_tool_start(
        self,
        serialized: Dict[str, Any],
        input_str: str,
        run_id: Optional[UUID] = None,
        parent_run_id: Optional[UUID] = None,
        **kwargs: Any,
    ) -> AsyncCallbackManagerForToolRun:
        """Run when tool starts running.

        Args:
            serialized (Dict[str, Any]): The serialized tool.
            input_str (str): The input to the tool.
            run_id (UUID, optional): The ID of the run. Defaults to None.
            parent_run_id (UUID, optional): The ID of the parent run.
                Defaults to None.

        Returns:
            AsyncCallbackManagerForToolRun: The async callback manager
                for the tool run.
        """
        if run_id is None:
            run_id = uuid4()

        await _ahandle_event(
            self.handlers,
            "on_tool_start",
            "ignore_agent",
            serialized,
            input_str,
            run_id=run_id,
            parent_run_id=self.parent_run_id,
            tags=self.tags,
            **kwargs,
        )

        return AsyncCallbackManagerForToolRun(
            run_id=run_id,
            handlers=self.handlers,
            inheritable_handlers=self.inheritable_handlers,
            parent_run_id=self.parent_run_id,
            tags=self.tags,
            inheritable_tags=self.inheritable_tags,
        )

    @classmethod
    def configure(
        cls,
        inheritable_callbacks: Callbacks = None,
        local_callbacks: Callbacks = None,
        verbose: bool = False,
        inheritable_tags: Optional[List[str]] = None,
        local_tags: Optional[List[str]] = None,
    ) -> AsyncCallbackManager:
        """Configure the async callback manager.

        Args:
            inheritable_callbacks (Optional[Callbacks], optional): The inheritable
                callbacks. Defaults to None.
            local_callbacks (Optional[Callbacks], optional): The local callbacks.
                Defaults to None.
            verbose (bool, optional): Whether to enable verbose mode. Defaults to False.
            inheritable_tags (Optional[List[str]], optional): The inheritable tags.
                Defaults to None.
            local_tags (Optional[List[str]], optional): The local tags.
                Defaults to None.

        Returns:
            AsyncCallbackManager: The configured async callback manager.
        """
        return _configure(
            cls,
            inheritable_callbacks,
            local_callbacks,
            verbose,
            inheritable_tags,
            local_tags,
        )


T = TypeVar("T", CallbackManager, AsyncCallbackManager)


def env_var_is_set(env_var: str) -> bool:
    """Check if an environment variable is set.

    Args:
        env_var (str): The name of the environment variable.

    Returns:
        bool: True if the environment variable is set, False otherwise.
    """
    return env_var in os.environ and os.environ[env_var] not in (
        "",
        "0",
        "false",
        "False",
    )


def _configure(
    callback_manager_cls: Type[T],
    inheritable_callbacks: Callbacks = None,
    local_callbacks: Callbacks = None,
    verbose: bool = False,
    inheritable_tags: Optional[List[str]] = None,
    local_tags: Optional[List[str]] = None,
) -> T:
    """Configure the callback manager.

    Args:
        callback_manager_cls (Type[T]): The callback manager class.
        inheritable_callbacks (Optional[Callbacks], optional): The inheritable
            callbacks. Defaults to None.
        local_callbacks (Optional[Callbacks], optional): The local callbacks.
            Defaults to None.
        verbose (bool, optional): Whether to enable verbose mode. Defaults to False.
        inheritable_tags (Optional[List[str]], optional): The inheritable tags.
            Defaults to None.
        local_tags (Optional[List[str]], optional): The local tags. Defaults to None.

    Returns:
        T: The configured callback manager.
    """
    callback_manager = callback_manager_cls(handlers=[])
    if inheritable_callbacks or local_callbacks:
        if isinstance(inheritable_callbacks, list) or inheritable_callbacks is None:
            inheritable_callbacks_ = inheritable_callbacks or []
            callback_manager = callback_manager_cls(
                handlers=inheritable_callbacks_.copy(),
                inheritable_handlers=inheritable_callbacks_.copy(),
            )
        else:
            callback_manager = callback_manager_cls(
                handlers=inheritable_callbacks.handlers,
                inheritable_handlers=inheritable_callbacks.inheritable_handlers,
                parent_run_id=inheritable_callbacks.parent_run_id,
                tags=inheritable_callbacks.tags,
                inheritable_tags=inheritable_callbacks.inheritable_tags,
            )
        local_handlers_ = (
            local_callbacks
            if isinstance(local_callbacks, list)
            else (local_callbacks.handlers if local_callbacks else [])
        )
        for handler in local_handlers_:
            callback_manager.add_handler(handler, False)
    if inheritable_tags or local_tags:
        callback_manager.add_tags(inheritable_tags or [])
        callback_manager.add_tags(local_tags or [], False)

    tracer = tracing_callback_var.get()
    wandb_tracer = wandb_tracing_callback_var.get()
    open_ai = openai_callback_var.get()
    tracing_enabled_ = (
        env_var_is_set("LANGCHAIN_TRACING")
        or tracer is not None
        or env_var_is_set("LANGCHAIN_HANDLER")
    )
    wandb_tracing_enabled_ = (
        env_var_is_set("LANGCHAIN_WANDB_TRACING") or wandb_tracer is not None
    )

    tracer_v2 = tracing_v2_callback_var.get()
    tracing_v2_enabled_ = (
        env_var_is_set("LANGCHAIN_TRACING_V2") or tracer_v2 is not None
    )
    tracer_project = os.environ.get(
        "LANGCHAIN_PROJECT", os.environ.get("LANGCHAIN_SESSION", "default")
    )
    debug = _get_debug()
    if (
        verbose
        or debug
        or tracing_enabled_
        or tracing_v2_enabled_
        or wandb_tracing_enabled_
        or open_ai is not None
    ):
        if verbose and not any(
            isinstance(handler, StdOutCallbackHandler)
            for handler in callback_manager.handlers
        ):
            if debug:
                pass
            else:
                callback_manager.add_handler(StdOutCallbackHandler(), False)
        if debug and not any(
            isinstance(handler, ConsoleCallbackHandler)
            for handler in callback_manager.handlers
        ):
            callback_manager.add_handler(ConsoleCallbackHandler(), True)
        if tracing_enabled_ and not any(
            isinstance(handler, LangChainTracerV1)
            for handler in callback_manager.handlers
        ):
            if tracer:
                callback_manager.add_handler(tracer, True)
            else:
                handler = LangChainTracerV1()
                handler.load_session(tracer_project)
                callback_manager.add_handler(handler, True)
        if wandb_tracing_enabled_ and not any(
            isinstance(handler, WandbTracer) for handler in callback_manager.handlers
        ):
            if wandb_tracer:
                callback_manager.add_handler(wandb_tracer, True)
            else:
                handler = WandbTracer()
                callback_manager.add_handler(handler, True)
        if tracing_v2_enabled_ and not any(
            isinstance(handler, LangChainTracer)
            for handler in callback_manager.handlers
        ):
            if tracer_v2:
                callback_manager.add_handler(tracer_v2, True)
            else:
                try:
                    handler = LangChainTracer(project_name=tracer_project)
                    callback_manager.add_handler(handler, True)
                except Exception as e:
                    logger.warning(
                        "Unable to load requested LangChainTracer."
                        " To disable this warning,"
                        " unset the  LANGCHAIN_TRACING_V2 environment variables.",
                        e,
                    )
        if open_ai is not None and not any(
            isinstance(handler, OpenAICallbackHandler)
            for handler in callback_manager.handlers
        ):
            callback_manager.add_handler(open_ai, True)
    return callback_manager<|MERGE_RESOLUTION|>--- conflicted
+++ resolved
@@ -907,8 +907,7 @@
         serialized: Dict[str, Any],
         prompts: List[str],
         **kwargs: Any,
-<<<<<<< HEAD
-    ) -> CallbackManagerForLLMRun:
+    ) -> List[CallbackManagerForLLMRun]:
         """Run when LLM starts running.
 
         Args:
@@ -917,13 +916,9 @@
             run_id (UUID, optional): The ID of the run. Defaults to None.
 
         Returns:
-            CallbackManagerForLLMRun: The callback manager for the LLM run.
-        """
-        if run_id is None:
-            run_id = uuid4()
-=======
-    ) -> List[CallbackManagerForLLMRun]:
-        """Run when LLM starts running."""
+            List[CallbackManagerForLLMRun]: A callback manager for each
+                prompt as an LLM run.
+        """
         managers = []
         for prompt in prompts:
             run_id_ = uuid4()
@@ -938,7 +933,6 @@
                 tags=self.tags,
                 **kwargs,
             )
->>>>>>> d89e10d3
 
             managers.append(
                 CallbackManagerForLLMRun(
@@ -958,8 +952,7 @@
         serialized: Dict[str, Any],
         messages: List[List[BaseMessage]],
         **kwargs: Any,
-<<<<<<< HEAD
-    ) -> CallbackManagerForLLMRun:
+    ) -> List[CallbackManagerForLLMRun]:
         """Run when LLM starts running.
 
         Args:
@@ -968,25 +961,9 @@
             run_id (UUID, optional): The ID of the run. Defaults to None.
 
         Returns:
-            CallbackManagerForLLMRun: The callback manager for the LLM run.
-        """
-        if run_id is None:
-            run_id = uuid4()
-        _handle_event(
-            self.handlers,
-            "on_chat_model_start",
-            "ignore_chat_model",
-            serialized,
-            messages,
-            run_id=run_id,
-            parent_run_id=self.parent_run_id,
-            tags=self.tags,
-            **kwargs,
-        )
-=======
-    ) -> List[CallbackManagerForLLMRun]:
-        """Run when LLM starts running."""
->>>>>>> d89e10d3
+            List[CallbackManagerForLLMRun]: A callback manager for each
+                list of messages as an LLM run.
+        """
 
         managers = []
         for message_list in messages:
@@ -1148,8 +1125,7 @@
         serialized: Dict[str, Any],
         prompts: List[str],
         **kwargs: Any,
-<<<<<<< HEAD
-    ) -> AsyncCallbackManagerForLLMRun:
+    ) -> List[AsyncCallbackManagerForLLMRun]:
         """Run when LLM starts running.
 
         Args:
@@ -1158,14 +1134,10 @@
             run_id (UUID, optional): The ID of the run. Defaults to None.
 
         Returns:
-            AsyncCallbackManagerForLLMRun: The async callback manager for the LLM run.
-        """
-        if run_id is None:
-            run_id = uuid4()
-=======
-    ) -> List[AsyncCallbackManagerForLLMRun]:
-        """Run when LLM starts running."""
->>>>>>> d89e10d3
+            List[AsyncCallbackManagerForLLMRun]: The list of async
+                callback managers, one for each LLM Run corresponding
+                to each prompt.
+        """
 
         tasks = []
         managers = []
@@ -1208,7 +1180,6 @@
         messages: List[List[BaseMessage]],
         **kwargs: Any,
     ) -> Any:
-<<<<<<< HEAD
         """Run when LLM starts running.
 
         Args:
@@ -1217,11 +1188,10 @@
             run_id (UUID, optional): The ID of the run. Defaults to None.
 
         Returns:
-            AsyncCallbackManagerForLLMRun: The async callback manager for the LLM run.
-        """
-        if run_id is None:
-            run_id = uuid4()
-=======
+            List[AsyncCallbackManagerForLLMRun]: The list of
+                async callback managers, one for each LLM Run
+                corresponding to each inner  message list.
+        """
         tasks = []
         managers = []
 
@@ -1241,7 +1211,6 @@
                     **kwargs,
                 )
             )
->>>>>>> d89e10d3
 
             managers.append(
                 AsyncCallbackManagerForLLMRun(
