--- conflicted
+++ resolved
@@ -158,6 +158,7 @@
         stop: Optional[List[str]],
         run_managers: List[CallbackManagerForLLMRun],
         new_arg_supported: bool,
+        **kwargs: Any,
     ) -> LLMResult:
         try:
             output = (
@@ -165,6 +166,7 @@
                     prompts,
                     stop=stop,
                     run_manager=run_managers[0] if run_managers else None,
+                    **kwargs,
                 )
                 if new_arg_supported
                 else self._generate(prompts, stop=stop)
@@ -218,62 +220,20 @@
                 raise ValueError(
                     "Asked to cache, but no cache found at `langchain.cache`."
                 )
-<<<<<<< HEAD
             run_managers = callback_manager.on_llm_start(
-                {"name": self.__class__.__name__}, prompts, invocation_params=params
+                dumpd(self), prompts, invocation_params=params, options=options
             )
             output = self._generate_helper(
-                prompts, stop, run_managers, bool(new_arg_supported)
+                prompts, stop, run_managers, bool(new_arg_supported), **kwargs
             )
             return output
         if len(missing_prompts) > 0:
             run_managers = callback_manager.on_llm_start(
-                {"name": self.__class__.__name__},
-=======
-            run_manager = callback_manager.on_llm_start(
                 dumpd(self), prompts, invocation_params=params, options=options
             )
-            try:
-                output = (
-                    self._generate(
-                        prompts, stop=stop, run_manager=run_manager, **kwargs
-                    )
-                    if new_arg_supported
-                    else self._generate(prompts, stop=stop, **kwargs)
-                )
-            except (KeyboardInterrupt, Exception) as e:
-                run_manager.on_llm_error(e)
-                raise e
-            run_manager.on_llm_end(output)
-            if run_manager:
-                output.run = RunInfo(run_id=run_manager.run_id)
-            return output
-        if len(missing_prompts) > 0:
-            run_manager = callback_manager.on_llm_start(
-                dumpd(self),
->>>>>>> 4fc79398
-                missing_prompts,
-                invocation_params=params,
-                options=options,
-            )
-<<<<<<< HEAD
             new_results = self._generate_helper(
-                missing_prompts, stop, run_managers, bool(new_arg_supported)
-            )
-=======
-            try:
-                new_results = (
-                    self._generate(
-                        missing_prompts, stop=stop, run_manager=run_manager, **kwargs
-                    )
-                    if new_arg_supported
-                    else self._generate(missing_prompts, stop=stop, **kwargs)
-                )
-            except (KeyboardInterrupt, Exception) as e:
-                run_manager.on_llm_error(e)
-                raise e
-            run_manager.on_llm_end(new_results)
->>>>>>> 4fc79398
+                missing_prompts, stop, run_managers, bool(new_arg_supported), **kwargs
+            )
             llm_output = update_cache(
                 existing_prompts, llm_string, missing_prompt_idxs, new_results, prompts
             )
@@ -294,6 +254,7 @@
         stop: Optional[List[str]],
         run_managers: List[AsyncCallbackManagerForLLMRun],
         new_arg_supported: bool,
+        **kwargs: Any,
     ) -> LLMResult:
         try:
             output = (
@@ -301,6 +262,7 @@
                     prompts,
                     stop=stop,
                     run_manager=run_managers[0] if run_managers else None,
+                    **kwargs,
                 )
                 if new_arg_supported
                 else await self._agenerate(prompts, stop=stop)
@@ -356,62 +318,20 @@
                 raise ValueError(
                     "Asked to cache, but no cache found at `langchain.cache`."
                 )
-<<<<<<< HEAD
             run_managers = await callback_manager.on_llm_start(
-                {"name": self.__class__.__name__}, prompts, invocation_params=params
+                dumpd(self), prompts, invocation_params=params, options=options
             )
             output = await self._agenerate_helper(
-                prompts, stop, run_managers, bool(new_arg_supported)
+                prompts, stop, run_managers, bool(new_arg_supported), **kwargs
             )
             return output
         if len(missing_prompts) > 0:
             run_managers = await callback_manager.on_llm_start(
-                {"name": self.__class__.__name__},
-=======
-            run_manager = await callback_manager.on_llm_start(
                 dumpd(self), prompts, invocation_params=params, options=options
             )
-            try:
-                output = (
-                    await self._agenerate(
-                        prompts, stop=stop, run_manager=run_manager, **kwargs
-                    )
-                    if new_arg_supported
-                    else await self._agenerate(prompts, stop=stop, **kwargs)
-                )
-            except (KeyboardInterrupt, Exception) as e:
-                await run_manager.on_llm_error(e, verbose=self.verbose)
-                raise e
-            await run_manager.on_llm_end(output, verbose=self.verbose)
-            if run_manager:
-                output.run = RunInfo(run_id=run_manager.run_id)
-            return output
-        if len(missing_prompts) > 0:
-            run_manager = await callback_manager.on_llm_start(
-                dumpd(self),
->>>>>>> 4fc79398
-                missing_prompts,
-                invocation_params=params,
-                options=options,
-            )
-<<<<<<< HEAD
             new_results = await self._agenerate_helper(
-                missing_prompts, stop, run_managers, bool(new_arg_supported)
-            )
-=======
-            try:
-                new_results = (
-                    await self._agenerate(
-                        missing_prompts, stop=stop, run_manager=run_manager, **kwargs
-                    )
-                    if new_arg_supported
-                    else await self._agenerate(missing_prompts, stop=stop, **kwargs)
-                )
-            except (KeyboardInterrupt, Exception) as e:
-                await run_manager.on_llm_error(e)
-                raise e
-            await run_manager.on_llm_end(new_results)
->>>>>>> 4fc79398
+                missing_prompts, stop, run_managers, bool(new_arg_supported), **kwargs
+            )
             llm_output = update_cache(
                 existing_prompts, llm_string, missing_prompt_idxs, new_results, prompts
             )
