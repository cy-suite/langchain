"""Memory modules for conversation prompts."""

from langchain.memory.buffer import (
    ConversationBufferMemory,
    ConversationStringBufferMemory,
)
<<<<<<< HEAD
from langchain.llms.base import BaseLLM
from langchain.prompts.base import BasePromptTemplate


def _get_prompt_input_key(inputs: Dict[str, Any], memory_variables: List[str]) -> str:
    # "stop" is a special key that can be passed as input but is not used to
    # format the prompt.
    prompt_input_keys = list(set(inputs).difference(memory_variables + ["stop"]))
    if len(prompt_input_keys) != 1:
        raise ValueError(f"One input key expected got {prompt_input_keys}")
    return prompt_input_keys[0]


class CombinedMemory(Memory, BaseModel):
    """Class for combining multiple memories' data together."""

    memories: List[Memory]
    """For tracking all the memories that should be accessed."""

    @property
    def memory_variables(self) -> List[str]:
        """All the memory variables that this instance provides."""
        """Collected from the all the linked memories."""

        memory_variables = []

        for memory in self.memories:
            memory_variables.extend(memory.memory_variables)

        return memory_variables

    def load_memory_variables(self, inputs: Dict[str, Any]) -> Dict[str, str]:
        """Load all vars from sub-memories."""
        memory_data: Dict[str, Any] = {}

        # Collect vars from all sub-memories
        for memory in self.memories:
            data = memory.load_memory_variables(inputs)
            memory_data = {
                **memory_data,
                **data,
            }

        return memory_data

    def save_context(self, inputs: Dict[str, Any], outputs: Dict[str, str]) -> None:
        """Save context from this session for every memory."""
        # Save context for all sub-memories
        for memory in self.memories:
            memory.save_context(inputs, outputs)

    def clear(self) -> None:
        """Clear context from this session for every memory."""
        for memory in self.memories:
            memory.clear()


class ConversationBufferMemory(Memory, BaseModel):
    """Buffer for storing conversation memory."""

    human_prefix: str = "Human"
    ai_prefix: str = "AI"
    """Prefix to use for AI generated responses."""
    buffer: str = ""
    output_key: Optional[str] = None
    input_key: Optional[str] = None
    memory_key: str = "history"  #: :meta private:

    @property
    def memory_variables(self) -> List[str]:
        """Will always return list of memory variables.

        :meta private:
        """
        return [self.memory_key]

    def load_memory_variables(self, inputs: Dict[str, Any]) -> Dict[str, str]:
        """Return history buffer."""
        return {self.memory_key: self.buffer}

    def save_context(self, inputs: Dict[str, Any], outputs: Dict[str, str]) -> None:
        """Save context from this conversation to buffer."""
        if self.input_key is None:
            prompt_input_key = _get_prompt_input_key(inputs, self.memory_variables)
        else:
            prompt_input_key = self.input_key
        if self.output_key is None:
            if len(outputs) != 1:
                raise ValueError(f"One output key expected, got {outputs.keys()}")
            output_key = list(outputs.keys())[0]
        else:
            output_key = self.output_key
        human = f"{self.human_prefix}: " + inputs[prompt_input_key]
        ai = f"{self.ai_prefix}: " + outputs[output_key]
        self.buffer += "\n" + "\n".join([human, ai])

    def clear(self) -> None:
        """Clear memory contents."""
        self.buffer = ""


class ConversationBufferWindowMemory(Memory, BaseModel):
    """Buffer for storing conversation memory."""

    human_prefix: str = "Human"
    ai_prefix: str = "AI"
    """Prefix to use for AI generated responses."""
    buffer: List[str] = Field(default_factory=list)
    memory_key: str = "history"  #: :meta private:
    output_key: Optional[str] = None
    input_key: Optional[str] = None
    k: int = 5

    @property
    def memory_variables(self) -> List[str]:
        """Will always return list of memory variables.

        :meta private:
        """
        return [self.memory_key]

    def load_memory_variables(self, inputs: Dict[str, Any]) -> Dict[str, str]:
        """Return history buffer."""
        return {self.memory_key: "\n".join(self.buffer[-self.k :])}

    def save_context(self, inputs: Dict[str, Any], outputs: Dict[str, str]) -> None:
        """Save context from this conversation to buffer."""
        if self.input_key is None:
            prompt_input_key = _get_prompt_input_key(inputs, self.memory_variables)
        else:
            prompt_input_key = self.input_key
        if self.output_key is None:
            if len(outputs) != 1:
                raise ValueError(f"One output key expected, got {outputs.keys()}")
            output_key = list(outputs.keys())[0]
        else:
            output_key = self.output_key
        human = f"{self.human_prefix}: " + inputs[prompt_input_key]
        ai = f"{self.ai_prefix}: " + outputs[output_key]
        self.buffer.append("\n".join([human, ai]))

    def clear(self) -> None:
        """Clear memory contents."""
        self.buffer = []


# For legacy naming reasons
ConversationalBufferWindowMemory = ConversationBufferWindowMemory


class ConversationSummaryMemory(Memory, BaseModel):
    """Conversation summarizer to memory."""

    buffer: str = ""
    human_prefix: str = "Human"
    ai_prefix: str = "AI"
    """Prefix to use for AI generated responses."""
    llm: BaseLLM
    prompt: BasePromptTemplate = SUMMARY_PROMPT
    memory_key: str = "history"  #: :meta private:
    output_key: Optional[str] = None
    input_key: Optional[str] = None

    @property
    def memory_variables(self) -> List[str]:
        """Will always return list of memory variables.

        :meta private:
        """
        return [self.memory_key]

    def load_memory_variables(self, inputs: Dict[str, Any]) -> Dict[str, str]:
        """Return history buffer."""
        return {self.memory_key: self.buffer}

    @root_validator()
    def validate_prompt_input_variables(cls, values: Dict) -> Dict:
        """Validate that prompt input variables are consistent."""
        prompt_variables = values["prompt"].input_variables
        expected_keys = {"summary", "new_lines"}
        if expected_keys != set(prompt_variables):
            raise ValueError(
                "Got unexpected prompt input variables. The prompt expects "
                f"{prompt_variables}, but it should have {expected_keys}."
            )
        return values

    def save_context(self, inputs: Dict[str, Any], outputs: Dict[str, str]) -> None:
        """Save context from this conversation to buffer."""
        if self.input_key is None:
            prompt_input_key = _get_prompt_input_key(inputs, self.memory_variables)
        else:
            prompt_input_key = self.input_key
        if self.output_key is None:
            if len(outputs) != 1:
                raise ValueError(f"One output key expected, got {outputs.keys()}")
            output_key = list(outputs.keys())[0]
        else:
            output_key = self.output_key
        human = f"{self.human_prefix}: {inputs[prompt_input_key]}"
        ai = f"{self.ai_prefix}: {outputs[output_key]}"
        new_lines = "\n".join([human, ai])
        chain = LLMChain(llm=self.llm, prompt=self.prompt)
        self.buffer = chain.predict(summary=self.buffer, new_lines=new_lines)

    def clear(self) -> None:
        """Clear memory contents."""
        self.buffer = ""


class ConversationEntityMemory(Memory, BaseModel):
    """Entity extractor & summarizer to memory."""

    buffer: List[str] = []
    human_prefix: str = "Human"
    ai_prefix: str = "AI"
    """Prefix to use for AI generated responses."""
    llm: BaseLLM
    entity_extraction_prompt: BasePromptTemplate = ENTITY_EXTRACTION_PROMPT
    entity_summarization_prompt: BasePromptTemplate = ENTITY_SUMMARIZATION_PROMPT
    output_key: Optional[str] = None
    input_key: Optional[str] = None
    store: Dict[str, Optional[str]] = {}
    entity_cache: List[str] = []
    k: int = 3
    chat_history_key: str = "history"

    @property
    def memory_variables(self) -> List[str]:
        """Will always return list of memory variables.

        :meta private:
        """
        return ["entities", self.chat_history_key]

    def load_memory_variables(self, inputs: Dict[str, Any]) -> Dict[str, Any]:
        """Return history buffer."""
        chain = LLMChain(llm=self.llm, prompt=self.entity_extraction_prompt)
        if self.input_key is None:
            prompt_input_key = _get_prompt_input_key(inputs, self.memory_variables)
        else:
            prompt_input_key = self.input_key
        output = chain.predict(
            history="\n".join(self.buffer[-self.k :]),
            input=inputs[prompt_input_key],
        )
        if output.strip() == "NONE":
            entities = []
        else:
            entities = [w.strip() for w in output.split(",")]
        entity_summaries = {}
        for entity in entities:
            entity_summaries[entity] = self.store.get(entity, "")
        self.entity_cache = entities
        return {
            self.chat_history_key: "\n".join(self.buffer[-self.k :]),
            "entities": entity_summaries,
        }

    def save_context(self, inputs: Dict[str, Any], outputs: Dict[str, str]) -> None:
        if inputs is None:
            raise ValueError(
                "Inputs must be provided to save context from "
                "ConversationEntityMemory."
            )

        """Save context from this conversation to buffer."""
        if self.input_key is None:
            prompt_input_key = _get_prompt_input_key(inputs, self.memory_variables)
        else:
            prompt_input_key = self.input_key
        if self.output_key is None:
            if len(outputs) != 1:
                raise ValueError(f"One output key expected, got {outputs.keys()}")
            output_key = list(outputs.keys())[0]
        else:
            output_key = self.output_key
        human = f"{self.human_prefix}: " + inputs[prompt_input_key]
        ai = f"{self.ai_prefix}: " + outputs[output_key]
        for entity in self.entity_cache:
            chain = LLMChain(llm=self.llm, prompt=self.entity_summarization_prompt)
            # key value store for entity
            existing_summary = self.store.get(entity, "")
            output = chain.predict(
                summary=existing_summary,
                history="\n".join(self.buffer[-self.k :]),
                input=inputs[prompt_input_key],
                entity=entity,
            )
            self.store[entity] = output.strip()
        new_lines = "\n".join([human, ai])
        self.buffer.append(new_lines)

    def clear(self) -> None:
        """Clear memory contents."""
        self.buffer = []
        self.store = {}


class ConversationSummaryBufferMemory(Memory, BaseModel):
    """Buffer with summarizer for storing conversation memory."""

    buffer: List[str] = Field(default_factory=list)
    max_token_limit: int = 2000
    moving_summary_buffer: str = ""
    llm: BaseLLM
    prompt: BasePromptTemplate = SUMMARY_PROMPT
    memory_key: str = "history"
    human_prefix: str = "Human"
    ai_prefix: str = "AI"
    """Prefix to use for AI generated responses."""
    output_key: Optional[str] = None
    input_key: Optional[str] = None

    @property
    def memory_variables(self) -> List[str]:
        """Will always return list of memory variables.

        :meta private:
        """
        return [self.memory_key]

    def load_memory_variables(self, inputs: Dict[str, Any]) -> Dict[str, str]:
        """Return history buffer."""
        if self.moving_summary_buffer == "":
            return {self.memory_key: "\n".join(self.buffer)}
        memory_val = self.moving_summary_buffer + "\n" + "\n".join(self.buffer)
        return {self.memory_key: memory_val}

    @root_validator()
    def validate_prompt_input_variables(cls, values: Dict) -> Dict:
        """Validate that prompt input variables are consistent."""
        prompt_variables = values["prompt"].input_variables
        expected_keys = {"summary", "new_lines"}
        if expected_keys != set(prompt_variables):
            raise ValueError(
                "Got unexpected prompt input variables. The prompt expects "
                f"{prompt_variables}, but it should have {expected_keys}."
            )
        return values

    def get_num_tokens_list(self, arr: List[str]) -> List[int]:
        """Get list of number of tokens in each string in the input array."""
        return [self.llm.get_num_tokens(x) for x in arr]

    def save_context(self, inputs: Dict[str, Any], outputs: Dict[str, str]) -> None:
        """Save context from this conversation to buffer."""
        if self.input_key is None:
            prompt_input_key = _get_prompt_input_key(inputs, self.memory_variables)
        else:
            prompt_input_key = self.input_key
        if self.output_key is None:
            if len(outputs) != 1:
                raise ValueError(f"One output key expected, got {outputs.keys()}")
            output_key = list(outputs.keys())[0]
        else:
            output_key = self.output_key
        human = f"{self.human_prefix}: {inputs[prompt_input_key]}"
        ai = f"{self.ai_prefix}: {outputs[output_key]}"
        new_lines = "\n".join([human, ai])
        self.buffer.append(new_lines)
        # Prune buffer if it exceeds max token limit
        curr_buffer_length = sum(self.get_num_tokens_list(self.buffer))
        if curr_buffer_length > self.max_token_limit:
            pruned_memory = []
            while curr_buffer_length > self.max_token_limit:
                pruned_memory.append(self.buffer.pop(0))
                curr_buffer_length = sum(self.get_num_tokens_list(self.buffer))
            chain = LLMChain(llm=self.llm, prompt=self.prompt)
            self.moving_summary_buffer = chain.predict(
                summary=self.moving_summary_buffer, new_lines=("\n".join(pruned_memory))
            )

    def clear(self) -> None:
        """Clear memory contents."""
        self.buffer = []
        self.moving_summary_buffer = ""


class ConversationKGMemory(Memory, BaseModel):
    """Knowledge graph memory for storing conversation memory.

    Integrates with external knowledge graph to store and retrieve
    information about knowledge triples in the conversation.
    """

    k: int = 2
    buffer: List[str] = Field(default_factory=list)
    kg: NetworkxEntityGraph = Field(default_factory=NetworkxEntityGraph)
    knowledge_extraction_prompt: BasePromptTemplate = KNOWLEDGE_TRIPLE_EXTRACTION_PROMPT
    entity_extraction_prompt: BasePromptTemplate = ENTITY_EXTRACTION_PROMPT
    llm: BaseLLM
    """Number of previous utterances to include in the context."""
    human_prefix: str = "Human"
    ai_prefix: str = "AI"
    """Prefix to use for AI generated responses."""
    output_key: Optional[str] = None
    input_key: Optional[str] = None
    memory_key: str = "history"  #: :meta private:

    def load_memory_variables(self, inputs: Dict[str, Any]) -> Dict[str, Any]:
        """Return history buffer."""
        entities = self._get_current_entities(inputs)
        summaries = {}
        for entity in entities:
            knowledge = self.kg.get_entity_knowledge(entity)
            if knowledge:
                summaries[entity] = ". ".join(knowledge) + "."
        if summaries:
            summary_strings = [
                f"On {entity}: {summary}" for entity, summary in summaries.items()
            ]
            context_str = "\n".join(summary_strings)
        else:
            context_str = ""
        return {self.memory_key: context_str}

    @property
    def memory_variables(self) -> List[str]:
        """Will always return list of memory variables.

        :meta private:
        """
        return [self.memory_key]

    def _get_prompt_input_key(self, inputs: Dict[str, Any]) -> str:
        """Get the input key for the prompt."""
        if self.input_key is None:
            return _get_prompt_input_key(inputs, self.memory_variables)
        return self.input_key

    def _get_prompt_output_key(self, outputs: Dict[str, Any]) -> str:
        """Get the output key for the prompt."""
        if self.output_key is None:
            if len(outputs) != 1:
                raise ValueError(f"One output key expected, got {outputs.keys()}")
            return list(outputs.keys())[0]
        return self.output_key

    def _get_current_entities(self, inputs: Dict[str, Any]) -> List[str]:
        """Get the current entities in the conversation."""
        prompt_input_key = self._get_prompt_input_key(inputs)
        chain = LLMChain(llm=self.llm, prompt=self.entity_extraction_prompt)
        output = chain.predict(
            history="\n".join(self.buffer[-self.k :]),
            input=inputs[prompt_input_key],
        )
        return get_entities(output)

    def _get_and_update_kg(self, inputs: Dict[str, Any]) -> None:
        """Get and update knowledge graph from the conversation history."""
        chain = LLMChain(llm=self.llm, prompt=self.knowledge_extraction_prompt)
        prompt_input_key = self._get_prompt_input_key(inputs)
        output = chain.predict(
            history="\n".join(self.buffer[-self.k :]),
            input=inputs[prompt_input_key],
            verbose=True,
        )
        knowledge = parse_triples(output)
        for triple in knowledge:
            self.kg.add_triple(triple)

    def save_context(self, inputs: Dict[str, Any], outputs: Dict[str, str]) -> None:
        """Save context from this conversation to buffer."""
        self._get_and_update_kg(inputs)
        prompt_input_key = self._get_prompt_input_key(inputs)
        output_key = self._get_prompt_output_key(outputs)
        human = f"{self.human_prefix}: {inputs[prompt_input_key]}"
        ai = f"{self.ai_prefix}: {outputs[output_key]}"
        new_lines = "\n".join([human.strip(), ai.strip()])
        self.buffer.append(new_lines)

    def clear(self) -> None:
        """Clear memory contents."""
        return self.kg.clear()


class ReadOnlySharedMemory(Memory):
    """A memory wrapper that is read-only and cannot be changed."""

    memory: Memory

    @property
    def memory_variables(self) -> List[str]:
        """Return memory variables."""
        return self.memory.memory_variables

    def load_memory_variables(self, inputs: Dict[str, Any]) -> Dict[str, str]:
        """Load memory variables from memory."""
        return self.memory.load_memory_variables(inputs)

    def save_context(self, inputs: Dict[str, Any], outputs: Dict[str, str]) -> None:
        """Nothing should be saved or changed"""
        pass

    def clear(self) -> None:
        """Nothing to clear, got a memory like a vault."""
        pass
=======
from langchain.memory.buffer_window import ConversationBufferWindowMemory
from langchain.memory.combined import CombinedMemory
from langchain.memory.entity import ConversationEntityMemory
from langchain.memory.kg import ConversationKGMemory
from langchain.memory.summary import ConversationSummaryMemory
from langchain.memory.summary_buffer import ConversationSummaryBufferMemory

# This is only for backwards compatibility.

__all__ = [
    "ConversationSummaryBufferMemory",
    "ConversationSummaryMemory",
    "ConversationKGMemory",
    "ConversationBufferWindowMemory",
    "ConversationEntityMemory",
    "ConversationBufferMemory",
    "CombinedMemory",
    "ConversationStringBufferMemory",
]
>>>>>>> c9b5a30b
<|MERGE_RESOLUTION|>--- conflicted
+++ resolved
@@ -4,482 +4,25 @@
     ConversationBufferMemory,
     ConversationStringBufferMemory,
 )
-<<<<<<< HEAD
-from langchain.llms.base import BaseLLM
-from langchain.prompts.base import BasePromptTemplate
+from langchain.memory.buffer_window import ConversationBufferWindowMemory
+from langchain.memory.combined import CombinedMemory
+from langchain.memory.entity import ConversationEntityMemory
+from langchain.memory.kg import ConversationKGMemory
+from langchain.memory.summary import ConversationSummaryMemory
+from langchain.memory.summary_buffer import ConversationSummaryBufferMemory
 
+# This is only for backwards compatibility.
 
-def _get_prompt_input_key(inputs: Dict[str, Any], memory_variables: List[str]) -> str:
-    # "stop" is a special key that can be passed as input but is not used to
-    # format the prompt.
-    prompt_input_keys = list(set(inputs).difference(memory_variables + ["stop"]))
-    if len(prompt_input_keys) != 1:
-        raise ValueError(f"One input key expected got {prompt_input_keys}")
-    return prompt_input_keys[0]
-
-
-class CombinedMemory(Memory, BaseModel):
-    """Class for combining multiple memories' data together."""
-
-    memories: List[Memory]
-    """For tracking all the memories that should be accessed."""
-
-    @property
-    def memory_variables(self) -> List[str]:
-        """All the memory variables that this instance provides."""
-        """Collected from the all the linked memories."""
-
-        memory_variables = []
-
-        for memory in self.memories:
-            memory_variables.extend(memory.memory_variables)
-
-        return memory_variables
-
-    def load_memory_variables(self, inputs: Dict[str, Any]) -> Dict[str, str]:
-        """Load all vars from sub-memories."""
-        memory_data: Dict[str, Any] = {}
-
-        # Collect vars from all sub-memories
-        for memory in self.memories:
-            data = memory.load_memory_variables(inputs)
-            memory_data = {
-                **memory_data,
-                **data,
-            }
-
-        return memory_data
-
-    def save_context(self, inputs: Dict[str, Any], outputs: Dict[str, str]) -> None:
-        """Save context from this session for every memory."""
-        # Save context for all sub-memories
-        for memory in self.memories:
-            memory.save_context(inputs, outputs)
-
-    def clear(self) -> None:
-        """Clear context from this session for every memory."""
-        for memory in self.memories:
-            memory.clear()
-
-
-class ConversationBufferMemory(Memory, BaseModel):
-    """Buffer for storing conversation memory."""
-
-    human_prefix: str = "Human"
-    ai_prefix: str = "AI"
-    """Prefix to use for AI generated responses."""
-    buffer: str = ""
-    output_key: Optional[str] = None
-    input_key: Optional[str] = None
-    memory_key: str = "history"  #: :meta private:
-
-    @property
-    def memory_variables(self) -> List[str]:
-        """Will always return list of memory variables.
-
-        :meta private:
-        """
-        return [self.memory_key]
-
-    def load_memory_variables(self, inputs: Dict[str, Any]) -> Dict[str, str]:
-        """Return history buffer."""
-        return {self.memory_key: self.buffer}
-
-    def save_context(self, inputs: Dict[str, Any], outputs: Dict[str, str]) -> None:
-        """Save context from this conversation to buffer."""
-        if self.input_key is None:
-            prompt_input_key = _get_prompt_input_key(inputs, self.memory_variables)
-        else:
-            prompt_input_key = self.input_key
-        if self.output_key is None:
-            if len(outputs) != 1:
-                raise ValueError(f"One output key expected, got {outputs.keys()}")
-            output_key = list(outputs.keys())[0]
-        else:
-            output_key = self.output_key
-        human = f"{self.human_prefix}: " + inputs[prompt_input_key]
-        ai = f"{self.ai_prefix}: " + outputs[output_key]
-        self.buffer += "\n" + "\n".join([human, ai])
-
-    def clear(self) -> None:
-        """Clear memory contents."""
-        self.buffer = ""
-
-
-class ConversationBufferWindowMemory(Memory, BaseModel):
-    """Buffer for storing conversation memory."""
-
-    human_prefix: str = "Human"
-    ai_prefix: str = "AI"
-    """Prefix to use for AI generated responses."""
-    buffer: List[str] = Field(default_factory=list)
-    memory_key: str = "history"  #: :meta private:
-    output_key: Optional[str] = None
-    input_key: Optional[str] = None
-    k: int = 5
-
-    @property
-    def memory_variables(self) -> List[str]:
-        """Will always return list of memory variables.
-
-        :meta private:
-        """
-        return [self.memory_key]
-
-    def load_memory_variables(self, inputs: Dict[str, Any]) -> Dict[str, str]:
-        """Return history buffer."""
-        return {self.memory_key: "\n".join(self.buffer[-self.k :])}
-
-    def save_context(self, inputs: Dict[str, Any], outputs: Dict[str, str]) -> None:
-        """Save context from this conversation to buffer."""
-        if self.input_key is None:
-            prompt_input_key = _get_prompt_input_key(inputs, self.memory_variables)
-        else:
-            prompt_input_key = self.input_key
-        if self.output_key is None:
-            if len(outputs) != 1:
-                raise ValueError(f"One output key expected, got {outputs.keys()}")
-            output_key = list(outputs.keys())[0]
-        else:
-            output_key = self.output_key
-        human = f"{self.human_prefix}: " + inputs[prompt_input_key]
-        ai = f"{self.ai_prefix}: " + outputs[output_key]
-        self.buffer.append("\n".join([human, ai]))
-
-    def clear(self) -> None:
-        """Clear memory contents."""
-        self.buffer = []
-
-
-# For legacy naming reasons
-ConversationalBufferWindowMemory = ConversationBufferWindowMemory
-
-
-class ConversationSummaryMemory(Memory, BaseModel):
-    """Conversation summarizer to memory."""
-
-    buffer: str = ""
-    human_prefix: str = "Human"
-    ai_prefix: str = "AI"
-    """Prefix to use for AI generated responses."""
-    llm: BaseLLM
-    prompt: BasePromptTemplate = SUMMARY_PROMPT
-    memory_key: str = "history"  #: :meta private:
-    output_key: Optional[str] = None
-    input_key: Optional[str] = None
-
-    @property
-    def memory_variables(self) -> List[str]:
-        """Will always return list of memory variables.
-
-        :meta private:
-        """
-        return [self.memory_key]
-
-    def load_memory_variables(self, inputs: Dict[str, Any]) -> Dict[str, str]:
-        """Return history buffer."""
-        return {self.memory_key: self.buffer}
-
-    @root_validator()
-    def validate_prompt_input_variables(cls, values: Dict) -> Dict:
-        """Validate that prompt input variables are consistent."""
-        prompt_variables = values["prompt"].input_variables
-        expected_keys = {"summary", "new_lines"}
-        if expected_keys != set(prompt_variables):
-            raise ValueError(
-                "Got unexpected prompt input variables. The prompt expects "
-                f"{prompt_variables}, but it should have {expected_keys}."
-            )
-        return values
-
-    def save_context(self, inputs: Dict[str, Any], outputs: Dict[str, str]) -> None:
-        """Save context from this conversation to buffer."""
-        if self.input_key is None:
-            prompt_input_key = _get_prompt_input_key(inputs, self.memory_variables)
-        else:
-            prompt_input_key = self.input_key
-        if self.output_key is None:
-            if len(outputs) != 1:
-                raise ValueError(f"One output key expected, got {outputs.keys()}")
-            output_key = list(outputs.keys())[0]
-        else:
-            output_key = self.output_key
-        human = f"{self.human_prefix}: {inputs[prompt_input_key]}"
-        ai = f"{self.ai_prefix}: {outputs[output_key]}"
-        new_lines = "\n".join([human, ai])
-        chain = LLMChain(llm=self.llm, prompt=self.prompt)
-        self.buffer = chain.predict(summary=self.buffer, new_lines=new_lines)
-
-    def clear(self) -> None:
-        """Clear memory contents."""
-        self.buffer = ""
-
-
-class ConversationEntityMemory(Memory, BaseModel):
-    """Entity extractor & summarizer to memory."""
-
-    buffer: List[str] = []
-    human_prefix: str = "Human"
-    ai_prefix: str = "AI"
-    """Prefix to use for AI generated responses."""
-    llm: BaseLLM
-    entity_extraction_prompt: BasePromptTemplate = ENTITY_EXTRACTION_PROMPT
-    entity_summarization_prompt: BasePromptTemplate = ENTITY_SUMMARIZATION_PROMPT
-    output_key: Optional[str] = None
-    input_key: Optional[str] = None
-    store: Dict[str, Optional[str]] = {}
-    entity_cache: List[str] = []
-    k: int = 3
-    chat_history_key: str = "history"
-
-    @property
-    def memory_variables(self) -> List[str]:
-        """Will always return list of memory variables.
-
-        :meta private:
-        """
-        return ["entities", self.chat_history_key]
-
-    def load_memory_variables(self, inputs: Dict[str, Any]) -> Dict[str, Any]:
-        """Return history buffer."""
-        chain = LLMChain(llm=self.llm, prompt=self.entity_extraction_prompt)
-        if self.input_key is None:
-            prompt_input_key = _get_prompt_input_key(inputs, self.memory_variables)
-        else:
-            prompt_input_key = self.input_key
-        output = chain.predict(
-            history="\n".join(self.buffer[-self.k :]),
-            input=inputs[prompt_input_key],
-        )
-        if output.strip() == "NONE":
-            entities = []
-        else:
-            entities = [w.strip() for w in output.split(",")]
-        entity_summaries = {}
-        for entity in entities:
-            entity_summaries[entity] = self.store.get(entity, "")
-        self.entity_cache = entities
-        return {
-            self.chat_history_key: "\n".join(self.buffer[-self.k :]),
-            "entities": entity_summaries,
-        }
-
-    def save_context(self, inputs: Dict[str, Any], outputs: Dict[str, str]) -> None:
-        if inputs is None:
-            raise ValueError(
-                "Inputs must be provided to save context from "
-                "ConversationEntityMemory."
-            )
-
-        """Save context from this conversation to buffer."""
-        if self.input_key is None:
-            prompt_input_key = _get_prompt_input_key(inputs, self.memory_variables)
-        else:
-            prompt_input_key = self.input_key
-        if self.output_key is None:
-            if len(outputs) != 1:
-                raise ValueError(f"One output key expected, got {outputs.keys()}")
-            output_key = list(outputs.keys())[0]
-        else:
-            output_key = self.output_key
-        human = f"{self.human_prefix}: " + inputs[prompt_input_key]
-        ai = f"{self.ai_prefix}: " + outputs[output_key]
-        for entity in self.entity_cache:
-            chain = LLMChain(llm=self.llm, prompt=self.entity_summarization_prompt)
-            # key value store for entity
-            existing_summary = self.store.get(entity, "")
-            output = chain.predict(
-                summary=existing_summary,
-                history="\n".join(self.buffer[-self.k :]),
-                input=inputs[prompt_input_key],
-                entity=entity,
-            )
-            self.store[entity] = output.strip()
-        new_lines = "\n".join([human, ai])
-        self.buffer.append(new_lines)
-
-    def clear(self) -> None:
-        """Clear memory contents."""
-        self.buffer = []
-        self.store = {}
-
-
-class ConversationSummaryBufferMemory(Memory, BaseModel):
-    """Buffer with summarizer for storing conversation memory."""
-
-    buffer: List[str] = Field(default_factory=list)
-    max_token_limit: int = 2000
-    moving_summary_buffer: str = ""
-    llm: BaseLLM
-    prompt: BasePromptTemplate = SUMMARY_PROMPT
-    memory_key: str = "history"
-    human_prefix: str = "Human"
-    ai_prefix: str = "AI"
-    """Prefix to use for AI generated responses."""
-    output_key: Optional[str] = None
-    input_key: Optional[str] = None
-
-    @property
-    def memory_variables(self) -> List[str]:
-        """Will always return list of memory variables.
-
-        :meta private:
-        """
-        return [self.memory_key]
-
-    def load_memory_variables(self, inputs: Dict[str, Any]) -> Dict[str, str]:
-        """Return history buffer."""
-        if self.moving_summary_buffer == "":
-            return {self.memory_key: "\n".join(self.buffer)}
-        memory_val = self.moving_summary_buffer + "\n" + "\n".join(self.buffer)
-        return {self.memory_key: memory_val}
-
-    @root_validator()
-    def validate_prompt_input_variables(cls, values: Dict) -> Dict:
-        """Validate that prompt input variables are consistent."""
-        prompt_variables = values["prompt"].input_variables
-        expected_keys = {"summary", "new_lines"}
-        if expected_keys != set(prompt_variables):
-            raise ValueError(
-                "Got unexpected prompt input variables. The prompt expects "
-                f"{prompt_variables}, but it should have {expected_keys}."
-            )
-        return values
-
-    def get_num_tokens_list(self, arr: List[str]) -> List[int]:
-        """Get list of number of tokens in each string in the input array."""
-        return [self.llm.get_num_tokens(x) for x in arr]
-
-    def save_context(self, inputs: Dict[str, Any], outputs: Dict[str, str]) -> None:
-        """Save context from this conversation to buffer."""
-        if self.input_key is None:
-            prompt_input_key = _get_prompt_input_key(inputs, self.memory_variables)
-        else:
-            prompt_input_key = self.input_key
-        if self.output_key is None:
-            if len(outputs) != 1:
-                raise ValueError(f"One output key expected, got {outputs.keys()}")
-            output_key = list(outputs.keys())[0]
-        else:
-            output_key = self.output_key
-        human = f"{self.human_prefix}: {inputs[prompt_input_key]}"
-        ai = f"{self.ai_prefix}: {outputs[output_key]}"
-        new_lines = "\n".join([human, ai])
-        self.buffer.append(new_lines)
-        # Prune buffer if it exceeds max token limit
-        curr_buffer_length = sum(self.get_num_tokens_list(self.buffer))
-        if curr_buffer_length > self.max_token_limit:
-            pruned_memory = []
-            while curr_buffer_length > self.max_token_limit:
-                pruned_memory.append(self.buffer.pop(0))
-                curr_buffer_length = sum(self.get_num_tokens_list(self.buffer))
-            chain = LLMChain(llm=self.llm, prompt=self.prompt)
-            self.moving_summary_buffer = chain.predict(
-                summary=self.moving_summary_buffer, new_lines=("\n".join(pruned_memory))
-            )
-
-    def clear(self) -> None:
-        """Clear memory contents."""
-        self.buffer = []
-        self.moving_summary_buffer = ""
-
-
-class ConversationKGMemory(Memory, BaseModel):
-    """Knowledge graph memory for storing conversation memory.
-
-    Integrates with external knowledge graph to store and retrieve
-    information about knowledge triples in the conversation.
-    """
-
-    k: int = 2
-    buffer: List[str] = Field(default_factory=list)
-    kg: NetworkxEntityGraph = Field(default_factory=NetworkxEntityGraph)
-    knowledge_extraction_prompt: BasePromptTemplate = KNOWLEDGE_TRIPLE_EXTRACTION_PROMPT
-    entity_extraction_prompt: BasePromptTemplate = ENTITY_EXTRACTION_PROMPT
-    llm: BaseLLM
-    """Number of previous utterances to include in the context."""
-    human_prefix: str = "Human"
-    ai_prefix: str = "AI"
-    """Prefix to use for AI generated responses."""
-    output_key: Optional[str] = None
-    input_key: Optional[str] = None
-    memory_key: str = "history"  #: :meta private:
-
-    def load_memory_variables(self, inputs: Dict[str, Any]) -> Dict[str, Any]:
-        """Return history buffer."""
-        entities = self._get_current_entities(inputs)
-        summaries = {}
-        for entity in entities:
-            knowledge = self.kg.get_entity_knowledge(entity)
-            if knowledge:
-                summaries[entity] = ". ".join(knowledge) + "."
-        if summaries:
-            summary_strings = [
-                f"On {entity}: {summary}" for entity, summary in summaries.items()
-            ]
-            context_str = "\n".join(summary_strings)
-        else:
-            context_str = ""
-        return {self.memory_key: context_str}
-
-    @property
-    def memory_variables(self) -> List[str]:
-        """Will always return list of memory variables.
-
-        :meta private:
-        """
-        return [self.memory_key]
-
-    def _get_prompt_input_key(self, inputs: Dict[str, Any]) -> str:
-        """Get the input key for the prompt."""
-        if self.input_key is None:
-            return _get_prompt_input_key(inputs, self.memory_variables)
-        return self.input_key
-
-    def _get_prompt_output_key(self, outputs: Dict[str, Any]) -> str:
-        """Get the output key for the prompt."""
-        if self.output_key is None:
-            if len(outputs) != 1:
-                raise ValueError(f"One output key expected, got {outputs.keys()}")
-            return list(outputs.keys())[0]
-        return self.output_key
-
-    def _get_current_entities(self, inputs: Dict[str, Any]) -> List[str]:
-        """Get the current entities in the conversation."""
-        prompt_input_key = self._get_prompt_input_key(inputs)
-        chain = LLMChain(llm=self.llm, prompt=self.entity_extraction_prompt)
-        output = chain.predict(
-            history="\n".join(self.buffer[-self.k :]),
-            input=inputs[prompt_input_key],
-        )
-        return get_entities(output)
-
-    def _get_and_update_kg(self, inputs: Dict[str, Any]) -> None:
-        """Get and update knowledge graph from the conversation history."""
-        chain = LLMChain(llm=self.llm, prompt=self.knowledge_extraction_prompt)
-        prompt_input_key = self._get_prompt_input_key(inputs)
-        output = chain.predict(
-            history="\n".join(self.buffer[-self.k :]),
-            input=inputs[prompt_input_key],
-            verbose=True,
-        )
-        knowledge = parse_triples(output)
-        for triple in knowledge:
-            self.kg.add_triple(triple)
-
-    def save_context(self, inputs: Dict[str, Any], outputs: Dict[str, str]) -> None:
-        """Save context from this conversation to buffer."""
-        self._get_and_update_kg(inputs)
-        prompt_input_key = self._get_prompt_input_key(inputs)
-        output_key = self._get_prompt_output_key(outputs)
-        human = f"{self.human_prefix}: {inputs[prompt_input_key]}"
-        ai = f"{self.ai_prefix}: {outputs[output_key]}"
-        new_lines = "\n".join([human.strip(), ai.strip()])
-        self.buffer.append(new_lines)
-
-    def clear(self) -> None:
-        """Clear memory contents."""
-        return self.kg.clear()
+__all__ = [
+    "ConversationSummaryBufferMemory",
+    "ConversationSummaryMemory",
+    "ConversationKGMemory",
+    "ConversationBufferWindowMemory",
+    "ConversationEntityMemory",
+    "ConversationBufferMemory",
+    "CombinedMemory",
+    "ConversationStringBufferMemory",
+]
 
 
 class ReadOnlySharedMemory(Memory):
@@ -502,25 +45,4 @@
 
     def clear(self) -> None:
         """Nothing to clear, got a memory like a vault."""
-        pass
-=======
-from langchain.memory.buffer_window import ConversationBufferWindowMemory
-from langchain.memory.combined import CombinedMemory
-from langchain.memory.entity import ConversationEntityMemory
-from langchain.memory.kg import ConversationKGMemory
-from langchain.memory.summary import ConversationSummaryMemory
-from langchain.memory.summary_buffer import ConversationSummaryBufferMemory
-
-# This is only for backwards compatibility.
-
-__all__ = [
-    "ConversationSummaryBufferMemory",
-    "ConversationSummaryMemory",
-    "ConversationKGMemory",
-    "ConversationBufferWindowMemory",
-    "ConversationEntityMemory",
-    "ConversationBufferMemory",
-    "CombinedMemory",
-    "ConversationStringBufferMemory",
-]
->>>>>>> c9b5a30b
+        pass