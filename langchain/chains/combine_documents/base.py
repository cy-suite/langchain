"""Base interface for chains combining documents."""

from abc import ABC, abstractmethod
<<<<<<< HEAD
from typing import Any, Dict, List, Optional, Tuple, Union
=======
from typing import Any, Dict, List, Optional, Tuple
>>>>>>> 9ec01dfc

from pydantic import BaseModel

from langchain.chains.base import Chain
from langchain.docstore.document import Document
from langchain.prompts.base import BaseOutputParser


class BaseCombineDocumentsChain(Chain, BaseModel, ABC):
    """Base interface for chains combining documents."""

    input_key: str = "input_documents"  #: :meta private:
    output_key: str = "output_text"  #: :meta private:

    @property
    def input_keys(self) -> List[str]:
        """Expect input key.

        :meta private:
        """
        return [self.input_key]

    @property
    def output_keys(self) -> List[str]:
        """Return output key.

        :meta private:
        """
        return [self.output_key]

    def prompt_length(self, docs: List[Document], **kwargs: Any) -> Optional[int]:
        """Return the prompt length given the documents passed in.

        Returns None if the method does not depend on the prompt length.
        """
        return None

    @abstractmethod
    def combine_docs(self, docs: List[Document], **kwargs: Any) -> Tuple[str, dict]:
        """Combine documents into a single string."""

    @abstractmethod
    @property
    def output_parser(self) -> Optional[BaseOutputParser]:
        """Output parser to use for results of combine_docs."""

    def combine_and_parse(
        self, docs: List[Document], **kwargs: Any
    ) -> Union[str, List[str], Dict[str, str]]:
        """Combine documents and parse the result."""
        result, _ = self.combine_docs(docs, **kwargs)
        if self.output_parser is not None:
            return self.output_parser.parse(result)
        else:
            return result

    def _call(self, inputs: Dict[str, Any]) -> Dict[str, str]:
        docs = inputs[self.input_key]
        # Other keys are assumed to be needed for LLM prediction
        other_keys = {k: v for k, v in inputs.items() if k != self.input_key}
        output, extra_return_dict = self.combine_docs(docs, **other_keys)
        extra_return_dict[self.output_key] = output
        return extra_return_dict<|MERGE_RESOLUTION|>--- conflicted
+++ resolved
@@ -1,11 +1,7 @@
 """Base interface for chains combining documents."""
 
 from abc import ABC, abstractmethod
-<<<<<<< HEAD
 from typing import Any, Dict, List, Optional, Tuple, Union
-=======
-from typing import Any, Dict, List, Optional, Tuple
->>>>>>> 9ec01dfc
 
 from pydantic import BaseModel
 
@@ -47,8 +43,8 @@
     def combine_docs(self, docs: List[Document], **kwargs: Any) -> Tuple[str, dict]:
         """Combine documents into a single string."""
 
+    @property
     @abstractmethod
-    @property
     def output_parser(self) -> Optional[BaseOutputParser]:
         """Output parser to use for results of combine_docs."""
 
