--- conflicted
+++ resolved
@@ -201,14 +201,11 @@
 SQLResult: Result of the SQLQuery
 Answer: Final answer here
 
-Only use the following tables:
-{table_info}
-
-Question: {input}"""
+"""
 
 SQLITE_PROMPT = PromptTemplate(
     input_variables=["input", "table_info", "top_k"],
-    template=_sqlite_prompt,
+    template=_sqlite_prompt + PROMPT_SUFFIX,
 )
 
 _clickhouse_prompt = """You are a ClickHouse expert. Given an input question, first create a syntactically correct Clic query to run, then look at the results of the query and return the answer to the input question.
@@ -228,8 +225,7 @@
 
 CLICKHOUSE_PROMPT = PromptTemplate(
     input_variables=["input", "table_info", "top_k"],
-<<<<<<< HEAD
-    template=_clickhouse_prompt,
+    template=_clickhouse_prompt + PROMPT_SUFFIX,
 )
 
 _prestodb_prompt = """You are a PrestoDB expert. Given an input question, first create a syntactically correct PrestoDB query to run, then look at the results of the query and return the answer to the input question.
@@ -245,17 +241,11 @@
 SQLResult: "Result of the SQLQuery"
 Answer: "Final answer here"
 
-Only use the following tables:
-{table_info}
-
-Question: {input}"""
+"""
 
 PRESTODB_PROMPT = PromptTemplate(
     input_variables=["input", "table_info", "top_k"],
-    template=_prestodb_prompt,
-=======
-    template=_sqlite_prompt + PROMPT_SUFFIX,
->>>>>>> 7de0e68e
+    template=_prestodb_prompt + PROMPT_SUFFIX,
 )
 
 
