# flake8: noqa
"""Load tools."""
import warnings
from typing import Any, Dict, List, Optional, Callable, Tuple
from mypy_extensions import Arg, KwArg

from langchain.agents.tools import Tool
from langchain.base_language import BaseLanguageModel
from langchain.callbacks.base import BaseCallbackManager
from langchain.callbacks.manager import Callbacks
from langchain.chains.api import news_docs, open_meteo_docs, podcast_docs, tmdb_docs
from langchain.chains.api.base import APIChain
from langchain.chains.llm_math.base import LLMMathChain
from langchain.chains.pal.base import PALChain
from langchain.requests import TextRequestsWrapper
from langchain.tools.arxiv.tool import ArxivQueryRun
from langchain.tools.base import BaseTool
from langchain.tools.bing_search.tool import BingSearchRun
from langchain.tools.ddg_search.tool import DuckDuckGoSearchRun
from langchain.tools.google_search.tool import GoogleSearchResults, GoogleSearchRun
from langchain.tools.metaphor_search.tool import MetaphorSearchResults
from langchain.tools.google_serper.tool import GoogleSerperResults, GoogleSerperRun
from langchain.tools.graphql.tool import BaseGraphQLTool
from langchain.tools.human.tool import HumanInputRun
from langchain.tools.python.tool import PythonREPLTool
from langchain.tools.requests.tool import (
    RequestsDeleteTool,
    RequestsGetTool,
    RequestsPatchTool,
    RequestsPostTool,
    RequestsPutTool,
)
from langchain.tools.scenexplain.tool import SceneXplainTool
from langchain.tools.searx_search.tool import SearxSearchResults, SearxSearchRun
from langchain.tools.shell.tool import ShellTool
from langchain.tools.wikipedia.tool import WikipediaQueryRun
from langchain.tools.wolfram_alpha.tool import WolframAlphaQueryRun
from langchain.tools.openweathermap.tool import OpenWeatherMapQueryRun
from langchain.utilities import ArxivAPIWrapper
from langchain.utilities.bing_search import BingSearchAPIWrapper
from langchain.utilities.duckduckgo_search import DuckDuckGoSearchAPIWrapper
from langchain.utilities.google_search import GoogleSearchAPIWrapper
from langchain.utilities.google_serper import GoogleSerperAPIWrapper
from langchain.utilities.metaphor_search import MetaphorSearchAPIWrapper
from langchain.utilities.awslambda import LambdaWrapper
from langchain.utilities.graphql import GraphQLAPIWrapper
from langchain.utilities.searx_search import SearxSearchWrapper
from langchain.utilities.serpapi import SerpAPIWrapper
from langchain.utilities.wikipedia import WikipediaAPIWrapper
from langchain.utilities.wolfram_alpha import WolframAlphaAPIWrapper
from langchain.utilities.openweathermap import OpenWeatherMapAPIWrapper


def _get_python_repl() -> BaseTool:
    return PythonREPLTool()


def _get_tools_requests_get() -> BaseTool:
    return RequestsGetTool(requests_wrapper=TextRequestsWrapper())


def _get_tools_requests_post() -> BaseTool:
    return RequestsPostTool(requests_wrapper=TextRequestsWrapper())


def _get_tools_requests_patch() -> BaseTool:
    return RequestsPatchTool(requests_wrapper=TextRequestsWrapper())


def _get_tools_requests_put() -> BaseTool:
    return RequestsPutTool(requests_wrapper=TextRequestsWrapper())


def _get_tools_requests_delete() -> BaseTool:
    return RequestsDeleteTool(requests_wrapper=TextRequestsWrapper())


def _get_terminal() -> BaseTool:
    return ShellTool()


_BASE_TOOLS: Dict[str, Callable[[], BaseTool]] = {
    "python_repl": _get_python_repl,
    "requests": _get_tools_requests_get,  # preserved for backwards compatability
    "requests_get": _get_tools_requests_get,
    "requests_post": _get_tools_requests_post,
    "requests_patch": _get_tools_requests_patch,
    "requests_put": _get_tools_requests_put,
    "requests_delete": _get_tools_requests_delete,
    "terminal": _get_terminal,
}


def _get_pal_math(llm: BaseLanguageModel) -> BaseTool:
    return Tool(
        name="PAL-MATH",
        description="A language model that is really good at solving complex word math problems. Input should be a fully worded hard word math problem.",
        func=PALChain.from_math_prompt(llm).run,
    )


def _get_pal_colored_objects(llm: BaseLanguageModel) -> BaseTool:
    return Tool(
        name="PAL-COLOR-OBJ",
        description="A language model that is really good at reasoning about position and the color attributes of objects. Input should be a fully worded hard reasoning problem. Make sure to include all information about the objects AND the final question you want to answer.",
        func=PALChain.from_colored_object_prompt(llm).run,
    )


def _get_llm_math(llm: BaseLanguageModel) -> BaseTool:
    return Tool(
        name="Calculator",
        description="Useful for when you need to answer questions about math.",
        func=LLMMathChain.from_llm(llm=llm).run,
        coroutine=LLMMathChain.from_llm(llm=llm).arun,
    )


def _get_open_meteo_api(llm: BaseLanguageModel) -> BaseTool:
    chain = APIChain.from_llm_and_api_docs(llm, open_meteo_docs.OPEN_METEO_DOCS)
    return Tool(
        name="Open Meteo API",
        description="Useful for when you want to get weather information from the OpenMeteo API. The input should be a question in natural language that this API can answer.",
        func=chain.run,
    )


_LLM_TOOLS: Dict[str, Callable[[BaseLanguageModel], BaseTool]] = {
    "pal-math": _get_pal_math,
    "pal-colored-objects": _get_pal_colored_objects,
    "llm-math": _get_llm_math,
    "open-meteo-api": _get_open_meteo_api,
}


def _get_news_api(llm: BaseLanguageModel, **kwargs: Any) -> BaseTool:
    news_api_key = kwargs["news_api_key"]
    chain = APIChain.from_llm_and_api_docs(
        llm, news_docs.NEWS_DOCS, headers={"X-Api-Key": news_api_key}
    )
    return Tool(
        name="News API",
        description="Use this when you want to get information about the top headlines of current news stories. The input should be a question in natural language that this API can answer.",
        func=chain.run,
    )


def _get_tmdb_api(llm: BaseLanguageModel, **kwargs: Any) -> BaseTool:
    tmdb_bearer_token = kwargs["tmdb_bearer_token"]
    chain = APIChain.from_llm_and_api_docs(
        llm,
        tmdb_docs.TMDB_DOCS,
        headers={"Authorization": f"Bearer {tmdb_bearer_token}"},
    )
    return Tool(
        name="TMDB API",
        description="Useful for when you want to get information from The Movie Database. The input should be a question in natural language that this API can answer.",
        func=chain.run,
    )


def _get_podcast_api(llm: BaseLanguageModel, **kwargs: Any) -> BaseTool:
    listen_api_key = kwargs["listen_api_key"]
    chain = APIChain.from_llm_and_api_docs(
        llm,
        podcast_docs.PODCAST_DOCS,
        headers={"X-ListenAPI-Key": listen_api_key},
    )
    return Tool(
        name="Podcast API",
        description="Use the Listen Notes Podcast API to search all podcasts or episodes. The input should be a question in natural language that this API can answer.",
        func=chain.run,
    )


def _get_lambda_api(**kwargs: Any) -> BaseTool:
    return Tool(
        name=kwargs["awslambda_tool_name"],
        description=kwargs["awslambda_tool_description"],
        func=LambdaWrapper(**kwargs).run,
    )


def _get_wolfram_alpha(**kwargs: Any) -> BaseTool:
    return WolframAlphaQueryRun(api_wrapper=WolframAlphaAPIWrapper(**kwargs))


def _get_google_search(**kwargs: Any) -> BaseTool:
    return GoogleSearchRun(api_wrapper=GoogleSearchAPIWrapper(**kwargs))


def _get_wikipedia(**kwargs: Any) -> BaseTool:
    return WikipediaQueryRun(api_wrapper=WikipediaAPIWrapper(**kwargs))


def _get_arxiv(**kwargs: Any) -> BaseTool:
    return ArxivQueryRun(api_wrapper=ArxivAPIWrapper(**kwargs))


def _get_google_serper(**kwargs: Any) -> BaseTool:
    return GoogleSerperRun(api_wrapper=GoogleSerperAPIWrapper(**kwargs))


def _get_google_serper_results_json(**kwargs: Any) -> BaseTool:
    return GoogleSerperResults(api_wrapper=GoogleSerperAPIWrapper(**kwargs))


def _get_google_search_results_json(**kwargs: Any) -> BaseTool:
    return GoogleSearchResults(api_wrapper=GoogleSearchAPIWrapper(**kwargs))


def _get_serpapi(**kwargs: Any) -> BaseTool:
    return Tool(
        name="Search",
        description="A search engine. Useful for when you need to answer questions about current events. Input should be a search query.",
        func=SerpAPIWrapper(**kwargs).run,
        coroutine=SerpAPIWrapper(**kwargs).arun,
    )


def _get_searx_search(**kwargs: Any) -> BaseTool:
    return SearxSearchRun(wrapper=SearxSearchWrapper(**kwargs))


def _get_searx_search_results_json(**kwargs: Any) -> BaseTool:
    wrapper_kwargs = {k: v for k, v in kwargs.items() if k != "num_results"}
    return SearxSearchResults(wrapper=SearxSearchWrapper(**wrapper_kwargs), **kwargs)


def _get_bing_search(**kwargs: Any) -> BaseTool:
    return BingSearchRun(api_wrapper=BingSearchAPIWrapper(**kwargs))


def _get_metaphor_search(**kwargs: Any) -> BaseTool:
    return MetaphorSearchResults(api_wrapper=MetaphorSearchAPIWrapper(**kwargs))


def _get_ddg_search(**kwargs: Any) -> BaseTool:
    return DuckDuckGoSearchRun(api_wrapper=DuckDuckGoSearchAPIWrapper(**kwargs))


def _get_human_tool(**kwargs: Any) -> BaseTool:
    return HumanInputRun(**kwargs)


def _get_scenexplain(**kwargs: Any) -> BaseTool:
    return SceneXplainTool(**kwargs)


<<<<<<< HEAD
def _get_graphql_tool(**kwargs: Any) -> BaseTool:
    graphql_endpoint = kwargs["graphql_endpoint"]
    wrapper = GraphQLAPIWrapper(graphql_endpoint=graphql_endpoint)
    return BaseGraphQLTool(graphql_wrapper=wrapper)
=======
def _get_openweathermap(**kwargs: Any) -> BaseTool:
    return OpenWeatherMapQueryRun(api_wrapper=OpenWeatherMapAPIWrapper(**kwargs))
>>>>>>> 49ce5ce1


_EXTRA_LLM_TOOLS: Dict[
    str,
    Tuple[Callable[[Arg(BaseLanguageModel, "llm"), KwArg(Any)], BaseTool], List[str]],
] = {
    "news-api": (_get_news_api, ["news_api_key"]),
    "tmdb-api": (_get_tmdb_api, ["tmdb_bearer_token"]),
    "podcast-api": (_get_podcast_api, ["listen_api_key"]),
}

_EXTRA_OPTIONAL_TOOLS: Dict[str, Tuple[Callable[[KwArg(Any)], BaseTool], List[str]]] = {
    "wolfram-alpha": (_get_wolfram_alpha, ["wolfram_alpha_appid"]),
    "google-search": (_get_google_search, ["google_api_key", "google_cse_id"]),
    "google-search-results-json": (
        _get_google_search_results_json,
        ["google_api_key", "google_cse_id", "num_results"],
    ),
    "searx-search-results-json": (
        _get_searx_search_results_json,
        ["searx_host", "engines", "num_results", "aiosession"],
    ),
    "bing-search": (_get_bing_search, ["bing_subscription_key", "bing_search_url"]),
    "metaphor-search": (_get_metaphor_search, ["metaphor_api_key"]),
    "ddg-search": (_get_ddg_search, []),
    "google-serper": (_get_google_serper, ["serper_api_key", "aiosession"]),
    "google-serper-results-json": (
        _get_google_serper_results_json,
        ["serper_api_key", "aiosession"],
    ),
    "serpapi": (_get_serpapi, ["serpapi_api_key", "aiosession"]),
    "searx-search": (_get_searx_search, ["searx_host", "engines", "aiosession"]),
    "wikipedia": (_get_wikipedia, ["top_k_results", "lang"]),
    "arxiv": (
        _get_arxiv,
        ["top_k_results", "load_max_docs", "load_all_available_meta"],
    ),
    "human": (_get_human_tool, ["prompt_func", "input_func"]),
    "awslambda": (
        _get_lambda_api,
        ["awslambda_tool_name", "awslambda_tool_description", "function_name"],
    ),
    "sceneXplain": (_get_scenexplain, []),
<<<<<<< HEAD
    "graphql": (_get_graphql_tool, ["graphql_endpoint"]),
=======
    "openweathermap-api": (_get_openweathermap, ["openweathermap_api_key"]),
>>>>>>> 49ce5ce1
}


def _handle_callbacks(
    callback_manager: Optional[BaseCallbackManager], callbacks: Callbacks
) -> Callbacks:
    if callback_manager is not None:
        warnings.warn(
            "callback_manager is deprecated. Please use callbacks instead.",
            DeprecationWarning,
        )
        if callbacks is not None:
            raise ValueError(
                "Cannot specify both callback_manager and callbacks arguments."
            )
        return callback_manager
    return callbacks


def load_huggingface_tool(
    task_or_repo_id: str,
    model_repo_id: Optional[str] = None,
    token: Optional[str] = None,
    remote: bool = False,
    **kwargs: Any,
) -> BaseTool:
    try:
        from transformers import load_tool
    except ImportError:
        raise ValueError(
            "HuggingFace tools require the libraries `transformers>=4.29.0`"
            " and `huggingface_hub>=0.14.1` to be installed."
            " Please install it with"
            " `pip install --upgrade transformers huggingface_hub`."
        )
    hf_tool = load_tool(
        task_or_repo_id,
        model_repo_id=model_repo_id,
        token=token,
        remote=remote,
        **kwargs,
    )
    outputs = hf_tool.outputs
    if set(outputs) != {"text"}:
        raise NotImplementedError("Multimodal outputs not supported yet.")
    inputs = hf_tool.inputs
    if set(inputs) != {"text"}:
        raise NotImplementedError("Multimodal inputs not supported yet.")
    return Tool.from_function(
        hf_tool.__call__, name=hf_tool.name, description=hf_tool.description
    )


def load_tools(
    tool_names: List[str],
    llm: Optional[BaseLanguageModel] = None,
    callbacks: Callbacks = None,
    **kwargs: Any,
) -> List[BaseTool]:
    """Load tools based on their name.

    Args:
        tool_names: name of tools to load.
        llm: Optional language model, may be needed to initialize certain tools.
        callbacks: Optional callback manager or list of callback handlers.
            If not provided, default global callback manager will be used.

    Returns:
        List of tools.
    """
    tools = []
    callbacks = _handle_callbacks(
        callback_manager=kwargs.get("callback_manager"), callbacks=callbacks
    )
    for name in tool_names:
        if name == "requests":
            warnings.warn(
                "tool name `requests` is deprecated - "
                "please use `requests_all` or specify the requests method"
            )

        if name == "requests_all":
            # expand requests into various methods
            requests_method_tools = [
                _tool for _tool in _BASE_TOOLS if _tool.startswith("requests_")
            ]
            tool_names.extend(requests_method_tools)
        elif name in _BASE_TOOLS:
            tools.append(_BASE_TOOLS[name]())
        elif name in _LLM_TOOLS:
            if llm is None:
                raise ValueError(f"Tool {name} requires an LLM to be provided")
            tool = _LLM_TOOLS[name](llm)
            tools.append(tool)
        elif name in _EXTRA_LLM_TOOLS:
            if llm is None:
                raise ValueError(f"Tool {name} requires an LLM to be provided")
            _get_llm_tool_func, extra_keys = _EXTRA_LLM_TOOLS[name]
            missing_keys = set(extra_keys).difference(kwargs)
            if missing_keys:
                raise ValueError(
                    f"Tool {name} requires some parameters that were not "
                    f"provided: {missing_keys}"
                )
            sub_kwargs = {k: kwargs[k] for k in extra_keys}
            tool = _get_llm_tool_func(llm=llm, **sub_kwargs)
            tools.append(tool)
        elif name in _EXTRA_OPTIONAL_TOOLS:
            _get_tool_func, extra_keys = _EXTRA_OPTIONAL_TOOLS[name]
            sub_kwargs = {k: kwargs[k] for k in extra_keys if k in kwargs}
            tool = _get_tool_func(**sub_kwargs)
            tools.append(tool)
        else:
            raise ValueError(f"Got unknown tool {name}")
    if callbacks is not None:
        for tool in tools:
            tool.callbacks = callbacks
    return tools


def get_all_tool_names() -> List[str]:
    """Get a list of all possible tool names."""
    return (
        list(_BASE_TOOLS)
        + list(_EXTRA_OPTIONAL_TOOLS)
        + list(_EXTRA_LLM_TOOLS)
        + list(_LLM_TOOLS)
    )<|MERGE_RESOLUTION|>--- conflicted
+++ resolved
@@ -247,15 +247,14 @@
     return SceneXplainTool(**kwargs)
 
 
-<<<<<<< HEAD
 def _get_graphql_tool(**kwargs: Any) -> BaseTool:
     graphql_endpoint = kwargs["graphql_endpoint"]
     wrapper = GraphQLAPIWrapper(graphql_endpoint=graphql_endpoint)
     return BaseGraphQLTool(graphql_wrapper=wrapper)
-=======
+
+
 def _get_openweathermap(**kwargs: Any) -> BaseTool:
     return OpenWeatherMapQueryRun(api_wrapper=OpenWeatherMapAPIWrapper(**kwargs))
->>>>>>> 49ce5ce1
 
 
 _EXTRA_LLM_TOOLS: Dict[
@@ -299,11 +298,8 @@
         ["awslambda_tool_name", "awslambda_tool_description", "function_name"],
     ),
     "sceneXplain": (_get_scenexplain, []),
-<<<<<<< HEAD
     "graphql": (_get_graphql_tool, ["graphql_endpoint"]),
-=======
     "openweathermap-api": (_get_openweathermap, ["openweathermap_api_key"]),
->>>>>>> 49ce5ce1
 }
 
 
