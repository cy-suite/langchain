--- conflicted
+++ resolved
@@ -275,21 +275,15 @@
                     self.callback_manager.on_tool_start(
                         {"name": str(tool.func)[:60] + "..."}, output, color="green"
                     )
-<<<<<<< HEAD
-                # We then call the tool on the tool input to get an observation
-                observation = tool.func(output.tool_input)
-                color = color_mapping[output.tool]
-                return_direct = tool.return_direct
-=======
                 try:
                     # We then call the tool on the tool input to get an observation
-                    observation = chain(output.tool_input)
+                    observation = tool.func(output.tool_input)
                     color = color_mapping[output.tool]
+                    return_direct = tool.return_direct
                 except Exception as e:
                     if self.verbose:
                         self.callback_manager.on_tool_error(e)
                     raise e
->>>>>>> 1f248c47
             else:
                 if self.verbose:
                     self.callback_manager.on_tool_start(
