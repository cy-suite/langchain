"""Utilities for running language models or Chains over datasets."""

from __future__ import annotations

import asyncio
import functools
import logging
from datetime import datetime
from typing import (
    Any,
    Callable,
    Coroutine,
    Dict,
    Iterator,
    List,
    Optional,
    Sequence,
    Union,
)

from langchainplus_sdk import LangChainPlusClient, RunEvaluator
from langchainplus_sdk.schemas import Example

from langchain.callbacks.base import BaseCallbackHandler
from langchain.callbacks.manager import Callbacks
from langchain.callbacks.tracers.base import BaseTracer
from langchain.callbacks.tracers.evaluation import EvaluatorCallbackHandler
from langchain.callbacks.tracers.langchain import LangChainTracer
from langchain.chains.base import Chain
from langchain.chat_models.base import BaseChatModel
from langchain.llms.base import BaseLLM
from langchain.schema import (
    ChatResult,
    LLMResult,
)
from langchain.schema.language_model import BaseLanguageModel
from langchain.schema.messages import (
    BaseMessage,
    HumanMessage,
    get_buffer_string,
    messages_from_dict,
)

logger = logging.getLogger(__name__)

MODEL_OR_CHAIN_FACTORY = Union[Callable[[], Chain], BaseLanguageModel]


class InputFormatError(Exception):
    """Raised when the input format is invalid."""


def _get_prompts(inputs: Dict[str, Any]) -> List[str]:
    """Get prompts from inputs.

    Args:
        inputs: The input dictionary.

    Returns:
        A list of prompts.
    Raises:
        InputFormatError: If the input format is invalid.
    """
    if not inputs:
        raise InputFormatError("Inputs should not be empty.")

    prompts = []
    if "prompt" in inputs:
        if not isinstance(inputs["prompt"], str):
            raise InputFormatError(
                "Expected string for 'prompt', got"
                f" {type(inputs['prompt']).__name__}"
            )
        prompts = [inputs["prompt"]]
    elif "prompts" in inputs:
        if not isinstance(inputs["prompts"], list) or not all(
            isinstance(i, str) for i in inputs["prompts"]
        ):
            raise InputFormatError(
                "Expected list of strings for 'prompts',"
                f" got {type(inputs['prompts']).__name__}"
            )
        prompts = inputs["prompts"]
    elif len(inputs) == 1:
        prompt_ = next(iter(inputs.values()))
        if isinstance(prompt_, str):
            prompts = [prompt_]
        elif isinstance(prompt_, list) and all(isinstance(i, str) for i in prompt_):
            prompts = prompt_
        else:
            raise InputFormatError(f"LLM Run expects string prompt input. Got {inputs}")
    else:
        raise InputFormatError(
            f"LLM Run expects 'prompt' or 'prompts' in inputs. Got {inputs}"
        )

    return prompts


def _get_messages(inputs: Dict[str, Any]) -> List[List[BaseMessage]]:
    """Get Chat Messages from inputs.

    Args:
        inputs: The input dictionary.

    Returns:
        A list of chat messages.
    Raises:
        InputFormatError: If the input format is invalid.
    """
    if not inputs:
        raise InputFormatError("Inputs should not be empty.")

    if "messages" in inputs:
        single_input = inputs["messages"]
    elif len(inputs) == 1:
        single_input = next(iter(inputs.values()))
    else:
        raise InputFormatError(f"Chat Run expects 'messages' in inputs. Got {inputs}")
    if isinstance(single_input, list) and all(
        isinstance(i, dict) for i in single_input
    ):
        raw_messages = [single_input]
    elif isinstance(single_input, list) and all(
        isinstance(i, list) for i in single_input
    ):
        raw_messages = single_input
    else:
        raise InputFormatError(
            f"Chat Run expects List[dict] or List[List[dict]] 'messages'"
            f" input. Got {inputs}"
        )
    return [messages_from_dict(batch) for batch in raw_messages]


async def _arun_llm(
    llm: BaseLanguageModel,
    inputs: Dict[str, Any],
    *,
    tags: Optional[List[str]] = None,
    callbacks: Callbacks = None,
    input_mapper: Optional[Callable[[Dict], Any]] = None,
) -> Union[LLMResult, ChatResult]:
    """Asynchronously run the language model.

    Args:
        llm: The language model to run.
        inputs: The input dictionary.
        tags: Optional tags to add to the run.
        callbacks: Optional callbacks to use during the run.
        input_mapper: Optional function to map inputs to the expected format.

    Returns:
        The LLMResult or ChatResult.
    Raises:
        ValueError: If the LLM type is unsupported.
        InputFormatError: If the input format is invalid.
    """
    if input_mapper is not None:
        if not isinstance(llm, (BaseLLM, BaseChatModel)):
            raise ValueError(f"Unsupported LLM type {type(llm).__name__}")
        llm_output = await llm.agenerate(
            input_mapper(inputs), callbacks=callbacks, tags=tags
        )
    elif isinstance(llm, BaseLLM):
        try:
            llm_prompts = _get_prompts(inputs)
            llm_output = await llm.agenerate(
                llm_prompts, callbacks=callbacks, tags=tags
            )
        except InputFormatError:
            llm_messages = _get_messages(inputs)
            buffer_strings = [get_buffer_string(messages) for messages in llm_messages]
            llm_output = await llm.agenerate(
                buffer_strings, callbacks=callbacks, tags=tags
            )
    elif isinstance(llm, BaseChatModel):
        try:
            messages = _get_messages(inputs)
            llm_output = await llm.agenerate(messages, callbacks=callbacks, tags=tags)
        except InputFormatError:
            prompts = _get_prompts(inputs)
            converted_messages: List[List[BaseMessage]] = [
                [HumanMessage(content=prompt)] for prompt in prompts
            ]
            llm_output = await llm.agenerate(
                converted_messages, callbacks=callbacks, tags=tags
            )
    else:
        raise ValueError(f"Unsupported LLM type {type(llm)}")
    return llm_output


async def _arun_llm_or_chain(
    example: Example,
    llm_or_chain_factory: MODEL_OR_CHAIN_FACTORY,
    n_repetitions: int,
    *,
    tags: Optional[List[str]] = None,
    callbacks: Optional[List[BaseCallbackHandler]] = None,
    input_mapper: Optional[Callable[[Dict], Any]] = None,
) -> Union[List[dict], List[str], List[LLMResult], List[ChatResult]]:
    """Asynchronously run the Chain or language model.

    Args:
        example: The example to run.
        llm_or_chain_factory: The Chain or language model constructor to run.
        n_repetitions: The number of times to run the model on each example.
        tags: Optional tags to add to the run.
        callbacks: Optional callbacks to use during the run.
        input_mapper: Optional function to map the input to the expected format.

    Returns:
        A list of outputs.
    """
    if callbacks:
        previous_example_ids = [
            getattr(tracer, "example_id", None) for tracer in callbacks
        ]
        for tracer in callbacks:
            if hasattr(tracer, "example_id"):
                tracer.example_id = example.id
    else:
        previous_example_ids = None
    outputs = []
    for _ in range(n_repetitions):
        try:
            if isinstance(llm_or_chain_factory, BaseLanguageModel):
                output: Any = await _arun_llm(
                    llm_or_chain_factory,
                    example.inputs,
                    tags=tags,
                    callbacks=callbacks,
                    input_mapper=input_mapper,
                )
            else:
                chain = llm_or_chain_factory()
                if input_mapper is not None:
                    inputs_ = input_mapper(example.inputs)
                else:
                    inputs_ = example.inputs
                    if len(inputs_) == 1:
                        inputs_ = next(iter(inputs_.values()))
                output = await chain.acall(inputs_, callbacks=callbacks, tags=tags)
            outputs.append(output)
        except Exception as e:
            logger.warning(f"Chain failed for example {example.id}. Error: {e}")
            outputs.append({"Error": str(e)})
    if callbacks and previous_example_ids:
        for example_id, tracer in zip(previous_example_ids, callbacks):
            if hasattr(tracer, "example_id"):
                tracer.example_id = example_id
    return outputs


async def _gather_with_concurrency(
    n: int,
    initializer: Callable[[], Coroutine[Any, Any, Any]],
    *async_funcs: Callable[
        [Sequence[BaseCallbackHandler], Dict], Coroutine[Any, Any, Any]
    ],
) -> List[Any]:
    """Run coroutines with a concurrency limit.

    Args:
        n: The maximum number of concurrent tasks.
        initializer: A coroutine that initializes shared resources for the tasks.
        async_funcs: The async_funcs to be run concurrently.

    Returns:
        A list of results from the coroutines.
    """
    semaphore = asyncio.Semaphore(n)
    job_state = {"num_processed": 0}

    callback_queue: asyncio.Queue[Sequence[BaseCallbackHandler]] = asyncio.Queue()
    for _ in range(n):
        callback_queue.put_nowait(await initializer())

    async def run_coroutine_with_semaphore(
        async_func: Callable[
            [Sequence[BaseCallbackHandler], Dict], Coroutine[Any, Any, Any]
        ]
    ) -> Any:
        async with semaphore:
            callbacks = await callback_queue.get()
            try:
                result = await async_func(callbacks, job_state)
            finally:
                callback_queue.put_nowait(callbacks)
            return result

    results = await asyncio.gather(
        *(run_coroutine_with_semaphore(function) for function in async_funcs)
    )
    while callback_queue:
        try:
            callbacks = callback_queue.get_nowait()
        except asyncio.QueueEmpty:
            break
        for callback in callbacks:
            if isinstance(callback, (LangChainTracer, EvaluatorCallbackHandler)):
                callback.wait_for_futures()
    return results


async def _callbacks_initializer(
    project_name: Optional[str],
    client: LangChainPlusClient,
    run_evaluators: Sequence[RunEvaluator],
    evaluation_handler_collector: List[EvaluatorCallbackHandler],
) -> List[BaseTracer]:
    """
    Initialize a tracer to share across tasks.

    Args:
        project_name: The project name for the tracer.
        client: The client to use for the tracer.
        run_evaluators: The evaluators to run.
        evaluation_handler_collector: A list to collect the evaluators.
            Used to wait for the evaluators to finish.

    Returns:
        The callbacks for this thread.
    """
    callbacks: List[BaseTracer] = []
    if project_name:
        callbacks.append(LangChainTracer(project_name=project_name))
    evaluator_project_name = f"{project_name}-evaluators" if project_name else None
    if run_evaluators:
        callback = EvaluatorCallbackHandler(
            client=client,
            evaluators=run_evaluators,
            # We already have concurrency, don't want to overload the machine
            max_workers=1,
            project_name=evaluator_project_name,
        )
        callbacks.append(callback)
        evaluation_handler_collector.append(callback)
    return callbacks


async def arun_on_examples(
    examples: Iterator[Example],
    llm_or_chain_factory: MODEL_OR_CHAIN_FACTORY,
    *,
    concurrency_level: int = 5,
    num_repetitions: int = 1,
    project_name: Optional[str] = None,
    verbose: bool = False,
    client: Optional[LangChainPlusClient] = None,
    tags: Optional[List[str]] = None,
    run_evaluators: Optional[Sequence[RunEvaluator]] = None,
    input_mapper: Optional[Callable[[Dict], Any]] = None,
) -> Dict[str, Any]:
    """
    Asynchronously run the chain on examples and store traces
        to the specified project name.

    Args:
        examples: Examples to run the model or chain over.
        llm_or_chain_factory: Language model or Chain constructor to run
            over the dataset. The Chain constructor is used to permit
            independent calls on each example without carrying over state.
        concurrency_level: The number of async tasks to run concurrently.
        num_repetitions: Number of times to run the model on each example.
            This is useful when testing success rates or generating confidence
            intervals.
        project_name: Project name to use when tracing runs.
            Defaults to {dataset_name}-{chain class name}-{datetime}.
        verbose: Whether to print progress.
        client: Client to use to read the dataset. If not provided, a new
            client will be created using the credentials in the environment.
        tags: Tags to add to each run in the project.
        run_evaluators: Evaluators to run on the results of the chain.
        input_mapper: function to map to the inputs dictionary from an Example
            to the format expected by the model to be evaluated. This is useful if
            your model needs to deserialize more complex schema or if your dataset
            has inputs with keys that differ from what is expected by your chain
            or agent.

    Returns:
        A dictionary mapping example ids to the model outputs.
    """
    project_name = _get_project_name(project_name, llm_or_chain_factory, None)
    client_ = client or LangChainPlusClient()
    results: Dict[str, List[Any]] = {}

    async def process_example(
        example: Example, callbacks: List[BaseCallbackHandler], job_state: dict
    ) -> None:
        """Process a single example."""
        result = await _arun_llm_or_chain(
            example,
            llm_or_chain_factory,
            num_repetitions,
            tags=tags,
            callbacks=callbacks,
            input_mapper=input_mapper,
        )
        results[str(example.id)] = result
        job_state["num_processed"] += 1
        if verbose:
            print(
                f"Processed examples: {job_state['num_processed']}",
                end="\r",
                flush=True,
            )

    evaluation_handlers: List[EvaluatorCallbackHandler] = []
    await _gather_with_concurrency(
        concurrency_level,
        functools.partial(
            _callbacks_initializer,
            project_name=project_name,
            client=client_,
            evaluation_handler_collector=evaluation_handlers,
            run_evaluators=run_evaluators or [],
        ),
        *(functools.partial(process_example, e) for e in examples),
    )
    for handler in evaluation_handlers:
        handler.wait_for_futures()
    return results


def run_llm(
    llm: BaseLanguageModel,
    inputs: Dict[str, Any],
    callbacks: Callbacks,
    *,
    tags: Optional[List[str]] = None,
    input_mapper: Optional[Callable[[Dict], Any]] = None,
) -> Union[LLMResult, ChatResult]:
    """
    Run the language model on the example.

    Args:
        llm: The language model to run.
        inputs: The input dictionary.
        callbacks: The callbacks to use during the run.
        tags: Optional tags to add to the run.
        input_mapper: function to map to the inputs dictionary from an Example
    Returns:
        The LLMResult or ChatResult.
    Raises:
        ValueError: If the LLM type is unsupported.
        InputFormatError: If the input format is invalid.
    """
    if input_mapper is not None:
        if not isinstance(llm, (BaseLLM, BaseChatModel)):
            raise ValueError(f"Unsupported LLM type {type(llm).__name__}")
        llm_output = llm.generate(input_mapper(inputs), callbacks=callbacks, tags=tags)
    elif isinstance(llm, BaseLLM):
        try:
            llm_prompts = _get_prompts(inputs)
            llm_output = llm.generate(llm_prompts, callbacks=callbacks, tags=tags)
        except InputFormatError:
            llm_messages = _get_messages(inputs)
            buffer_strings = [get_buffer_string(messages) for messages in llm_messages]
            llm_output = llm.generate(buffer_strings, callbacks=callbacks)
    elif isinstance(llm, BaseChatModel):
        try:
            messages = _get_messages(inputs)
            llm_output = llm.generate(messages, callbacks=callbacks, tags=tags)
        except InputFormatError:
            prompts = _get_prompts(inputs)
            converted_messages: List[List[BaseMessage]] = [
                [HumanMessage(content=prompt)] for prompt in prompts
            ]
            llm_output = llm.generate(
                converted_messages, callbacks=callbacks, tags=tags
            )
    else:
        raise ValueError(f"Unsupported LLM type {type(llm)}")
    return llm_output


def run_llm_or_chain(
    example: Example,
    llm_or_chain_factory: MODEL_OR_CHAIN_FACTORY,
    n_repetitions: int,
    *,
    tags: Optional[List[str]] = None,
    callbacks: Optional[List[BaseCallbackHandler]] = None,
    input_mapper: Optional[Callable[[Dict], Any]] = None,
) -> Union[List[dict], List[str], List[LLMResult], List[ChatResult]]:
    """
    Run the Chain or language model synchronously.

    Args:
        example: The example to run.
        llm_or_chain_factory: The Chain or language model constructor to run.
        n_repetitions: The number of times to run the model on each example.
        tags: Optional tags to add to the run.
        callbacks: Optional callbacks to use during the run.

    Returns:
        Union[List[dict], List[str], List[LLMResult], List[ChatResult]]:
          The outputs of the model or chain.
    """
    if callbacks:
        previous_example_ids = [
            getattr(tracer, "example_id", None) for tracer in callbacks
        ]
        for tracer in callbacks:
            if hasattr(tracer, "example_id"):
                tracer.example_id = example.id
    else:
        previous_example_ids = None
    outputs = []
    for _ in range(n_repetitions):
        try:
            if isinstance(llm_or_chain_factory, BaseLanguageModel):
                output: Any = run_llm(
                    llm_or_chain_factory,
                    example.inputs,
                    callbacks,
                    tags=tags,
                    input_mapper=input_mapper,
                )
            else:
                chain = llm_or_chain_factory()
                if input_mapper is not None:
                    inputs_ = input_mapper(example.inputs)
                else:
                    inputs_ = example.inputs
                    if len(inputs_) == 1:
                        inputs_ = next(iter(inputs_.values()))
                output = chain(inputs_, callbacks=callbacks, tags=tags)
            outputs.append(output)
        except Exception as e:
            logger.warning(f"Chain failed for example {example.id}. Error: {e}")
            outputs.append({"Error": str(e)})
    if callbacks and previous_example_ids:
        for example_id, tracer in zip(previous_example_ids, callbacks):
            if hasattr(tracer, "example_id"):
                tracer.example_id = example_id
    return outputs


def run_on_examples(
    examples: Iterator[Example],
    llm_or_chain_factory: MODEL_OR_CHAIN_FACTORY,
    *,
    num_repetitions: int = 1,
    project_name: Optional[str] = None,
    verbose: bool = False,
    client: Optional[LangChainPlusClient] = None,
    tags: Optional[List[str]] = None,
    run_evaluators: Optional[Sequence[RunEvaluator]] = None,
    input_mapper: Optional[Callable[[Dict], Any]] = None,
) -> Dict[str, Any]:
    """
    Run the Chain or language model on examples and store
    traces to the specified project name.

    Args:
        examples: Examples to run the model or chain over.
        llm_or_chain_factory: Language model or Chain constructor to run
            over the dataset. The Chain constructor is used to permit
            independent calls on each example without carrying over state.
        num_repetitions: Number of times to run the model on each example.
            This is useful when testing success rates or generating confidence
            intervals.
        project_name: Name of the project to store the traces in.
            Defaults to {dataset_name}-{chain class name}-{datetime}.
        verbose: Whether to print progress.
        client: Client to use to access the dataset. If None, a new client
            will be created using the credentials in the environment.
        tags: Tags to add to each run in the project.
        run_evaluators: Evaluators to run on the results of the chain.
        input_mapper: A function to map to the inputs dictionary from an Example
            to the format expected by the model to be evaluated. This is useful if
            your model needs to deserialize more complex schema or if your dataset
            has inputs with keys that differ from what is expected by your chain
            or agent.

    Returns:
        A dictionary mapping example ids to the model outputs.
    """
    results: Dict[str, Any] = {}
    project_name = _get_project_name(project_name, llm_or_chain_factory, None)
    client_ = client or LangChainPlusClient()
    tracer = LangChainTracer(project_name=project_name)
    evaluator_project_name = f"{project_name}-evaluators"
    evalution_handler = EvaluatorCallbackHandler(
        evaluators=run_evaluators or [],
        client=client_,
        project_name=evaluator_project_name,
    )
    callbacks: List[BaseCallbackHandler] = [tracer, evalution_handler]
    for i, example in enumerate(examples):
        result = run_llm_or_chain(
            example,
            llm_or_chain_factory,
            num_repetitions,
            tags=tags,
            callbacks=callbacks,
            input_mapper=input_mapper,
        )
        if verbose:
            print(f"{i+1} processed", flush=True, end="\r")
        results[str(example.id)] = result
    tracer.wait_for_futures()
    evalution_handler.wait_for_futures()
    return results


def _get_project_name(
    project_name: Optional[str],
    llm_or_chain_factory: MODEL_OR_CHAIN_FACTORY,
    dataset_name: Optional[str],
) -> str:
    """
    Get the project name.

    Args:
        project_name: The project name if manually specified.
        llm_or_chain_factory: The Chain or language model constructor.
        dataset_name: The dataset name.

    Returns:
        The project name.
    """
    if project_name is not None:
        return project_name
    current_time = datetime.now().strftime("%Y-%m-%d-%H-%M-%S")
    if isinstance(llm_or_chain_factory, BaseLanguageModel):
        model_name = llm_or_chain_factory.__class__.__name__
    else:
        model_name = llm_or_chain_factory().__class__.__name__
    dataset_prefix = f"{dataset_name}-" if dataset_name else ""
    return f"{dataset_prefix}{model_name}-{current_time}"


async def arun_on_dataset(
    dataset_name: str,
    llm_or_chain_factory: MODEL_OR_CHAIN_FACTORY,
    *,
    concurrency_level: int = 5,
    num_repetitions: int = 1,
    project_name: Optional[str] = None,
    verbose: bool = False,
    client: Optional[LangChainPlusClient] = None,
    tags: Optional[List[str]] = None,
    run_evaluators: Optional[Sequence[RunEvaluator]] = None,
    input_mapper: Optional[Callable[[Dict], Any]] = None,
) -> Dict[str, Any]:
    """
    Asynchronously run the Chain or language model on a dataset
    and store traces to the specified project name.

    Args:
        dataset_name: Name of the dataset to run the chain on.
        llm_or_chain_factory: Language model or Chain constructor to run
            over the dataset. The Chain constructor is used to permit
            independent calls on each example without carrying over state.
        concurrency_level: The number of async tasks to run concurrently.
        num_repetitions: Number of times to run the model on each example.
            This is useful when testing success rates or generating confidence
            intervals.
        project_name: Name of the project to store the traces in.
            Defaults to {dataset_name}-{chain class name}-{datetime}.
        verbose: Whether to print progress.
<<<<<<< HEAD
        client: Client to use to read the dataset. If not provided, a new
            client will be created using the credentials in the environment.
        tags: Tags to add to each run in the session.

=======
        client: Client to use to read the dataset. If not provided,
            a new client will be created using the credentials in the environment.
        tags: Tags to add to each run in the project.
        run_evaluators: Evaluators to run on the results of the chain.
        input_mapper: A function to map to the inputs dictionary from an Example
            to the format expected by the model to be evaluated. This is useful if
            your model needs to deserialize more complex schema or if your dataset
            has inputs with keys that differ from what is expected by your chain
            or agent.
>>>>>>> 5f17c571
    Returns:
        A dictionary containing the run's project name and the resulting model outputs.
    """
    client_ = client or LangChainPlusClient()
    project_name = _get_project_name(project_name, llm_or_chain_factory, dataset_name)
    dataset = client_.read_dataset(dataset_name=dataset_name)
    examples = client_.list_examples(dataset_id=str(dataset.id))
    results = await arun_on_examples(
        examples,
        llm_or_chain_factory,
        concurrency_level=concurrency_level,
        num_repetitions=num_repetitions,
        project_name=project_name,
        verbose=verbose,
        client=client_,
        tags=tags,
        run_evaluators=run_evaluators,
        input_mapper=input_mapper,
    )
    return {
        "project_name": project_name,
        "results": results,
    }


def run_on_dataset(
    dataset_name: str,
    llm_or_chain_factory: MODEL_OR_CHAIN_FACTORY,
    *,
    num_repetitions: int = 1,
    project_name: Optional[str] = None,
    verbose: bool = False,
    client: Optional[LangChainPlusClient] = None,
    tags: Optional[List[str]] = None,
    run_evaluators: Optional[Sequence[RunEvaluator]] = None,
    input_mapper: Optional[Callable[[Dict], Any]] = None,
) -> Dict[str, Any]:
    """
    Run the Chain or language model on a dataset and store traces
    to the specified project name.

    Args:
        dataset_name: Name of the dataset to run the chain on.
        llm_or_chain_factory: Language model or Chain constructor to run
            over the dataset. The Chain constructor is used to permit
            independent calls on each example without carrying over state.
        num_repetitions: Number of times to run the model on each example.
            This is useful when testing success rates or generating confidence
            intervals.
        project_name: Name of the project to store the traces in.
            Defaults to {dataset_name}-{chain class name}-{datetime}.
        verbose: Whether to print progress.
<<<<<<< HEAD
        client: Client to use to access the dataset. If None, a new client
            will be created using the credentials in the environment.
        tags: Tags to add to each run in the session.
=======
        client: Client to use to access the dataset. If None,
            a new client will be created using the credentials in the environment.
        tags: Tags to add to each run in the project.
        run_evaluators: Evaluators to run on the results of the chain.
        input_mapper: A function to map to the inputs dictionary from an Example
            to the format expected by the model to be evaluated. This is useful if
            your model needs to deserialize more complex schema or if your dataset
            has inputs with keys that differ from what is expected by your chain
            or agent.
>>>>>>> 5f17c571

    Returns:
        A dictionary containing the run's project name and the resulting model outputs.
    """
    client_ = client or LangChainPlusClient()
    project_name = _get_project_name(project_name, llm_or_chain_factory, dataset_name)
    dataset = client_.read_dataset(dataset_name=dataset_name)
    examples = client_.list_examples(dataset_id=str(dataset.id))
    results = run_on_examples(
        examples,
        llm_or_chain_factory,
        num_repetitions=num_repetitions,
        project_name=project_name,
        verbose=verbose,
        tags=tags,
        run_evaluators=run_evaluators,
        client=client_,
        input_mapper=input_mapper,
    )
    return {
        "project_name": project_name,
        "results": results,
    }<|MERGE_RESOLUTION|>--- conflicted
+++ resolved
@@ -663,22 +663,16 @@
         project_name: Name of the project to store the traces in.
             Defaults to {dataset_name}-{chain class name}-{datetime}.
         verbose: Whether to print progress.
-<<<<<<< HEAD
         client: Client to use to read the dataset. If not provided, a new
             client will be created using the credentials in the environment.
         tags: Tags to add to each run in the session.
-
-=======
-        client: Client to use to read the dataset. If not provided,
-            a new client will be created using the credentials in the environment.
-        tags: Tags to add to each run in the project.
         run_evaluators: Evaluators to run on the results of the chain.
         input_mapper: A function to map to the inputs dictionary from an Example
             to the format expected by the model to be evaluated. This is useful if
             your model needs to deserialize more complex schema or if your dataset
             has inputs with keys that differ from what is expected by your chain
             or agent.
->>>>>>> 5f17c571
+
     Returns:
         A dictionary containing the run's project name and the resulting model outputs.
     """
@@ -731,21 +725,15 @@
         project_name: Name of the project to store the traces in.
             Defaults to {dataset_name}-{chain class name}-{datetime}.
         verbose: Whether to print progress.
-<<<<<<< HEAD
         client: Client to use to access the dataset. If None, a new client
             will be created using the credentials in the environment.
         tags: Tags to add to each run in the session.
-=======
-        client: Client to use to access the dataset. If None,
-            a new client will be created using the credentials in the environment.
-        tags: Tags to add to each run in the project.
         run_evaluators: Evaluators to run on the results of the chain.
         input_mapper: A function to map to the inputs dictionary from an Example
             to the format expected by the model to be evaluated. This is useful if
             your model needs to deserialize more complex schema or if your dataset
             has inputs with keys that differ from what is expected by your chain
             or agent.
->>>>>>> 5f17c571
 
     Returns:
         A dictionary containing the run's project name and the resulting model outputs.
