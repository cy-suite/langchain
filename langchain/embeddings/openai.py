"""Wrapper around OpenAI embedding models."""
from __future__ import annotations

import logging
from typing import (
    Any,
    Callable,
    Dict,
    List,
    Literal,
    Optional,
    Set,
    Tuple,
    Union,
)

import numpy as np
from pydantic import BaseModel, Extra, root_validator
from tenacity import (
    before_sleep_log,
    retry,
    retry_if_exception_type,
    stop_after_attempt,
    wait_exponential,
)

from langchain.embeddings.base import Embeddings
from langchain.utils import get_from_dict_or_env

logger = logging.getLogger(__name__)


def _create_retry_decorator(embeddings: OpenAIEmbeddings) -> Callable[[Any], Any]:
    import openai

    min_seconds = 4
    max_seconds = 10
    # Wait 2^x * 1 second between each retry starting with
    # 4 seconds, then up to 10 seconds, then 10 seconds afterwards
    return retry(
        reraise=True,
        stop=stop_after_attempt(embeddings.max_retries),
        wait=wait_exponential(multiplier=1, min=min_seconds, max=max_seconds),
        retry=(
            retry_if_exception_type(openai.error.Timeout)
            | retry_if_exception_type(openai.error.APIError)
            | retry_if_exception_type(openai.error.APIConnectionError)
            | retry_if_exception_type(openai.error.RateLimitError)
            | retry_if_exception_type(openai.error.ServiceUnavailableError)
        ),
        before_sleep=before_sleep_log(logger, logging.WARNING),
    )


def embed_with_retry(embeddings: OpenAIEmbeddings, **kwargs: Any) -> Any:
    """Use tenacity to retry the embedding call."""
    retry_decorator = _create_retry_decorator(embeddings)

    @retry_decorator
    def _embed_with_retry(**kwargs: Any) -> Any:
        return embeddings.client.create(**kwargs)

    return _embed_with_retry(**kwargs)


class OpenAIEmbeddings(BaseModel, Embeddings):
    """Wrapper around OpenAI embedding models.

    To use, you should have the ``openai`` python package installed, and the
    environment variable ``OPENAI_API_KEY`` set with your API key or pass it
    as a named parameter to the constructor.

    Example:
        .. code-block:: python

            from langchain.embeddings import OpenAIEmbeddings
            openai = OpenAIEmbeddings(openai_api_key="my-api-key")

    In order to use the library with Microsoft Azure endpoints, you need to set
    the OPENAI_API_TYPE, OPENAI_API_BASE, OPENAI_API_KEY and optionally and
    API_VERSION.
    The OPENAI_API_TYPE must be set to 'azure' and the others correspond to
    the properties of your endpoint.
    In addition, the deployment name must be passed as the model parameter.

    Example:
        .. code-block:: python

            import os
            os.environ["OPENAI_API_TYPE"] = "azure"
            os.environ["OPENAI_API_BASE"] = "https://<your-endpoint.openai.azure.com/"
            os.environ["OPENAI_API_KEY"] = "your AzureOpenAI key"

            from langchain.embeddings.openai import OpenAIEmbeddings
            embeddings = OpenAIEmbeddings(
                deployment="your-embeddings-deployment-name",
                model="your-embeddings-model-name"
            )
            text = "This is a test query."
            query_result = embeddings.embed_query(text)

    """

    client: Any  #: :meta private:
    model: str = "text-embedding-ada-002"
    deployment: str = model  # to support Azure OpenAI Service custom deployment names
    embedding_ctx_length: int = 8191
    openai_api_key: Optional[str] = None
    openai_organization: Optional[str] = None
    allowed_special: Union[Literal["all"], Set[str]] = set()
    disallowed_special: Union[Literal["all"], Set[str], Tuple[()]] = "all"
    chunk_size: int = 1000
    """Maximum number of texts to embed in each batch"""
    max_retries: int = 6
    """Maximum number of retries to make when generating."""

    class Config:
        """Configuration for this pydantic object."""

        extra = Extra.forbid

    @root_validator()
    def validate_environment(cls, values: Dict) -> Dict:
        """Validate that api key and python package exists in environment."""
        openai_api_key = get_from_dict_or_env(
            values, "openai_api_key", "OPENAI_API_KEY"
        )
        openai_organization = get_from_dict_or_env(
            values,
            "openai_organization",
            "OPENAI_ORGANIZATION",
            default="",
        )
        try:
            import openai

            openai.api_key = openai_api_key
            if openai_organization:
                openai.organization = openai_organization
            values["client"] = openai.Embedding
        except ImportError:
            raise ValueError(
                "Could not import openai python package. "
                "Please install it with `pip install openai`."
            )
        return values

    # please refer to
    # https://github.com/openai/openai-cookbook/blob/main/examples/Embedding_long_inputs.ipynb
    def _get_len_safe_embeddings(
        self, texts: List[str], *, engine: str, chunk_size: Optional[int] = None
    ) -> List[List[float]]:
        embeddings: List[List[float]] = [[] for i in range(len(texts))]
        try:
            import tiktoken

            tokens = []
            indices = []
            encoding = tiktoken.model.encoding_for_model(self.model)
            for i, text in enumerate(texts):
                # replace newlines, which can negatively affect performance.
                text = text.replace("\n", " ")
                token = encoding.encode(
                    text,
                    allowed_special=self.allowed_special,
                    disallowed_special=self.disallowed_special,
                )
                for j in range(0, len(token), self.embedding_ctx_length):
                    tokens += [token[j : j + self.embedding_ctx_length]]
                    indices += [i]

            batched_embeddings = []
            _chunk_size = chunk_size or self.chunk_size
            for i in range(0, len(tokens), _chunk_size):
                response = embed_with_retry(
                    self,
                    input=tokens[i : i + _chunk_size],
                    engine=self.deployment,
                )
                batched_embeddings += [r["embedding"] for r in response["data"]]

            results: List[List[List[float]]] = [[] for _ in range(len(texts))]
            lens: List[List[int]] = [[] for _ in range(len(texts))]
            for i in range(len(indices)):
                results[indices[i]].append(batched_embeddings[i])
                lens[indices[i]].append(len(batched_embeddings[i]))

            for i in range(len(texts)):
                _result = results[i]
                if len(_result) == 0:
                    average = embed_with_retry(self, input="", engine=self.deployment)[
                        "data"
                    ][0]["embedding"]
                else:
                    average = np.average(_result, axis=0, weights=lens[i])
                embeddings[i] = (average / np.linalg.norm(average)).tolist()

            return embeddings

        except ImportError:
            raise ValueError(
                "Could not import tiktoken python package. "
                "This is needed in order to for OpenAIEmbeddings. "
                "Please install it with `pip install tiktoken`."
            )

    def _embedding_func(self, text: str, *, engine: str) -> List[float]:
        """Call out to OpenAI's embedding endpoint."""
        # handle large input text
        if len(text) > self.embedding_ctx_length:
            return self._get_len_safe_embeddings([text], engine=engine)[0]
        else:
            # replace newlines, which can negatively affect performance.
            text = text.replace("\n", " ")
            return embed_with_retry(self, input=[text], engine=engine)["data"][0][
                "embedding"
            ]

    def embed_documents(
        self, texts: List[str], chunk_size: Optional[int] = 0
    ) -> List[List[float]]:
        """Call out to OpenAI's embedding endpoint for embedding search docs.

        Args:
            texts: The list of texts to embed.
            chunk_size: The chunk size of embeddings. If None, will use the chunk size
                specified by the class.

        Returns:
            List of embeddings, one for each text.
        """
<<<<<<< HEAD
        # handle large batches of texts
        if self.embedding_ctx_length > 0:
            return self._get_len_safe_embeddings(
                texts, engine=self.document_model_name, chunk_size=chunk_size
            )
        else:
            results = []
            for i in range(0, len(texts), chunk_size):
                response = self.client.create(
                    input=texts[i : i + chunk_size], engine=self.document_model_name
                )
                results += [r["embedding"] for r in response["data"]]
            return results
=======
        # NOTE: to keep things simple, we assume the list may contain texts longer
        #       than the maximum context and use length-safe embedding function.
        return self._get_len_safe_embeddings(texts, engine=self.deployment)
>>>>>>> 18ec22fe

    def embed_query(self, text: str) -> List[float]:
        """Call out to OpenAI's embedding endpoint for embedding query text.

        Args:
            text: The text to embed.

        Returns:
            Embedding for the text.
        """
        embedding = self._embedding_func(text, engine=self.deployment)
        return embedding<|MERGE_RESOLUTION|>--- conflicted
+++ resolved
@@ -166,7 +166,7 @@
                     disallowed_special=self.disallowed_special,
                 )
                 for j in range(0, len(token), self.embedding_ctx_length):
-                    tokens += [token[j : j + self.embedding_ctx_length]]
+                    tokens += [token[j: j + self.embedding_ctx_length]]
                     indices += [i]
 
             batched_embeddings = []
@@ -174,7 +174,7 @@
             for i in range(0, len(tokens), _chunk_size):
                 response = embed_with_retry(
                     self,
-                    input=tokens[i : i + _chunk_size],
+                    input=tokens[i: i + _chunk_size],
                     engine=self.deployment,
                 )
                 batched_embeddings += [r["embedding"] for r in response["data"]]
@@ -217,7 +217,7 @@
             ]
 
     def embed_documents(
-        self, texts: List[str], chunk_size: Optional[int] = 0
+        self, texts: List[str], chunk_size: Optional[int] = None
     ) -> List[List[float]]:
         """Call out to OpenAI's embedding endpoint for embedding search docs.
 
@@ -229,25 +229,9 @@
         Returns:
             List of embeddings, one for each text.
         """
-<<<<<<< HEAD
-        # handle large batches of texts
-        if self.embedding_ctx_length > 0:
-            return self._get_len_safe_embeddings(
-                texts, engine=self.document_model_name, chunk_size=chunk_size
-            )
-        else:
-            results = []
-            for i in range(0, len(texts), chunk_size):
-                response = self.client.create(
-                    input=texts[i : i + chunk_size], engine=self.document_model_name
-                )
-                results += [r["embedding"] for r in response["data"]]
-            return results
-=======
         # NOTE: to keep things simple, we assume the list may contain texts longer
         #       than the maximum context and use length-safe embedding function.
         return self._get_len_safe_embeddings(texts, engine=self.deployment)
->>>>>>> 18ec22fe
 
     def embed_query(self, text: str) -> List[float]:
         """Call out to OpenAI's embedding endpoint for embedding query text.
