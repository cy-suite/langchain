"""General utilities."""
from langchain.utilities.bash import BashProcess
<<<<<<< HEAD
from langchain.requests import RequestsWrapper
from langchain.python import PythonREPL

__all__ = [
    "BashProcess",
    "RequestsWrapper",
    "PythonREPL",
=======
from langchain.utilities.google_search import GoogleSearchAPIWrapper

__all__ = [
    "BashProcess",
    "GoogleSearchAPIWrapper",
>>>>>>> 293c694f
]<|MERGE_RESOLUTION|>--- conflicted
+++ resolved
@@ -1,18 +1,14 @@
 """General utilities."""
+from langchain.python import PythonREPL
+from langchain.requests import RequestsWrapper
+from langchain.serpapi import SerpAPIWrapper
 from langchain.utilities.bash import BashProcess
-<<<<<<< HEAD
-from langchain.requests import RequestsWrapper
-from langchain.python import PythonREPL
+from langchain.utilities.google_search import GoogleSearchAPIWrapper
 
 __all__ = [
     "BashProcess",
     "RequestsWrapper",
     "PythonREPL",
-=======
-from langchain.utilities.google_search import GoogleSearchAPIWrapper
-
-__all__ = [
-    "BashProcess",
     "GoogleSearchAPIWrapper",
->>>>>>> 293c694f
+    "SerpAPIWrapper",
 ]