--- conflicted
+++ resolved
@@ -9,17 +9,10 @@
 python = ">=3.8.1,<4.0"
 gigachain = ">=0.0.325"
 openai = "^0.28.1"
-<<<<<<< HEAD
-gigaserve = "^0.0.19"
+gigaserve = ">=0.0.19"
 
 [tool.poetry.group.dev.dependencies]
-gigachain-cli = ">=0.0.4"
-=======
-langserve = ">=0.0.19"
-
-[tool.poetry.group.dev.dependencies]
-langchain-cli = ">=0.0.15"
->>>>>>> ff87f4b4
+gigachain-cli = ">=0.0.15"
 fastapi = "^0.104.0"
 sse-starlette = "^1.6.5"
 
