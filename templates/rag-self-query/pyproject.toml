--- conflicted
+++ resolved
@@ -17,15 +17,7 @@
 pydantic = "^2.4.2"
 
 [tool.poetry.group.dev.dependencies]
-<<<<<<< HEAD
-gigachain-cli = ">=0.0.15"
-=======
 langchain-cli = ">=0.0.21"
->>>>>>> 023cb59e
-
-[tool.gigaserve]
-export_module = "rag_self_query"
-export_attr = "chain"
 
 [tool.templates-hub]
 use-case = "rag"
