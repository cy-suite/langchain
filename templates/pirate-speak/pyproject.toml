--- conflicted
+++ resolved
@@ -11,11 +11,7 @@
 openai = "^0.28.1"
 
 [tool.poetry.group.dev.dependencies]
-<<<<<<< HEAD
-gigachain-cli = ">=0.0.4"
-=======
-langchain-cli = ">=0.0.15"
->>>>>>> ff87f4b4
+gigachain-cli = ">=0.0.15"
 fastapi = "^0.104.0"
 sse-starlette = "^1.6.5"
 
