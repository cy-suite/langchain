--- conflicted
+++ resolved
@@ -11,11 +11,7 @@
 google-cloud-aiplatform = "^1.35.0"
 
 [tool.poetry.group.dev.dependencies]
-<<<<<<< HEAD
-gigachain-cli = ">=0.0.15"
-=======
 langchain-cli = ">=0.0.21"
->>>>>>> 023cb59e
 fastapi = "^0.104.0"
 sse-starlette = "^1.6.5"
 
