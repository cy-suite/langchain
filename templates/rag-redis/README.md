
# rag-redis

This template performs RAG using Redis (vector database) and OpenAI (LLM) on financial 10k filings docs for Nike.

It relies on the sentence transformer `all-MiniLM-L6-v2` for embedding chunks of the pdf and user questions.

## Environment Setup

Set the `OPENAI_API_KEY` environment variable to access the [OpenAI](https://platform.openai.com) models:

```bash
export OPENAI_API_KEY= <YOUR OPENAI API KEY>
```

Set the following [Redis](https://redis.com/try-free) environment variables:

```bash
export REDIS_HOST = <YOUR REDIS HOST>
export REDIS_PORT = <YOUR REDIS PORT>
export REDIS_USER = <YOUR REDIS USER NAME>
export REDIS_PASSWORD = <YOUR REDIS PASSWORD>
```

## Supported Settings
We use a variety of environment variables to configure this application

| Environment Variable | Description                       | Default Value |
|----------------------|-----------------------------------|---------------|
| `DEBUG`            | Enable or disable Langchain debugging logs       | True         |
| `REDIS_HOST`           | Hostname for the Redis server     | "localhost"   |
| `REDIS_PORT`           | Port for the Redis server         | 6379          |
| `REDIS_USER`           | User for the Redis server         | "" |
| `REDIS_PASSWORD`       | Password for the Redis server     | "" |
| `REDIS_URL`            | Full URL for connecting to Redis  | `None`, Constructed from user, password, host, and port if not provided |
| `INDEX_NAME`           | Name of the vector index          | "rag-redis"   |

## Usage

To use this package, you should first have the LangChain CLI and Pydantic installed in a Python virtual environment:

```shell
<<<<<<< HEAD
pip install -U gigachain-cli
=======
pip install -U langchain-cli pydantic==1.10.13
>>>>>>> db6bf8b0
```

To create a new LangChain project and install this as the only package, you can do:

```shell
gigachain app new my-app --package rag-redis
```

If you want to add this to an existing project, you can just run:
```shell
gigachain app add rag-redis
```

And add the following code snippet to your `app/server.py` file:
```python
from rag_redis.chain import chain as rag_redis_chain

add_routes(app, rag_redis_chain, path="/rag-redis")
```

(Optional) Let's now configure LangSmith.
LangSmith will help us trace, monitor and debug LangChain applications.
LangSmith is currently in private beta, you can sign up [here](https://smith.langchain.com/).
If you don't have access, you can skip this section


```shell
export LANGCHAIN_TRACING_V2=true
export LANGCHAIN_API_KEY=<your-api-key>
export LANGCHAIN_PROJECT=<your-project>  # if not specified, defaults to "default"
```

If you are inside this directory, then you can spin up a LangServe instance directly by:

```shell
gigachain serve
```

This will start the FastAPI app with a server is running locally at
[http://localhost:8000](http://localhost:8000)

We can see all templates at [http://127.0.0.1:8000/docs](http://127.0.0.1:8000/docs)
We can access the playground at [http://127.0.0.1:8000/rag-redis/playground](http://127.0.0.1:8000/rag-redis/playground)

We can access the template from code with:

```python
from langserve.client import RemoteRunnable

runnable = RemoteRunnable("http://localhost:8000/rag-redis")
```<|MERGE_RESOLUTION|>--- conflicted
+++ resolved
@@ -40,11 +40,7 @@
 To use this package, you should first have the LangChain CLI and Pydantic installed in a Python virtual environment:
 
 ```shell
-<<<<<<< HEAD
-pip install -U gigachain-cli
-=======
 pip install -U langchain-cli pydantic==1.10.13
->>>>>>> db6bf8b0
 ```
 
 To create a new LangChain project and install this as the only package, you can do:
