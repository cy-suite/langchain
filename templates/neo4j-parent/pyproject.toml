--- conflicted
+++ resolved
@@ -15,11 +15,7 @@
 neo4j = "^5.14.0"
 
 [tool.poetry.group.dev.dependencies]
-<<<<<<< HEAD
-gigachain-cli = ">=0.0.15"
-=======
 langchain-cli = ">=0.0.21"
->>>>>>> 023cb59e
 
 [tool.gigaserve]
 export_module = "neo4j_parent"
