[tool.poetry]
name = "langchain-monorepo"
version = "0.0.1"
description = "LangChain mono-repo"
authors = []
license = "MIT"
readme = "README.md"
repository = "https://www.github.com/hwchase17/langchain"


[tool.poetry.dependencies]
python = ">=3.8.1,<4.0"
<<<<<<< HEAD
pydantic = "^1"
SQLAlchemy = ">=1.4,<3"
requests = "^2"
PyYAML = ">=5.4.1"
numpy = "^1"
azure-core = {version = "^1.26.4", optional=true}
tqdm = {version = ">=4.48.0", optional = true}
openapi-schema-pydantic = "^1.2"
faiss-cpu = {version = "^1", optional = true}
wikipedia = {version = "^1", optional = true}
elasticsearch = {version = "^8", optional = true}
opensearch-py = {version = "^2.0.0", optional = true}
redis = {version = "^4", optional = true}
manifest-ml = {version = "^0.0.1", optional = true}
spacy = {version = "^3", optional = true}
nltk = {version = "^3", optional = true}
transformers = {version = "^4", optional = true}
beautifulsoup4 = {version = "^4", optional = true}
torch = {version = ">=1,<3", optional = true}
jinja2 = {version = "^3", optional = true}
tiktoken = {version = "^0.3.2", optional = true, python="^3.9"}
pinecone-client = {version = "^2", optional = true}
pinecone-text = {version = "^0.4.2", optional = true}
pymongo = {version = "^4.3.3", optional = true}
clickhouse-connect = {version="^0.5.14", optional=true}
weaviate-client = {version = "^3", optional = true}
marqo = {version = "^0.11.0", optional=true}
google-api-python-client = {version = "2.70.0", optional = true}
google-auth = {version = "^2.18.1", optional = true}
wolframalpha = {version = "5.0.0", optional = true}
anthropic = {version = "^0.3", optional = true}
qdrant-client = {version = "^1.3.1", optional = true, python = ">=3.8.1,<3.12"}
dataclasses-json = "^0.5.7"
tensorflow-text = {version = "^2.11.0", optional = true, python = "^3.10, <3.12"}
tenacity = "^8.1.0"
cohere = {version = "^4", optional = true}
openai = {version = "^0", optional = true}
nlpcloud = {version = "^1", optional = true}
nomic = {version = "^1.0.43", optional = true}
huggingface_hub = {version = "^0", optional = true}
octoai-sdk = {version = "^0.1.1", optional = true}
jina = {version = "^3.14", optional = true}
google-search-results = {version = "^2", optional = true}
sentence-transformers = {version = "^2", optional = true}
aiohttp = "^3.8.3"
arxiv = {version = "^1.4", optional = true}
pypdf = {version = "^3.4.0", optional = true}
networkx = {version="^2.6.3", optional = true}
aleph-alpha-client = {version="^2.15.0", optional = true}
deeplake = {version = "^3.6.8", optional = true}
libdeeplake = {version = "^0.0.60", optional = true}
pgvector = {version = "^0.1.6", optional = true}
psycopg2-binary = {version = "^2.9.5", optional = true}
pyowm = {version = "^3.3.0", optional = true}
async-timeout = {version = "^4.0.0", python = "<3.11"}
azure-identity = {version = "^1.12.0", optional=true}
gptcache = {version = ">=0.1.7", optional = true}
atlassian-python-api = {version = "^3.36.0", optional=true}
pytesseract = {version = "^0.3.10", optional=true}
html2text = {version="^2020.1.16", optional=true}
numexpr = "^2.8.4"
duckduckgo-search = {version="^3.8.3", optional=true}
azure-cosmos = {version="^4.4.0b1", optional=true}
lark = {version="^1.1.5", optional=true}
lancedb = {version = "^0.1", optional = true}
pexpect = {version = "^4.8.0", optional = true}
pyvespa = {version = "^0.33.0", optional = true}
O365 = {version = "^2.0.26", optional = true}
jq = {version = "^1.4.1", optional = true}
steamship = {version = "^2.16.9", optional = true}
pdfminer-six = {version = "^20221105", optional = true}
docarray = {version="^0.32.0", extras=["hnswlib"], optional=true}
lxml = {version = "^4.9.2", optional = true}
pymupdf = {version = "^1.22.3", optional = true}
pypdfium2 = {version = "^4.10.0", optional = true}
gql = {version = "^3.4.1", optional = true}
pandas = {version = "^2.0.1", optional = true}
telethon = {version = "^1.28.5", optional = true}
neo4j = {version = "^5.8.1", optional = true}
zep-python = {version=">=0.32", optional=true}
langkit = {version = ">=0.0.6, <0.1.0", optional = true}
chardet = {version="^5.1.0", optional=true}
requests-toolbelt = {version = "^1.0.0", optional = true}
openlm = {version = "^0.0.5", optional = true}
scikit-learn = {version = "^1.2.2", optional = true}
azure-ai-formrecognizer = {version = "^3.2.1", optional = true}
azure-ai-vision = {version = "^0.11.1b1", optional = true}
azure-cognitiveservices-speech = {version = "^1.28.0", optional = true}
py-trello = {version = "^0.19.0", optional = true}
momento = {version = "^1.5.0", optional = true}
bibtexparser = {version = "^1.4.0", optional = true}
singlestoredb = {version = "^0.7.1", optional = true}
pyspark = {version = "^3.4.0", optional = true}
clarifai = {version = ">=9.1.0", optional = true}
tigrisdb = {version = "^1.0.0b6", optional = true}
nebula3-python = {version = "^3.4.0", optional = true}
mwparserfromhell = {version = "^0.6.4", optional = true}
mwxml = {version = "^0.3.3", optional = true}
awadb = {version = "^0.3.3", optional = true}
azure-search-documents = {version = "11.4.0a20230509004", source = "azure-sdk-dev", optional = true}
esprima = {version = "^4.0.1", optional = true}
openllm = {version = ">=0.1.19", optional = true}
streamlit = {version = "^1.18.0", optional = true, python = ">=3.8.1,<3.9.7 || >3.9.7,<4.0"}
psychicapi = {version = "^0.8.0", optional = true}
cassio = {version = "^0.0.7", optional = true}
rdflib = {version = "^6.3.2", optional = true}
sympy = {version = "^1.12", optional = true}
rapidfuzz = {version = "^3.1.1", optional = true}
langsmith = "~0.0.11"
rank-bm25 = {version = "^0.2.2", optional = true}
amadeus = {version = ">=8.1.0", optional = true}
geopandas = {version = "^0.13.1", optional = true}
=======
>>>>>>> ee6ff96e

[tool.poetry.group.docs.dependencies]
langchain = { path = "libs/langchain/", develop = true }
autodoc_pydantic = "^1.8.0"
myst_parser = "^0.18.1"
nbsphinx = "^0.8.9"
sphinx = "^4.5.0"
sphinx-autobuild = "^2021.3.14"
sphinx_book_theme = "^0.3.3"
sphinx_rtd_theme = "^1.0.0"
sphinx-typlog-theme = "^0.8.0"
sphinx-panels = "^0.6.0"
toml = "^0.10.2"
myst-nb = "^0.17.1"
linkchecker = "^10.2.1"
sphinx-copybutton = "^0.5.1"
nbdoc = "^0.0.82"


[tool.poetry.group.codespell.dependencies]
codespell = "^2.2.0"


[tool.codespell]
skip = '.git,*.pdf,*.svg,*.pdf,*.yaml,*.ipynb,poetry.lock,*.min.js,*.css,package-lock.json,example_data,_dist,examples'
# Ignore latin etc
ignore-regex = '.*(Stati Uniti|Tense=Pres).*'
# whats is a typo but used frequently in queries so kept as is
# aapply - async apply
# unsecure - typo but part of API, decided to not bother for now
ignore-words-list = 'momento,collison,ned,foor,reworkd,parth,whats,aapply,mysogyny,unsecure,damon'<|MERGE_RESOLUTION|>--- conflicted
+++ resolved
@@ -10,121 +10,6 @@
 
 [tool.poetry.dependencies]
 python = ">=3.8.1,<4.0"
-<<<<<<< HEAD
-pydantic = "^1"
-SQLAlchemy = ">=1.4,<3"
-requests = "^2"
-PyYAML = ">=5.4.1"
-numpy = "^1"
-azure-core = {version = "^1.26.4", optional=true}
-tqdm = {version = ">=4.48.0", optional = true}
-openapi-schema-pydantic = "^1.2"
-faiss-cpu = {version = "^1", optional = true}
-wikipedia = {version = "^1", optional = true}
-elasticsearch = {version = "^8", optional = true}
-opensearch-py = {version = "^2.0.0", optional = true}
-redis = {version = "^4", optional = true}
-manifest-ml = {version = "^0.0.1", optional = true}
-spacy = {version = "^3", optional = true}
-nltk = {version = "^3", optional = true}
-transformers = {version = "^4", optional = true}
-beautifulsoup4 = {version = "^4", optional = true}
-torch = {version = ">=1,<3", optional = true}
-jinja2 = {version = "^3", optional = true}
-tiktoken = {version = "^0.3.2", optional = true, python="^3.9"}
-pinecone-client = {version = "^2", optional = true}
-pinecone-text = {version = "^0.4.2", optional = true}
-pymongo = {version = "^4.3.3", optional = true}
-clickhouse-connect = {version="^0.5.14", optional=true}
-weaviate-client = {version = "^3", optional = true}
-marqo = {version = "^0.11.0", optional=true}
-google-api-python-client = {version = "2.70.0", optional = true}
-google-auth = {version = "^2.18.1", optional = true}
-wolframalpha = {version = "5.0.0", optional = true}
-anthropic = {version = "^0.3", optional = true}
-qdrant-client = {version = "^1.3.1", optional = true, python = ">=3.8.1,<3.12"}
-dataclasses-json = "^0.5.7"
-tensorflow-text = {version = "^2.11.0", optional = true, python = "^3.10, <3.12"}
-tenacity = "^8.1.0"
-cohere = {version = "^4", optional = true}
-openai = {version = "^0", optional = true}
-nlpcloud = {version = "^1", optional = true}
-nomic = {version = "^1.0.43", optional = true}
-huggingface_hub = {version = "^0", optional = true}
-octoai-sdk = {version = "^0.1.1", optional = true}
-jina = {version = "^3.14", optional = true}
-google-search-results = {version = "^2", optional = true}
-sentence-transformers = {version = "^2", optional = true}
-aiohttp = "^3.8.3"
-arxiv = {version = "^1.4", optional = true}
-pypdf = {version = "^3.4.0", optional = true}
-networkx = {version="^2.6.3", optional = true}
-aleph-alpha-client = {version="^2.15.0", optional = true}
-deeplake = {version = "^3.6.8", optional = true}
-libdeeplake = {version = "^0.0.60", optional = true}
-pgvector = {version = "^0.1.6", optional = true}
-psycopg2-binary = {version = "^2.9.5", optional = true}
-pyowm = {version = "^3.3.0", optional = true}
-async-timeout = {version = "^4.0.0", python = "<3.11"}
-azure-identity = {version = "^1.12.0", optional=true}
-gptcache = {version = ">=0.1.7", optional = true}
-atlassian-python-api = {version = "^3.36.0", optional=true}
-pytesseract = {version = "^0.3.10", optional=true}
-html2text = {version="^2020.1.16", optional=true}
-numexpr = "^2.8.4"
-duckduckgo-search = {version="^3.8.3", optional=true}
-azure-cosmos = {version="^4.4.0b1", optional=true}
-lark = {version="^1.1.5", optional=true}
-lancedb = {version = "^0.1", optional = true}
-pexpect = {version = "^4.8.0", optional = true}
-pyvespa = {version = "^0.33.0", optional = true}
-O365 = {version = "^2.0.26", optional = true}
-jq = {version = "^1.4.1", optional = true}
-steamship = {version = "^2.16.9", optional = true}
-pdfminer-six = {version = "^20221105", optional = true}
-docarray = {version="^0.32.0", extras=["hnswlib"], optional=true}
-lxml = {version = "^4.9.2", optional = true}
-pymupdf = {version = "^1.22.3", optional = true}
-pypdfium2 = {version = "^4.10.0", optional = true}
-gql = {version = "^3.4.1", optional = true}
-pandas = {version = "^2.0.1", optional = true}
-telethon = {version = "^1.28.5", optional = true}
-neo4j = {version = "^5.8.1", optional = true}
-zep-python = {version=">=0.32", optional=true}
-langkit = {version = ">=0.0.6, <0.1.0", optional = true}
-chardet = {version="^5.1.0", optional=true}
-requests-toolbelt = {version = "^1.0.0", optional = true}
-openlm = {version = "^0.0.5", optional = true}
-scikit-learn = {version = "^1.2.2", optional = true}
-azure-ai-formrecognizer = {version = "^3.2.1", optional = true}
-azure-ai-vision = {version = "^0.11.1b1", optional = true}
-azure-cognitiveservices-speech = {version = "^1.28.0", optional = true}
-py-trello = {version = "^0.19.0", optional = true}
-momento = {version = "^1.5.0", optional = true}
-bibtexparser = {version = "^1.4.0", optional = true}
-singlestoredb = {version = "^0.7.1", optional = true}
-pyspark = {version = "^3.4.0", optional = true}
-clarifai = {version = ">=9.1.0", optional = true}
-tigrisdb = {version = "^1.0.0b6", optional = true}
-nebula3-python = {version = "^3.4.0", optional = true}
-mwparserfromhell = {version = "^0.6.4", optional = true}
-mwxml = {version = "^0.3.3", optional = true}
-awadb = {version = "^0.3.3", optional = true}
-azure-search-documents = {version = "11.4.0a20230509004", source = "azure-sdk-dev", optional = true}
-esprima = {version = "^4.0.1", optional = true}
-openllm = {version = ">=0.1.19", optional = true}
-streamlit = {version = "^1.18.0", optional = true, python = ">=3.8.1,<3.9.7 || >3.9.7,<4.0"}
-psychicapi = {version = "^0.8.0", optional = true}
-cassio = {version = "^0.0.7", optional = true}
-rdflib = {version = "^6.3.2", optional = true}
-sympy = {version = "^1.12", optional = true}
-rapidfuzz = {version = "^3.1.1", optional = true}
-langsmith = "~0.0.11"
-rank-bm25 = {version = "^0.2.2", optional = true}
-amadeus = {version = ">=8.1.0", optional = true}
-geopandas = {version = "^0.13.1", optional = true}
-=======
->>>>>>> ee6ff96e
 
 [tool.poetry.group.docs.dependencies]
 langchain = { path = "libs/langchain/", develop = true }
