--- conflicted
+++ resolved
@@ -28,10 +28,8 @@
 tiktoken = {version = "^0", optional = true, python="^3.9"}
 pinecone-client = {version = "^2", optional = true}
 weaviate-client = {version = "^3", optional = true}
-<<<<<<< HEAD
+google-api-python-client = {version = "2.70.0", optional = true}
 freezegun = "^1.2.2"
-=======
-google-api-python-client = {version = "2.70.0", optional = true}
 
 [tool.poetry.group.docs.dependencies]
 autodoc_pydantic = "^1.8.0"
@@ -46,7 +44,6 @@
 toml = "^0.10.2"
 myst-nb = "^0.17.1"
 linkchecker = "^10.2.1"
->>>>>>> 1f248c47
 
 [tool.poetry.group.test.dependencies]
 pytest = "^7.2.0"
@@ -61,7 +58,7 @@
 isort = "^5.10.1"
 flake8 = "^6.0.0"
 types-toml = "^0.10.8.1"
-types-redis = "^4.3.21.6" 
+types-redis = "^4.3.21.6"
 
 [tool.poetry.group.typing.dependencies]
 mypy = "^0.991"
