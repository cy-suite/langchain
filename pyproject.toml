[tool.poetry]
name = "langchain"
version = "0.0.141"
description = "Building applications with LLMs through composability"
authors = []
license = "MIT"
readme = "README.md"
repository = "https://www.github.com/hwchase17/langchain"

[tool.poetry.scripts]
langchain-server = "langchain.server:main"

[tool.poetry.dependencies]
python = ">=3.8.1,<4.0"
pydantic = "^1"
SQLAlchemy = "^1"
requests = "^2"
PyYAML = ">=5.4.1"
numpy = "^1"
openapi-schema-pydantic = "^1.2"
faiss-cpu = {version = "^1", optional = true}
wikipedia = {version = "^1", optional = true}
elasticsearch = {version = "^8", optional = true}
opensearch-py = {version = "^2.0.0", optional = true}
redis = {version = "^4", optional = true}
manifest-ml = {version = "^0.0.1", optional = true}
spacy = {version = "^3", optional = true}
nltk = {version = "^3", optional = true}
transformers = {version = "^4", optional = true}
beautifulsoup4 = {version = "^4", optional = true}
torch = {version = ">=1,<3", optional = true}
jinja2 = {version = "^3", optional = true}
tiktoken = {version = "^0.3.2", optional = true, python="^3.9"}
pinecone-client = {version = "^2", optional = true}
pinecone-text = {version = "^0.4.2", optional = true}
weaviate-client = {version = "^3", optional = true}
google-api-python-client = {version = "2.70.0", optional = true}
wolframalpha = {version = "5.0.0", optional = true}
anthropic = {version = "^0.2.6", optional = true}
qdrant-client = {version = "^1.1.2", optional = true, python = ">=3.8.1,<3.12"}
dataclasses-json = "^0.5.7"
tensorflow-text = {version = "^2.11.0", optional = true, python = "^3.10, <3.12"}
tenacity = "^8.1.0"
cohere = {version = "^3", optional = true}
openai = {version = "^0", optional = true}
nlpcloud = {version = "^1", optional = true}
nomic = {version = "^1.0.43", optional = true}
huggingface_hub = {version = "^0", optional = true}
jina = {version = "^3.14", optional = true}
google-search-results = {version = "^2", optional = true}
sentence-transformers = {version = "^2", optional = true}
aiohttp = "^3.8.3"
pypdf = {version = "^3.4.0", optional = true}
networkx = {version="^2.6.3", optional = true}
aleph-alpha-client = {version="^2.15.0", optional = true}
deeplake = {version = "^3.2.21", optional = true}
pgvector = {version = "^0.1.6", optional = true}
psycopg2-binary = {version = "^2.9.5", optional = true}
#boto3 = {version = "^1.26.96", optional = true} # TODO: fix it, commented because the version failed with deeplake
pyowm = {version = "^3.3.0", optional = true}
async-timeout = {version = "^4.0.0", python = "<3.11"}
gptcache = {version = ">=0.1.7", optional = true}
<<<<<<< HEAD
atlassian-python-api = "^3.36.0"
pytesseract = "^0.3.10"
html2text = "^2020.1.16"
=======
numexpr = "^2.8.4"
>>>>>>> a9310a3e

[tool.poetry.group.docs.dependencies]
autodoc_pydantic = "^1.8.0"
myst_parser = "^0.18.1"
nbsphinx = "^0.8.9"
sphinx = "^4.5.0"
sphinx-autobuild = "^2021.3.14"
sphinx_book_theme = "^0.3.3"
sphinx_rtd_theme = "^1.0.0"
sphinx-typlog-theme = "^0.8.0"
sphinx-panels = "^0.6.0"
toml = "^0.10.2"
myst-nb = "^0.17.1"
linkchecker = "^10.2.1"
sphinx-copybutton = "^0.5.1"

[tool.poetry.group.test.dependencies]
pytest = "^7.3.0"
pytest-cov = "^4.0.0"
pytest-dotenv = "^0.5.2"
duckdb-engine = "^0.7.0"
pytest-watcher = "^0.2.6"
freezegun = "^1.2.2"
responses = "^0.22.0"
pytest-asyncio = "^0.20.3"

[tool.poetry.group.test_integration]
optional = true

[tool.poetry.group.test_integration.dependencies]
pytest-vcr = "^1.0.2"
wrapt = "^1.15.0"
openai = "^0.27.4"
elasticsearch = {extras = ["async"], version = "^8.6.2"}
redis = "^4.5.4"
pinecone-client = "^2.2.1"
pinecone-text = "^0.4.2"
pgvector = "^0.1.6"
transformers = "^4.27.4"
pandas = "^2.0.0"
deeplake = "^3.2.21"
weaviate-client = "^3.15.5"
torch = "^1.0.0"
chromadb = "^0.3.21"
tiktoken = "^0.3.3"
python-dotenv = "^1.0.0"
gptcache = "^0.1.9"
promptlayer = "^0.1.80"

[tool.poetry.group.lint.dependencies]
ruff = "^0.0.249"
types-toml = "^0.10.8.1"
types-redis = "^4.3.21.6"
black = "^23.1.0"

[tool.poetry.group.typing.dependencies]
mypy = "^0.991"
types-pyyaml = "^6.0.12.2"
types-requests = "^2.28.11.5"

[tool.poetry.group.dev]
optional = true

[tool.poetry.group.dev.dependencies]
jupyter = "^1.0.0"
playwright = "^1.28.0"
setuptools = "^67.6.1"

[tool.poetry.extras]
llms = ["anthropic", "cohere", "openai", "nlpcloud", "huggingface_hub", "manifest-ml", "torch", "transformers"]
qdrant = ["qdrant-client"]
openai = ["openai"]
cohere = ["cohere"]
all = ["anthropic", "cohere", "openai", "nlpcloud", "huggingface_hub", "jina", "manifest-ml", "elasticsearch", "opensearch-py", "google-search-results", "faiss-cpu", "sentence_transformers", "transformers", "spacy", "nltk", "wikipedia", "beautifulsoup4", "tiktoken", "torch", "jinja2", "pinecone-client", "pinecone-text", "weaviate-client", "redis", "google-api-python-client", "wolframalpha", "qdrant-client", "tensorflow-text", "pypdf", "networkx", "nomic", "aleph-alpha-client", "deeplake", "pgvector", "psycopg2-binary", "boto3", "pyowm"]

[tool.ruff]
select = [
  "E",  # pycodestyle
  "F",  # pyflakes
  "I",  # isort
]

[tool.mypy]
ignore_missing_imports = "True"
disallow_untyped_defs = "True"
exclude = ["notebooks"]

[tool.coverage.run]
omit = [
    "tests/*",
]

[build-system]
requires = ["poetry-core"]
build-backend = "poetry.core.masonry.api"<|MERGE_RESOLUTION|>--- conflicted
+++ resolved
@@ -60,13 +60,10 @@
 pyowm = {version = "^3.3.0", optional = true}
 async-timeout = {version = "^4.0.0", python = "<3.11"}
 gptcache = {version = ">=0.1.7", optional = true}
-<<<<<<< HEAD
 atlassian-python-api = "^3.36.0"
 pytesseract = "^0.3.10"
 html2text = "^2020.1.16"
-=======
 numexpr = "^2.8.4"
->>>>>>> a9310a3e
 
 [tool.poetry.group.docs.dependencies]
 autodoc_pydantic = "^1.8.0"
