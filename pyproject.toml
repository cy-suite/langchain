[tool.poetry]
name = "langchain"
version = "0.0.219"
description = "Building applications with LLMs through composability"
authors = []
license = "MIT"
readme = "README.md"
repository = "https://www.github.com/hwchase17/langchain"

[tool.poetry.scripts]
langchain-server = "langchain.server:main"

[tool.poetry.dependencies]
python = ">=3.8.1,<4.0"
pydantic = "^1"
SQLAlchemy = ">=1.4,<3"
requests = "^2"
PyYAML = ">=5.4.1"
numpy = "^1"
azure-core = {version = "^1.26.4", optional=true}
tqdm = {version = ">=4.48.0", optional = true}
openapi-schema-pydantic = "^1.2"
faiss-cpu = {version = "^1", optional = true}
wikipedia = {version = "^1", optional = true}
elasticsearch = {version = "^8", optional = true}
opensearch-py = {version = "^2.0.0", optional = true}
redis = {version = "^4", optional = true}
manifest-ml = {version = "^0.0.1", optional = true}
spacy = {version = "^3", optional = true}
nltk = {version = "^3", optional = true}
transformers = {version = "^4", optional = true}
beautifulsoup4 = {version = "^4", optional = true}
torch = {version = ">=1,<3", optional = true}
jinja2 = {version = "^3", optional = true}
tiktoken = {version = "^0.3.2", optional = true, python="^3.9"}
pinecone-client = {version = "^2", optional = true}
pinecone-text = {version = "^0.4.2", optional = true}
pymongo = {version = "^4.3.3", optional = true}
clickhouse-connect = {version="^0.5.14", optional=true}
weaviate-client = {version = "^3", optional = true}
google-api-python-client = {version = "2.70.0", optional = true}
google-auth = {version = "^2.18.1", optional = true}
wolframalpha = {version = "5.0.0", optional = true}
anthropic = {version = "^0.2.6", optional = true}
qdrant-client = {version = "^1.1.2", optional = true, python = ">=3.8.1,<3.12"}
dataclasses-json = "^0.5.7"
tensorflow-text = {version = "^2.11.0", optional = true, python = "^3.10, <3.12"}
tenacity = "^8.1.0"
cohere = {version = "^3", optional = true}
openai = {version = "^0", optional = true}
nlpcloud = {version = "^1", optional = true}
nomic = {version = "^1.0.43", optional = true}
huggingface_hub = {version = "^0", optional = true}
octoai-sdk = {version = "^0.1.1", optional = true}
jina = {version = "^3.14", optional = true}
google-search-results = {version = "^2", optional = true}
sentence-transformers = {version = "^2", optional = true}
aiohttp = "^3.8.3"
arxiv = {version = "^1.4", optional = true}
pypdf = {version = "^3.4.0", optional = true}
networkx = {version="^2.6.3", optional = true}
aleph-alpha-client = {version="^2.15.0", optional = true}
deeplake = {version = "^3.6.2", optional = true}
pgvector = {version = "^0.1.6", optional = true}
psycopg2-binary = {version = "^2.9.5", optional = true}
pyowm = {version = "^3.3.0", optional = true}
async-timeout = {version = "^4.0.0", python = "<3.11"}
azure-identity = {version = "^1.12.0", optional=true}
gptcache = {version = ">=0.1.7", optional = true}
atlassian-python-api = {version = "^3.36.0", optional=true}
pytesseract = {version = "^0.3.10", optional=true}
html2text = {version="^2020.1.16", optional=true}
numexpr = "^2.8.4"
duckduckgo-search = {version="^3.8.3", optional=true}
azure-cosmos = {version="^4.4.0b1", optional=true}
lark = {version="^1.1.5", optional=true}
lancedb = {version = "^0.1", optional = true}
pexpect = {version = "^4.8.0", optional = true}
pyvespa = {version = "^0.33.0", optional = true}
O365 = {version = "^2.0.26", optional = true}
jq = {version = "^1.4.1", optional = true}
steamship = {version = "^2.16.9", optional = true}
pdfminer-six = {version = "^20221105", optional = true}
docarray = {version="^0.32.0", extras=["hnswlib"], optional=true}
lxml = {version = "^4.9.2", optional = true}
pymupdf = {version = "^1.22.3", optional = true}
pypdfium2 = {version = "^4.10.0", optional = true}
gql = {version = "^3.4.1", optional = true}
pandas = {version = "^2.0.1", optional = true}
telethon = {version = "^1.28.5", optional = true}
neo4j = {version = "^5.8.1", optional = true}
zep-python = {version=">=0.31", optional=true}
langkit = {version = ">=0.0.1.dev3, <0.1.0", optional = true}
chardet = {version="^5.1.0", optional=true}
requests-toolbelt = {version = "^1.0.0", optional = true}
openlm = {version = "^0.0.5", optional = true}
scikit-learn = {version = "^1.2.2", optional = true}
azure-ai-formrecognizer = {version = "^3.2.1", optional = true}
azure-ai-vision = {version = "^0.11.1b1", optional = true}
azure-cognitiveservices-speech = {version = "^1.28.0", optional = true}
py-trello = {version = "^0.19.0", optional = true}
momento = {version = "^1.5.0", optional = true}
bibtexparser = {version = "^1.4.0", optional = true}
singlestoredb = {version = "^0.7.1", optional = true}
pyspark = {version = "^3.4.0", optional = true}
clarifai = {version = "9.1.0", optional = true}
tigrisdb = {version = "^1.0.0b6", optional = true}
nebula3-python = {version = "^3.4.0", optional = true}
langchainplus-sdk = ">=0.0.17"
awadb = {version = "^0.3.3", optional = true}
azure-search-documents = {version = "11.4.0a20230509004", source = "azure-sdk-dev", optional = true}
esprima = {version = "^4.0.1", optional = true}
openllm = {version = ">=0.1.6", optional = true}
streamlit = {version = "^1.18.0", optional = true, python = ">=3.8.1,<3.9.7 || >3.9.7,<4.0"}
psychicapi = {version = "^0.8.0", optional = true}
cassio = {version = "^0.0.6", optional = true}

[tool.poetry.group.docs.dependencies]
autodoc_pydantic = "^1.8.0"
myst_parser = "^0.18.1"
nbsphinx = "^0.8.9"
sphinx = "^4.5.0"
sphinx-autobuild = "^2021.3.14"
sphinx_book_theme = "^0.3.3"
sphinx_rtd_theme = "^1.0.0"
sphinx-typlog-theme = "^0.8.0"
sphinx-panels = "^0.6.0"
toml = "^0.10.2"
myst-nb = "^0.17.1"
linkchecker = "^10.2.1"
sphinx-copybutton = "^0.5.1"

[tool.poetry.group.test.dependencies]
# The only dependencies that should be added are
# dependencies used for running tests (e.g., pytest, freezegun, response).
# Any dependencies that do not meet that criteria will be removed.
pytest = "^7.3.0"
pytest-cov = "^4.0.0"
pytest-dotenv = "^0.5.2"
duckdb-engine = "^0.7.0"
pytest-watcher = "^0.2.6"
freezegun = "^1.2.2"
responses = "^0.22.0"
pytest-asyncio = "^0.20.3"
lark = "^1.1.5"
pandas = "^2.0.0"
pytest-mock  = "^3.10.0"
pytest-socket = "^0.6.0"
syrupy = "^4.0.2"

[tool.poetry.group.test_integration]
optional = true

[tool.poetry.group.test_integration.dependencies]
# Do not add dependencies in the test_integration group
# Instead:
# 1. Add an optional dependency to the main group
#       poetry add --optional [package name]
# 2. Add the package name to the extended_testing extra (find it below)
# 3. Relock the poetry file
#       poetry lock --no-update
# 4. Favor unit tests not integration tests.
#    Use the @pytest.mark.requires(pkg_name) decorator in unit_tests.
#    Your tests should not rely on network access, as it prevents other
#    developers from being able to easily run them.
#    Instead write unit tests that use the `responses` library or mock.patch with
#    fixtures. Keep the fixtures minimal.
# See CONTRIBUTING.md for more instructions on working with optional dependencies.
# https://github.com/hwchase17/langchain/blob/master/.github/CONTRIBUTING.md#working-with-optional-dependencies
pytest-vcr = "^1.0.2"
wrapt = "^1.15.0"
openai = "^0.27.4"
elasticsearch = {extras = ["async"], version = "^8.6.2"}
redis = "^4.5.4"
pinecone-client = "^2.2.1"
pinecone-text = "^0.4.2"
pymongo = "^4.3.3"
clickhouse-connect = "^0.5.14"
transformers = "^4.27.4"
deeplake = "^3.2.21"
weaviate-client = "^3.15.5"
torch = "^1.0.0"
chromadb = "^0.3.21"
tiktoken = "^0.3.3"
python-dotenv = "^1.0.0"
sentence-transformers = "^2"
gptcache = "^0.1.9"
promptlayer = "^0.1.80"
tair = "^1.3.3"
wikipedia = "^1"
cassio = "^0.0.6"
arxiv = "^1.4"
mastodon-py = "^1.8.1"
momento = "^1.5.0"
# Please do not add any dependencies in the test_integration group
# See instructions above ^^

[tool.poetry.group.lint.dependencies]
ruff = "^0.0.249"
types-toml = "^0.10.8.1"
types-redis = "^4.3.21.6"
black = "^23.1.0"
types-chardet = "^5.0.4.6"
mypy-protobuf = "^3.0.0"

[tool.poetry.group.typing.dependencies]
mypy = "^0.991"
types-pyyaml = "^6.0.12.2"
types-requests = "^2.28.11.5"

[tool.poetry.group.dev]
optional = true

[tool.poetry.group.dev.dependencies]
jupyter = "^1.0.0"
playwright = "^1.28.0"
setuptools = "^67.6.1"

[tool.poetry.extras]
llms = ["anthropic", "clarifai", "cohere", "openai", "openllm", "openlm", "nlpcloud", "huggingface_hub", "manifest-ml", "torch", "transformers"]
qdrant = ["qdrant-client"]
openai = ["openai", "tiktoken"]
text_helpers = ["chardet"]
clarifai = ["clarifai"]
cohere = ["cohere"]
docarray = ["docarray"]
embeddings = ["sentence-transformers"]
javascript = ["esprima"]
azure = [
    "azure-identity",
    "azure-cosmos",
    "openai",
    "azure-core",
    "azure-ai-formrecognizer",
    "azure-ai-vision",
    "azure-cognitiveservices-speech",
    "azure-search-documents",
]
all = [
    "anthropic",
    "clarifai",
    "cohere",
    "openai",
    "nlpcloud",
    "huggingface_hub",
    "jina",
    "manifest-ml",
    "elasticsearch",
    "opensearch-py",
    "google-search-results",
    "faiss-cpu",
    "sentence-transformers",
    "transformers",
    "spacy",
    "nltk",
    "wikipedia",
    "beautifulsoup4",
    "tiktoken",
    "torch",
    "jinja2",
    "pinecone-client",
    "pinecone-text",
    "pymongo",
    "weaviate-client",
    "redis",
    "google-api-python-client",
    "google-auth",
    "wolframalpha",
    "qdrant-client",
    "tensorflow-text",
    "pypdf",
    "networkx",
    "nomic",
    "aleph-alpha-client",
    "deeplake",
    "pgvector",
    "psycopg2-binary",
    "pyowm",
    "pytesseract",
    "html2text",
    "atlassian-python-api",
    "gptcache",
    "duckduckgo-search",
    "arxiv",
    "azure-identity",
    "clickhouse-connect",
    "azure-cosmos",
    "lancedb",
    "langkit",
    "lark",
    "pexpect",
    "pyvespa",
    "O365",
    "jq",
    "docarray",
    "steamship",
    "pdfminer-six",
    "lxml",
    "requests-toolbelt",
    "neo4j",
    "openlm",
    "azure-ai-formrecognizer",
    "azure-ai-vision",
    "azure-cognitiveservices-speech",
    "momento",
    "singlestoredb",
    "tigrisdb",
    "nebula3-python",
    "awadb",
<<<<<<< HEAD
    "arthurai"
=======
    "esprima",
    "octoai-sdk",
>>>>>>> 0ba175e1
]

# An extra used to be able to add extended testing.
# Please use new-line on formatting to make it easier to add new packages without
# merge-conflicts
extended_testing = [
 "beautifulsoup4",
 "bibtexparser",
 "cassio",
 "chardet",
 "esprima",
 "jq",
 "pdfminer.six",
 "pgvector",
 "pypdf",
 "pymupdf",
 "pypdfium2",
 "tqdm",
 "lxml",
 "atlassian-python-api",
 "beautifulsoup4",
 "pandas",
 "telethon",
 "psychicapi",
 "zep-python",
 "gql",
 "requests_toolbelt",
 "html2text",
 "py-trello",
 "scikit-learn",
 "streamlit",
 "pyspark",
 "openai"
]

[[tool.poetry.source]]
name = "azure-sdk-dev"
url = "https://pkgs.dev.azure.com/azure-sdk/public/_packaging/azure-sdk-for-python/pypi/simple/"
secondary = true

[tool.ruff]
select = [
  "E",  # pycodestyle
  "F",  # pyflakes
  "I",  # isort
]
exclude = [
  "tests/integration_tests/examples/non-utf8-encoding.py",
]

[tool.mypy]
ignore_missing_imports = "True"
disallow_untyped_defs = "True"
exclude = ["notebooks", "examples", "example_data"]

[tool.coverage.run]
omit = [
    "tests/*",
]

[build-system]
requires = ["poetry-core>=1.0.0"]
build-backend = "poetry.core.masonry.api"

[tool.pytest.ini_options]
# --strict-markers will raise errors on unknown marks.
# https://docs.pytest.org/en/7.1.x/how-to/mark.html#raising-errors-on-unknown-marks
#
# https://docs.pytest.org/en/7.1.x/reference/reference.html
# --strict-config       any warnings encountered while parsing the `pytest`
#                       section of the configuration file raise errors.
#
# https://github.com/tophat/syrupy
# --snapshot-warn-unused    Prints a warning on unused snapshots rather than fail the test suite.
addopts = "--strict-markers --strict-config --durations=5 --snapshot-warn-unused"
# Registering custom markers.
# https://docs.pytest.org/en/7.1.x/example/markers.html#registering-markers
markers = [
  "requires: mark tests as requiring a specific library"
]<|MERGE_RESOLUTION|>--- conflicted
+++ resolved
@@ -307,12 +307,9 @@
     "tigrisdb",
     "nebula3-python",
     "awadb",
-<<<<<<< HEAD
-    "arthurai"
-=======
     "esprima",
     "octoai-sdk",
->>>>>>> 0ba175e1
+    "arthurai"
 ]
 
 # An extra used to be able to add extended testing.
