--- conflicted
+++ resolved
@@ -109,13 +109,8 @@
 langchainplus-sdk = ">=0.0.13"
 awadb = {version = "^0.3.3", optional = true}
 azure-search-documents = {version = "11.4.0a20230509004", source = "azure-sdk-dev", optional = true}
-<<<<<<< HEAD
+openllm = {version = ">=0.1.6", optional = true}
 streamlit = {version = "^1.18.0", optional = true, python = ">=3.8.1,<3.9.7 || >3.9.7,<4.0"}
-=======
-openllm = {version = ">=0.1.6", optional = true}
-# now streamlit requires Python >=3.7, !=3.9.7 So, it is commented out.
-#streamlit = {version = "^1.18.0", optional = true}
->>>>>>> 30f72880
 
 [tool.poetry.group.docs.dependencies]
 autodoc_pydantic = "^1.8.0"
