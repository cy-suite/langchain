[tool.poetry]
name = "langchain"
version = "0.0.77"
description = "Building applications with LLMs through composability"
authors = []
license = "MIT"
readme = "README.md"
repository = "https://www.github.com/hwchase17/langchain"

[tool.poetry.scripts]
langchain-server = "langchain.server:main"

[tool.poetry.dependencies]
python = ">=3.8.1,<4.0"
pydantic = "^1"
SQLAlchemy = "^1"
requests = "^2"
PyYAML = "^6"
numpy = "^1"
faiss-cpu = {version = "^1", optional = true}
wikipedia = {version = "^1", optional = true}
elasticsearch = {version = "^8", optional = true}
redis = {version = "^4", optional = true}
manifest-ml = {version = "^0.0.1", optional = true}
spacy = {version = "^3", optional = true}
nltk = {version = "^3", optional = true}
transformers = {version = "^4", optional = true}
beautifulsoup4 = {version = "^4", optional = true}
torch = {version = "^1", optional = true}
jinja2 = {version = "^3", optional = true}
tiktoken = {version = "^0", optional = true, python="^3.9"}
pinecone-client = {version = "^2", optional = true}
weaviate-client = {version = "^3", optional = true}
google-api-python-client = {version = "2.70.0", optional = true}
wolframalpha = {version = "5.0.0", optional = true}
qdrant-client = {version = "^0.11.7", optional = true}
dataclasses-json = "^0.5.7"
tensorflow-text = {version = "^2.11.0", optional = true, python = "^3.10, <3.12"}
tenacity = "^8.1.0"
<<<<<<< HEAD
aiohttp = "^3.8.3"
=======
>>>>>>> a2b699dc

[tool.poetry.group.docs.dependencies]
autodoc_pydantic = "^1.8.0"
myst_parser = "^0.18.1"
nbsphinx = "^0.8.9"
sphinx = "^4.5.0"
sphinx-autobuild = "^2021.3.14"
sphinx_book_theme = "^0.3.3"
sphinx_rtd_theme = "^1.0.0"
sphinx-typlog-theme = "^0.8.0"
sphinx-panels = "^0.6.0"
toml = "^0.10.2"
myst-nb = "^0.17.1"
linkchecker = "^10.2.1"

[tool.poetry.group.test.dependencies]
pytest = "^7.2.0"
pytest-cov = "^4.0.0"
pytest-dotenv = "^0.5.2"
duckdb-engine = "^0.6.6"
pytest-watcher = "^0.2.6"
freezegun = "^1.2.2"
responses = "^0.22.0"
pytest-asyncio = "^0.20.3"

[tool.poetry.group.lint.dependencies]
flake8-docstrings = "^1.6.0"
black = "^22.10.0"
isort = "^5.10.1"
flake8 = "^6.0.0"
types-toml = "^0.10.8.1"
types-redis = "^4.3.21.6"

[tool.poetry.group.typing.dependencies]
mypy = "^0.991"
types-pyyaml = "^6.0.12.2"
types-requests = "^2.28.11.5"

[tool.poetry.group.dev]
optional = true

[tool.poetry.group.dev.dependencies]
jupyter = "^1.0.0"
playwright = "^1.28.0"

[tool.poetry.extras]
llms = ["cohere", "openai", "nlpcloud", "huggingface_hub", "manifest-ml", "torch", "transformers"]
all = ["cohere", "openai", "nlpcloud", "huggingface_hub", "manifest-ml", "elasticsearch", "google-search-results", "faiss-cpu", "sentence_transformers", "transformers", "spacy", "nltk", "wikipedia", "beautifulsoup4", "tiktoken", "torch", "jinja2", "pinecone-client", "weaviate-client", "redis", "google-api-python-client", "wolframalpha", "qdrant-client", "tensorflow-text"]

[tool.isort]
profile = "black"

[tool.mypy]
ignore_missing_imports = "True"
disallow_untyped_defs = "True"
exclude = ["notebooks"]

[tool.coverage.run]
omit = [
    "tests/*",
]

[build-system]
requires = ["poetry-core"]
build-backend = "poetry.core.masonry.api"<|MERGE_RESOLUTION|>--- conflicted
+++ resolved
@@ -37,10 +37,7 @@
 dataclasses-json = "^0.5.7"
 tensorflow-text = {version = "^2.11.0", optional = true, python = "^3.10, <3.12"}
 tenacity = "^8.1.0"
-<<<<<<< HEAD
 aiohttp = "^3.8.3"
-=======
->>>>>>> a2b699dc
 
 [tool.poetry.group.docs.dependencies]
 autodoc_pydantic = "^1.8.0"
