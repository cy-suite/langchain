--- conflicted
+++ resolved
@@ -69,17 +69,17 @@
 ]
 
 [tool.ruff.lint]
-<<<<<<< HEAD
+
 select = [
     "D",
 ]
 
 [tool.ruff.lint.pydocstyle]
 convention = "google"
-=======
+
 select = ["D"]
 pydocstyle = { convention = "google" }
->>>>>>> 06456c1d
+
 
 [tool.ruff.lint.per-file-ignores]
 "**/{cookbook,docs}/*" = [
