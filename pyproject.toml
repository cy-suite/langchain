[tool.poetry]
name = "langchain"
version = "0.0.237"
description = "Building applications with LLMs through composability"
authors = []
license = "MIT"
readme = "README.md"
repository = "https://www.github.com/hwchase17/langchain"

[tool.poetry.scripts]
langchain-server = "langchain.server:main"

[tool.poetry.dependencies]
python = ">=3.8.1,<4.0"
pydantic = "^1"
SQLAlchemy = ">=1.4,<3"
requests = "^2"
PyYAML = ">=5.4.1"
numpy = "^1"
azure-core = {version = "^1.26.4", optional=true}
tqdm = {version = ">=4.48.0", optional = true}
openapi-schema-pydantic = "^1.2"
faiss-cpu = {version = "^1", optional = true}
wikipedia = {version = "^1", optional = true}
elasticsearch = {version = "^8", optional = true}
opensearch-py = {version = "^2.0.0", optional = true}
redis = {version = "^4", optional = true}
manifest-ml = {version = "^0.0.1", optional = true}
spacy = {version = "^3", optional = true}
nltk = {version = "^3", optional = true}
transformers = {version = "^4", optional = true}
beautifulsoup4 = {version = "^4", optional = true}
torch = {version = ">=1,<3", optional = true}
jinja2 = {version = "^3", optional = true}
tiktoken = {version = "^0.3.2", optional = true, python="^3.9"}
pinecone-client = {version = "^2", optional = true}
pinecone-text = {version = "^0.4.2", optional = true}
<<<<<<< HEAD
pymongo = {version = "^4.3.3", optional = true}
=======
>>>>>>> 2baa88ba
clickhouse-connect = {version="^0.5.14", optional=true}
weaviate-client = {version = "^3", optional = true}
marqo = {version = "^0.11.0", optional=true}
google-api-python-client = {version = "2.70.0", optional = true}
google-auth = {version = "^2.18.1", optional = true}
wolframalpha = {version = "5.0.0", optional = true}
anthropic = {version = "^0.3", optional = true}
qdrant-client = {version = "^1.3.1", optional = true, python = ">=3.8.1,<3.12"}
dataclasses-json = "^0.5.7"
tensorflow-text = {version = "^2.11.0", optional = true, python = "^3.10, <3.12"}
tenacity = "^8.1.0"
cohere = {version = "^3", optional = true}
openai = {version = "^0", optional = true}
nlpcloud = {version = "^1", optional = true}
nomic = {version = "^1.0.43", optional = true}
huggingface_hub = {version = "^0", optional = true}
octoai-sdk = {version = "^0.1.1", optional = true}
jina = {version = "^3.14", optional = true}
google-search-results = {version = "^2", optional = true}
sentence-transformers = {version = "^2", optional = true}
aiohttp = "^3.8.3"
arxiv = {version = "^1.4", optional = true}
pypdf = {version = "^3.4.0", optional = true}
networkx = {version="^2.6.3", optional = true}
aleph-alpha-client = {version="^2.15.0", optional = true}
deeplake = {version = "^3.6.8", optional = true}
libdeeplake = {version = "^0.0.60", optional = true}
pgvector = {version = "^0.1.6", optional = true}
psycopg2-binary = {version = "^2.9.5", optional = true}
pyowm = {version = "^3.3.0", optional = true}
async-timeout = {version = "^4.0.0", python = "<3.11"}
azure-identity = {version = "^1.12.0", optional=true}
gptcache = {version = ">=0.1.7", optional = true}
atlassian-python-api = {version = "^3.36.0", optional=true}
pytesseract = {version = "^0.3.10", optional=true}
html2text = {version="^2020.1.16", optional=true}
numexpr = "^2.8.4"
duckduckgo-search = {version="^3.8.3", optional=true}
azure-cosmos = {version="^4.4.0b1", optional=true}
lark = {version="^1.1.5", optional=true}
lancedb = {version = "^0.1", optional = true}
pexpect = {version = "^4.8.0", optional = true}
pyvespa = {version = "^0.33.0", optional = true}
O365 = {version = "^2.0.26", optional = true}
jq = {version = "^1.4.1", optional = true}
steamship = {version = "^2.16.9", optional = true}
pdfminer-six = {version = "^20221105", optional = true}
docarray = {version="^0.32.0", extras=["hnswlib"], optional=true}
lxml = {version = "^4.9.2", optional = true}
pymupdf = {version = "^1.22.3", optional = true}
pypdfium2 = {version = "^4.10.0", optional = true}
gql = {version = "^3.4.1", optional = true}
pandas = {version = "^2.0.1", optional = true}
telethon = {version = "^1.28.5", optional = true}
neo4j = {version = "^5.8.1", optional = true}
zep-python = {version=">=0.32", optional=true}
langkit = {version = ">=0.0.6, <0.1.0", optional = true}
chardet = {version="^5.1.0", optional=true}
requests-toolbelt = {version = "^1.0.0", optional = true}
openlm = {version = "^0.0.5", optional = true}
scikit-learn = {version = "^1.2.2", optional = true}
azure-ai-formrecognizer = {version = "^3.2.1", optional = true}
azure-ai-vision = {version = "^0.11.1b1", optional = true}
azure-cognitiveservices-speech = {version = "^1.28.0", optional = true}
py-trello = {version = "^0.19.0", optional = true}
momento = {version = "^1.5.0", optional = true}
bibtexparser = {version = "^1.4.0", optional = true}
singlestoredb = {version = "^0.7.1", optional = true}
pyspark = {version = "^3.4.0", optional = true}
clarifai = {version = ">=9.1.0", optional = true}
tigrisdb = {version = "^1.0.0b6", optional = true}
nebula3-python = {version = "^3.4.0", optional = true}
mwparserfromhell = {version = "^0.6.4", optional = true}
mwxml = {version = "^0.3.3", optional = true}
awadb = {version = "^0.3.3", optional = true}
azure-search-documents = {version = "11.4.0a20230509004", source = "azure-sdk-dev", optional = true}
esprima = {version = "^4.0.1", optional = true}
openllm = {version = ">=0.1.19", optional = true}
streamlit = {version = "^1.18.0", optional = true, python = ">=3.8.1,<3.9.7 || >3.9.7,<4.0"}
psychicapi = {version = "^0.8.0", optional = true}
cassio = {version = "^0.0.7", optional = true}
rdflib = {version = "^6.3.2", optional = true}
sympy = {version = "^1.12", optional = true}
rapidfuzz = {version = "^3.1.1", optional = true}
langsmith = "~0.0.11"
rank-bm25 = {version = "^0.2.2", optional = true}
geopandas = {version = "^0.13.1", optional = true}

[tool.poetry.group.docs.dependencies]
autodoc_pydantic = "^1.8.0"
myst_parser = "^0.18.1"
nbsphinx = "^0.8.9"
sphinx = "^4.5.0"
sphinx-autobuild = "^2021.3.14"
sphinx_book_theme = "^0.3.3"
sphinx_rtd_theme = "^1.0.0"
sphinx-typlog-theme = "^0.8.0"
sphinx-panels = "^0.6.0"
toml = "^0.10.2"
myst-nb = "^0.17.1"
linkchecker = "^10.2.1"
sphinx-copybutton = "^0.5.1"
nbdoc = "^0.0.82"

[tool.poetry.group.test.dependencies]
# The only dependencies that should be added are
# dependencies used for running tests (e.g., pytest, freezegun, response).
# Any dependencies that do not meet that criteria will be removed.
pytest = "^7.3.0"
pytest-cov = "^4.0.0"
pytest-dotenv = "^0.5.2"
duckdb-engine = "^0.7.0"
pytest-watcher = "^0.2.6"
freezegun = "^1.2.2"
responses = "^0.22.0"
pytest-asyncio = "^0.20.3"
lark = "^1.1.5"
pandas = "^2.0.0"
pytest-mock  = "^3.10.0"
pytest-socket = "^0.6.0"
syrupy = "^4.0.2"

[tool.poetry.group.codespell.dependencies]
codespell = "^2.2.0"

[tool.poetry.group.test_integration]
optional = true

[tool.poetry.group.test_integration.dependencies]
# Do not add dependencies in the test_integration group
# Instead:
# 1. Add an optional dependency to the main group
#       poetry add --optional [package name]
# 2. Add the package name to the extended_testing extra (find it below)
# 3. Relock the poetry file
#       poetry lock --no-update
# 4. Favor unit tests not integration tests.
#    Use the @pytest.mark.requires(pkg_name) decorator in unit_tests.
#    Your tests should not rely on network access, as it prevents other
#    developers from being able to easily run them.
#    Instead write unit tests that use the `responses` library or mock.patch with
#    fixtures. Keep the fixtures minimal.
# See CONTRIBUTING.md for more instructions on working with optional dependencies.
# https://github.com/hwchase17/langchain/blob/master/.github/CONTRIBUTING.md#working-with-optional-dependencies
pytest-vcr = "^1.0.2"
wrapt = "^1.15.0"
openai = "^0.27.4"
elasticsearch = {extras = ["async"], version = "^8.6.2"}
redis = "^4.5.4"
pinecone-client = "^2.2.1"
pinecone-text = "^0.4.2"
<<<<<<< HEAD
pymongo = "^4.3.3"
clickhouse-connect = "^0.5.14"
=======
clickhouse-connect = "^0.5.14"
pgvector = "^0.1.6"
>>>>>>> 2baa88ba
transformers = "^4.27.4"
deeplake = "^3.6.8"
libdeeplake = "^0.0.60"
weaviate-client = "^3.15.5"
torch = "^1.0.0"
chromadb = "^0.4.0"
tiktoken = "^0.3.3"
python-dotenv = "^1.0.0"
sentence-transformers = "^2"
gptcache = "^0.1.9"
promptlayer = "^0.1.80"
tair = "^1.3.3"
wikipedia = "^1"
cassio = "^0.0.7"
arxiv = "^1.4"
mastodon-py = "^1.8.1"
momento = "^1.5.0"
# Please do not add any dependencies in the test_integration group
# See instructions above ^^

[tool.poetry.group.lint.dependencies]
ruff = "^0.0.249"
types-toml = "^0.10.8.1"
types-redis = "^4.3.21.6"
types-pytz = "^2023.3.0.0"
black = "^23.1.0"
types-chardet = "^5.0.4.6"
mypy-protobuf = "^3.0.0"

[tool.poetry.group.typing.dependencies]
mypy = "^0.991"
types-pyyaml = "^6.0.12.2"
types-requests = "^2.28.11.5"

[tool.poetry.group.dev]
optional = true

[tool.poetry.group.dev.dependencies]
jupyter = "^1.0.0"
playwright = "^1.28.0"
setuptools = "^67.6.1"

[tool.poetry.extras]
llms = ["anthropic", "clarifai", "cohere", "openai", "openllm", "openlm", "nlpcloud", "huggingface_hub", "manifest-ml", "torch", "transformers"]
qdrant = ["qdrant-client"]
openai = ["openai", "tiktoken"]
text_helpers = ["chardet"]
clarifai = ["clarifai"]
cohere = ["cohere"]
<<<<<<< HEAD
docarray = ["docarray"]
embeddings = ["sentence-transformers"]
javascript = ["esprima"]
azure = [
    "azure-identity",
    "azure-cosmos",
    "openai",
    "azure-core",
    "azure-ai-formrecognizer",
    "azure-ai-vision",
    "azure-cognitiveservices-speech",
    "azure-search-documents",
]
all = [
    "anthropic",
    "clarifai",
    "cohere",
    "openai",
    "nlpcloud",
    "huggingface_hub",
    "jina",
    "manifest-ml",
    "elasticsearch",
    "opensearch-py",
    "google-search-results",
    "faiss-cpu",
    "sentence-transformers",
    "transformers",
    "spacy",
    "nltk",
    "wikipedia",
    "beautifulsoup4",
    "tiktoken",
    "torch",
    "jinja2",
    "pinecone-client",
    "pinecone-text",
    "marqo",
    "pymongo",
    "weaviate-client",
    "redis",
    "google-api-python-client",
    "google-auth",
    "wolframalpha",
    "qdrant-client",
    "tensorflow-text",
    "pypdf",
    "networkx",
    "nomic",
    "aleph-alpha-client",
    "deeplake",
    "libdeeplake",
    "pgvector",
    "psycopg2-binary",
    "pyowm",
    "pytesseract",
    "html2text",
    "atlassian-python-api",
    "gptcache",
    "duckduckgo-search",
    "arxiv",
    "azure-identity",
    "clickhouse-connect",
    "azure-cosmos",
    "lancedb",
    "langkit",
    "lark",
    "pexpect",
    "pyvespa",
    "O365",
    "jq",
    "docarray",
    "steamship",
    "pdfminer-six",
    "lxml",
    "requests-toolbelt",
    "neo4j",
    "openlm",
    "azure-ai-formrecognizer",
    "azure-ai-vision",
    "azure-cognitiveservices-speech",
    "momento",
    "singlestoredb",
    "tigrisdb",
    "nebula3-python",
    "awadb",
    "esprima",
    "octoai-sdk",
    "rdflib",
]

# An extra used to be able to add extended testing.
# Please use new-line on formatting to make it easier to add new packages without
# merge-conflicts
extended_testing = [
 "beautifulsoup4",
 "bibtexparser",
 "cassio",
 "chardet",
 "esprima",
 "jq",
 "pdfminer.six",
 "pgvector",
 "pypdf",
 "pymupdf",
 "pypdfium2",
 "tqdm",
 "lxml",
 "atlassian-python-api",
 "mwparserfromhell",
 "mwxml",
 "pandas",
 "telethon",
 "psychicapi",
 "zep-python",
 "gql",
 "requests_toolbelt",
 "html2text",
 "py-trello",
 "scikit-learn",
 "streamlit",
 "pyspark",
 "openai",
 "sympy",
 "rapidfuzz",
 "openai",
 "rank_bm25",
 "geopandas",
]

[[tool.poetry.source]]
name = "azure-sdk-dev"
url = "https://pkgs.dev.azure.com/azure-sdk/public/_packaging/azure-sdk-for-python/pypi/simple/"
secondary = true
=======

all = ["anthropic", "cohere", "openai", "nlpcloud", "huggingface_hub", "jina", "manifest-ml", "elasticsearch", "opensearch-py", "google-search-results", "faiss-cpu", "sentence_transformers", "transformers", "spacy", "nltk", "wikipedia", "beautifulsoup4", "tiktoken", "torch", "jinja2", "pinecone-client", "pinecone-text", "weaviate-client", "redis", "google-api-python-client", "wolframalpha", "qdrant-client", "tensorflow-text", "pypdf", "networkx", "nomic", "aleph-alpha-client", "deeplake", "pgvector", "psycopg2-binary", "boto3", "pyowm", "pytesseract", "html2text", "atlassian-python-api", "gptcache", "duckduckgo-search", "clickhouse-connect", "arxiv"]
>>>>>>> 2baa88ba

[tool.ruff]
select = [
  "E",  # pycodestyle
  "F",  # pyflakes
  "I",  # isort
]
exclude = [
  "tests/integration_tests/examples/non-utf8-encoding.py",
]

[tool.mypy]
ignore_missing_imports = "True"
disallow_untyped_defs = "True"
exclude = ["notebooks", "examples", "example_data"]

[tool.coverage.run]
omit = [
    "tests/*",
]

[build-system]
requires = ["poetry-core>=1.0.0"]
build-backend = "poetry.core.masonry.api"

[tool.pytest.ini_options]
# --strict-markers will raise errors on unknown marks.
# https://docs.pytest.org/en/7.1.x/how-to/mark.html#raising-errors-on-unknown-marks
#
# https://docs.pytest.org/en/7.1.x/reference/reference.html
# --strict-config       any warnings encountered while parsing the `pytest`
#                       section of the configuration file raise errors.
#
# https://github.com/tophat/syrupy
# --snapshot-warn-unused    Prints a warning on unused snapshots rather than fail the test suite.
addopts = "--strict-markers --strict-config --durations=5 --snapshot-warn-unused"
# Registering custom markers.
# https://docs.pytest.org/en/7.1.x/example/markers.html#registering-markers
markers = [
  "requires: mark tests as requiring a specific library"
]

[tool.codespell]
skip = '.git,*.pdf,*.svg,*.pdf,*.yaml,*.ipynb,poetry.lock,*.min.js,*.css,package-lock.json,example_data,_dist,examples'
# Ignore latin etc
ignore-regex = '.*(Stati Uniti|Tense=Pres).*'
# whats is a typo but used frequently in queries so kept as is
# aapply - async apply
# unsecure - typo but part of API, decided to not bother for now
ignore-words-list = 'momento,collison,ned,foor,reworkd,parth,whats,aapply,mysogyny,unsecure,damon'<|MERGE_RESOLUTION|>--- conflicted
+++ resolved
@@ -35,10 +35,6 @@
 tiktoken = {version = "^0.3.2", optional = true, python="^3.9"}
 pinecone-client = {version = "^2", optional = true}
 pinecone-text = {version = "^0.4.2", optional = true}
-<<<<<<< HEAD
-pymongo = {version = "^4.3.3", optional = true}
-=======
->>>>>>> 2baa88ba
 clickhouse-connect = {version="^0.5.14", optional=true}
 weaviate-client = {version = "^3", optional = true}
 marqo = {version = "^0.11.0", optional=true}
@@ -190,13 +186,8 @@
 redis = "^4.5.4"
 pinecone-client = "^2.2.1"
 pinecone-text = "^0.4.2"
-<<<<<<< HEAD
-pymongo = "^4.3.3"
-clickhouse-connect = "^0.5.14"
-=======
 clickhouse-connect = "^0.5.14"
 pgvector = "^0.1.6"
->>>>>>> 2baa88ba
 transformers = "^4.27.4"
 deeplake = "^3.6.8"
 libdeeplake = "^0.0.60"
@@ -246,145 +237,8 @@
 text_helpers = ["chardet"]
 clarifai = ["clarifai"]
 cohere = ["cohere"]
-<<<<<<< HEAD
-docarray = ["docarray"]
-embeddings = ["sentence-transformers"]
-javascript = ["esprima"]
-azure = [
-    "azure-identity",
-    "azure-cosmos",
-    "openai",
-    "azure-core",
-    "azure-ai-formrecognizer",
-    "azure-ai-vision",
-    "azure-cognitiveservices-speech",
-    "azure-search-documents",
-]
-all = [
-    "anthropic",
-    "clarifai",
-    "cohere",
-    "openai",
-    "nlpcloud",
-    "huggingface_hub",
-    "jina",
-    "manifest-ml",
-    "elasticsearch",
-    "opensearch-py",
-    "google-search-results",
-    "faiss-cpu",
-    "sentence-transformers",
-    "transformers",
-    "spacy",
-    "nltk",
-    "wikipedia",
-    "beautifulsoup4",
-    "tiktoken",
-    "torch",
-    "jinja2",
-    "pinecone-client",
-    "pinecone-text",
-    "marqo",
-    "pymongo",
-    "weaviate-client",
-    "redis",
-    "google-api-python-client",
-    "google-auth",
-    "wolframalpha",
-    "qdrant-client",
-    "tensorflow-text",
-    "pypdf",
-    "networkx",
-    "nomic",
-    "aleph-alpha-client",
-    "deeplake",
-    "libdeeplake",
-    "pgvector",
-    "psycopg2-binary",
-    "pyowm",
-    "pytesseract",
-    "html2text",
-    "atlassian-python-api",
-    "gptcache",
-    "duckduckgo-search",
-    "arxiv",
-    "azure-identity",
-    "clickhouse-connect",
-    "azure-cosmos",
-    "lancedb",
-    "langkit",
-    "lark",
-    "pexpect",
-    "pyvespa",
-    "O365",
-    "jq",
-    "docarray",
-    "steamship",
-    "pdfminer-six",
-    "lxml",
-    "requests-toolbelt",
-    "neo4j",
-    "openlm",
-    "azure-ai-formrecognizer",
-    "azure-ai-vision",
-    "azure-cognitiveservices-speech",
-    "momento",
-    "singlestoredb",
-    "tigrisdb",
-    "nebula3-python",
-    "awadb",
-    "esprima",
-    "octoai-sdk",
-    "rdflib",
-]
-
-# An extra used to be able to add extended testing.
-# Please use new-line on formatting to make it easier to add new packages without
-# merge-conflicts
-extended_testing = [
- "beautifulsoup4",
- "bibtexparser",
- "cassio",
- "chardet",
- "esprima",
- "jq",
- "pdfminer.six",
- "pgvector",
- "pypdf",
- "pymupdf",
- "pypdfium2",
- "tqdm",
- "lxml",
- "atlassian-python-api",
- "mwparserfromhell",
- "mwxml",
- "pandas",
- "telethon",
- "psychicapi",
- "zep-python",
- "gql",
- "requests_toolbelt",
- "html2text",
- "py-trello",
- "scikit-learn",
- "streamlit",
- "pyspark",
- "openai",
- "sympy",
- "rapidfuzz",
- "openai",
- "rank_bm25",
- "geopandas",
-]
-
-[[tool.poetry.source]]
-name = "azure-sdk-dev"
-url = "https://pkgs.dev.azure.com/azure-sdk/public/_packaging/azure-sdk-for-python/pypi/simple/"
-secondary = true
-=======
 
 all = ["anthropic", "cohere", "openai", "nlpcloud", "huggingface_hub", "jina", "manifest-ml", "elasticsearch", "opensearch-py", "google-search-results", "faiss-cpu", "sentence_transformers", "transformers", "spacy", "nltk", "wikipedia", "beautifulsoup4", "tiktoken", "torch", "jinja2", "pinecone-client", "pinecone-text", "weaviate-client", "redis", "google-api-python-client", "wolframalpha", "qdrant-client", "tensorflow-text", "pypdf", "networkx", "nomic", "aleph-alpha-client", "deeplake", "pgvector", "psycopg2-binary", "boto3", "pyowm", "pytesseract", "html2text", "atlassian-python-api", "gptcache", "duckduckgo-search", "clickhouse-connect", "arxiv"]
->>>>>>> 2baa88ba
 
 [tool.ruff]
 select = [
