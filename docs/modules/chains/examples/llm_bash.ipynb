{
 "cells": [
  {
   "cell_type": "markdown",
   "metadata": {},
   "source": [
    "# BashChain\n",
    "This notebook showcases using LLMs and a bash process to perform simple filesystem commands."
   ]
  },
  {
   "cell_type": "code",
   "execution_count": 1,
   "metadata": {},
   "outputs": [
    {
     "name": "stderr",
     "output_type": "stream",
     "text": [
      "WARNING:root:Failed to default session, using empty session: HTTPConnectionPool(host='localhost', port=8000): Max retries exceeded with url: /sessions (Caused by NewConnectionError('<urllib3.connection.HTTPConnection object at 0x125a2f110>: Failed to establish a new connection: [Errno 61] Connection refused'))\n"
     ]
    },
    {
     "name": "stdout",
     "output_type": "stream",
     "text": [
      "\n",
      "\n",
      "\u001b[1m> Entering new LLMBashChain chain...\u001b[0m\n",
      "Please write a bash script that prints 'Hello World' to the console."
     ]
    },
    {
     "name": "stderr",
     "output_type": "stream",
     "text": [
      "/Users/wfh/code/lc/lckg/langchain/tools/shell/tool.py:28: UserWarning: The bash tool has no safeguards by default. Use at your own risk.\n",
      "  warnings.warn(\n",
      "WARNING:root:Failed to persist run: HTTPConnectionPool(host='localhost', port=8000): Max retries exceeded with url: /chain-runs (Caused by NewConnectionError('<urllib3.connection.HTTPConnection object at 0x15ce38250>: Failed to establish a new connection: [Errno 61] Connection refused'))\n"
     ]
    },
    {
     "name": "stdout",
     "output_type": "stream",
     "text": [
      "\u001b[32;1m\u001b[1;3m\n",
      "\n",
      "```bash\n",
      "echo \"Hello World\"\n",
      "```\u001b[0m\n",
<<<<<<< HEAD
=======
      "Code: \u001b[33;1m\u001b[1;3m['echo \"Hello World\"']\u001b[0m\n",
>>>>>>> aa345a4b
      "Answer: \u001b[33;1m\u001b[1;3mHello World\n",
      "\u001b[0m\n",
      "\u001b[1m> Finished chain.\u001b[0m\n"
     ]
    },
    {
     "data": {
      "text/plain": [
       "'Hello World\\n'"
      ]
     },
     "execution_count": 1,
     "metadata": {},
     "output_type": "execute_result"
    }
   ],
   "source": [
    "from langchain.chains import LLMBashChain\n",
    "from langchain.llms import OpenAI\n",
    "\n",
    "llm = OpenAI(temperature=0)\n",
    "\n",
    "text = \"Please write a bash script that prints 'Hello World' to the console.\"\n",
    "\n",
    "bash_chain = LLMBashChain(llm=llm, verbose=True)\n",
    "\n",
    "bash_chain.run(text)"
   ]
  },
  {
   "cell_type": "markdown",
   "metadata": {},
   "source": [
    "## Customize Prompt\n",
    "You can also customize the prompt that is used. Here is an example prompting to avoid using the 'echo' utility"
   ]
  },
  {
   "cell_type": "code",
   "execution_count": 2,
   "metadata": {},
   "outputs": [],
   "source": [
    "from langchain.prompts.prompt import PromptTemplate\n",
    "\n",
    "_PROMPT_TEMPLATE = \"\"\"If someone asks you to perform a task, your job is to come up with a series of bash commands that will perform the task. There is no need to put \"#!/bin/bash\" in your answer. Make sure to reason step by step, using this format:\n",
    "Question: \"copy the files in the directory named 'target' into a new directory at the same level as target called 'myNewDirectory'\"\n",
    "I need to take the following actions:\n",
    "- List all files in the directory\n",
    "- Create a new directory\n",
    "- Copy the files from the first directory into the second directory\n",
    "```bash\n",
    "ls\n",
    "mkdir myNewDirectory\n",
    "cp -r target/* myNewDirectory\n",
    "```\n",
    "\n",
    "Do not use 'echo' when writing the script.\n",
    "\n",
    "That is the format. Begin!\n",
    "Question: {question}\"\"\"\n",
    "\n",
    "PROMPT = PromptTemplate(input_variables=[\"question\"], template=_PROMPT_TEMPLATE)"
   ]
  },
  {
   "cell_type": "code",
   "execution_count": 3,
   "metadata": {},
   "outputs": [
    {
     "name": "stdout",
     "output_type": "stream",
     "text": [
      "\n",
      "\n",
      "\u001b[1m> Entering new LLMBashChain chain...\u001b[0m\n",
      "Please write a bash script that prints 'Hello World' to the console."
     ]
    },
    {
     "name": "stderr",
     "output_type": "stream",
     "text": [
      "WARNING:root:Failed to persist run: HTTPConnectionPool(host='localhost', port=8000): Max retries exceeded with url: /chain-runs (Caused by NewConnectionError('<urllib3.connection.HTTPConnection object at 0x15ce46f90>: Failed to establish a new connection: [Errno 61] Connection refused'))\n"
     ]
    },
    {
     "name": "stdout",
     "output_type": "stream",
     "text": [
      "\u001b[32;1m\u001b[1;3m\n",
      "\n",
      "```bash\n",
      "printf \"Hello World\\n\"\n",
      "```\u001b[0m\n",
<<<<<<< HEAD
=======
      "Code: \u001b[33;1m\u001b[1;3m['printf \"Hello World\\\\n\"']\u001b[0m\n",
>>>>>>> aa345a4b
      "Answer: \u001b[33;1m\u001b[1;3mHello World\n",
      "\u001b[0m\n",
      "\u001b[1m> Finished chain.\u001b[0m\n"
     ]
    },
    {
     "data": {
      "text/plain": [
       "'Hello World\\n'"
      ]
     },
     "execution_count": 3,
     "metadata": {},
     "output_type": "execute_result"
    }
   ],
   "source": [
    "bash_chain = LLMBashChain(llm=llm, prompt=PROMPT, verbose=True)\n",
    "\n",
    "text = \"Please write a bash script that prints 'Hello World' to the console.\"\n",
    "\n",
    "bash_chain.run(text)"
   ]
  },
  {
   "attachments": {},
   "cell_type": "markdown",
   "metadata": {},
   "source": [
    "## Persistent Terminal\n",
    "\n",
    "By default, the chain will run in a separate subprocess each time it is called. This behavior can be changed by instantiating with a persistent bash process."
   ]
  },
  {
   "cell_type": "code",
   "execution_count": 4,
   "metadata": {},
   "outputs": [
    {
     "name": "stdout",
     "output_type": "stream",
     "text": [
      "\n",
      "\n",
      "\u001b[1m> Entering new LLMBashChain chain...\u001b[0m\n",
      "List the current directory then move up a level.\u001b[32;1m\u001b[1;3m\n",
      "\n",
      "```bash\n",
      "ls\n",
      "cd ..\n",
      "```\u001b[0m\n",
      "Code: \u001b[33;1m\u001b[1;3m['ls', 'cd ..']\u001b[0m\n",
      "Answer: \u001b[33;1m\u001b[1;3mapi.ipynb\t\t\tllm_summarization_checker.ipynb\n",
      "constitutional_chain.ipynb\tmoderation.ipynb\n",
      "llm_bash.ipynb\t\t\topenai_openapi.yaml\n",
      "llm_checker.ipynb\t\topenapi.ipynb\n",
      "llm_math.ipynb\t\t\tpal.ipynb\n",
      "llm_requests.ipynb\t\tsqlite.ipynb\u001b[0m\n",
      "\u001b[1m> Finished chain.\u001b[0m\n"
     ]
    },
    {
     "data": {
      "text/plain": [
       "'api.ipynb\\t\\t\\tllm_summarization_checker.ipynb\\r\\nconstitutional_chain.ipynb\\tmoderation.ipynb\\r\\nllm_bash.ipynb\\t\\t\\topenai_openapi.yaml\\r\\nllm_checker.ipynb\\t\\topenapi.ipynb\\r\\nllm_math.ipynb\\t\\t\\tpal.ipynb\\r\\nllm_requests.ipynb\\t\\tsqlite.ipynb'"
      ]
     },
     "execution_count": 4,
     "metadata": {},
     "output_type": "execute_result"
    }
   ],
   "source": [
    "from langchain.utilities.bash import BashProcess\n",
    "\n",
    "\n",
    "persistent_process = BashProcess(persistent=True)\n",
    "bash_chain = LLMBashChain.from_bash_process(llm=llm, bash_process=persistent_process, verbose=True)\n",
    "\n",
    "text = \"List the current directory then move up a level.\"\n",
    "\n",
    "bash_chain.run(text)"
   ]
  },
  {
   "cell_type": "code",
   "execution_count": 5,
   "metadata": {},
   "outputs": [
    {
     "name": "stdout",
     "output_type": "stream",
     "text": [
      "\n",
      "\n",
      "\u001b[1m> Entering new LLMBashChain chain...\u001b[0m\n",
      "List the current directory then move up a level.\u001b[32;1m\u001b[1;3m\n",
      "\n",
      "```bash\n",
      "ls\n",
      "cd ..\n",
      "```\u001b[0m\n",
      "Code: \u001b[33;1m\u001b[1;3m['ls', 'cd ..']\u001b[0m\n",
      "Answer: \u001b[33;1m\u001b[1;3mexamples\t\tgetting_started.ipynb\tindex_examples\n",
      "generic\t\t\thow_to_guides.rst\u001b[0m\n",
      "\u001b[1m> Finished chain.\u001b[0m\n"
     ]
    },
    {
     "data": {
      "text/plain": [
       "'examples\\t\\tgetting_started.ipynb\\tindex_examples\\r\\ngeneric\\t\\t\\thow_to_guides.rst'"
      ]
     },
     "execution_count": 5,
     "metadata": {},
     "output_type": "execute_result"
    }
   ],
   "source": [
    "# Run the same command again and see that the state is maintained between calls\n",
    "bash_chain.run(text)"
   ]
  },
  {
   "cell_type": "code",
   "execution_count": null,
   "metadata": {},
   "outputs": [],
   "source": []
  }
 ],
 "metadata": {
  "kernelspec": {
   "display_name": "Python 3 (ipykernel)",
   "language": "python",
   "name": "python3"
  },
  "language_info": {
   "codemirror_mode": {
    "name": "ipython",
    "version": 3
   },
   "file_extension": ".py",
   "mimetype": "text/x-python",
   "name": "python",
   "nbconvert_exporter": "python",
   "pygments_lexer": "ipython3",
<<<<<<< HEAD
   "version": "3.11.2"
=======
   "version": "3.8.16"
>>>>>>> aa345a4b
  }
 },
 "nbformat": 4,
 "nbformat_minor": 4
}<|MERGE_RESOLUTION|>--- conflicted
+++ resolved
@@ -1,313 +1,298 @@
 {
- "cells": [
-  {
-   "cell_type": "markdown",
-   "metadata": {},
-   "source": [
-    "# BashChain\n",
-    "This notebook showcases using LLMs and a bash process to perform simple filesystem commands."
-   ]
-  },
-  {
-   "cell_type": "code",
-   "execution_count": 1,
-   "metadata": {},
-   "outputs": [
-    {
-     "name": "stderr",
-     "output_type": "stream",
-     "text": [
-      "WARNING:root:Failed to default session, using empty session: HTTPConnectionPool(host='localhost', port=8000): Max retries exceeded with url: /sessions (Caused by NewConnectionError('<urllib3.connection.HTTPConnection object at 0x125a2f110>: Failed to establish a new connection: [Errno 61] Connection refused'))\n"
-     ]
-    },
-    {
-     "name": "stdout",
-     "output_type": "stream",
-     "text": [
-      "\n",
-      "\n",
-      "\u001b[1m> Entering new LLMBashChain chain...\u001b[0m\n",
-      "Please write a bash script that prints 'Hello World' to the console."
-     ]
-    },
-    {
-     "name": "stderr",
-     "output_type": "stream",
-     "text": [
-      "/Users/wfh/code/lc/lckg/langchain/tools/shell/tool.py:28: UserWarning: The bash tool has no safeguards by default. Use at your own risk.\n",
-      "  warnings.warn(\n",
-      "WARNING:root:Failed to persist run: HTTPConnectionPool(host='localhost', port=8000): Max retries exceeded with url: /chain-runs (Caused by NewConnectionError('<urllib3.connection.HTTPConnection object at 0x15ce38250>: Failed to establish a new connection: [Errno 61] Connection refused'))\n"
-     ]
-    },
-    {
-     "name": "stdout",
-     "output_type": "stream",
-     "text": [
-      "\u001b[32;1m\u001b[1;3m\n",
-      "\n",
-      "```bash\n",
-      "echo \"Hello World\"\n",
-      "```\u001b[0m\n",
-<<<<<<< HEAD
-=======
-      "Code: \u001b[33;1m\u001b[1;3m['echo \"Hello World\"']\u001b[0m\n",
->>>>>>> aa345a4b
-      "Answer: \u001b[33;1m\u001b[1;3mHello World\n",
-      "\u001b[0m\n",
-      "\u001b[1m> Finished chain.\u001b[0m\n"
-     ]
-    },
-    {
-     "data": {
-      "text/plain": [
-       "'Hello World\\n'"
-      ]
-     },
-     "execution_count": 1,
-     "metadata": {},
-     "output_type": "execute_result"
-    }
-   ],
-   "source": [
-    "from langchain.chains import LLMBashChain\n",
-    "from langchain.llms import OpenAI\n",
-    "\n",
-    "llm = OpenAI(temperature=0)\n",
-    "\n",
-    "text = \"Please write a bash script that prints 'Hello World' to the console.\"\n",
-    "\n",
-    "bash_chain = LLMBashChain(llm=llm, verbose=True)\n",
-    "\n",
-    "bash_chain.run(text)"
-   ]
-  },
-  {
-   "cell_type": "markdown",
-   "metadata": {},
-   "source": [
-    "## Customize Prompt\n",
-    "You can also customize the prompt that is used. Here is an example prompting to avoid using the 'echo' utility"
-   ]
-  },
-  {
-   "cell_type": "code",
-   "execution_count": 2,
-   "metadata": {},
-   "outputs": [],
-   "source": [
-    "from langchain.prompts.prompt import PromptTemplate\n",
-    "\n",
-    "_PROMPT_TEMPLATE = \"\"\"If someone asks you to perform a task, your job is to come up with a series of bash commands that will perform the task. There is no need to put \"#!/bin/bash\" in your answer. Make sure to reason step by step, using this format:\n",
-    "Question: \"copy the files in the directory named 'target' into a new directory at the same level as target called 'myNewDirectory'\"\n",
-    "I need to take the following actions:\n",
-    "- List all files in the directory\n",
-    "- Create a new directory\n",
-    "- Copy the files from the first directory into the second directory\n",
-    "```bash\n",
-    "ls\n",
-    "mkdir myNewDirectory\n",
-    "cp -r target/* myNewDirectory\n",
-    "```\n",
-    "\n",
-    "Do not use 'echo' when writing the script.\n",
-    "\n",
-    "That is the format. Begin!\n",
-    "Question: {question}\"\"\"\n",
-    "\n",
-    "PROMPT = PromptTemplate(input_variables=[\"question\"], template=_PROMPT_TEMPLATE)"
-   ]
-  },
-  {
-   "cell_type": "code",
-   "execution_count": 3,
-   "metadata": {},
-   "outputs": [
-    {
-     "name": "stdout",
-     "output_type": "stream",
-     "text": [
-      "\n",
-      "\n",
-      "\u001b[1m> Entering new LLMBashChain chain...\u001b[0m\n",
-      "Please write a bash script that prints 'Hello World' to the console."
-     ]
-    },
-    {
-     "name": "stderr",
-     "output_type": "stream",
-     "text": [
-      "WARNING:root:Failed to persist run: HTTPConnectionPool(host='localhost', port=8000): Max retries exceeded with url: /chain-runs (Caused by NewConnectionError('<urllib3.connection.HTTPConnection object at 0x15ce46f90>: Failed to establish a new connection: [Errno 61] Connection refused'))\n"
-     ]
-    },
-    {
-     "name": "stdout",
-     "output_type": "stream",
-     "text": [
-      "\u001b[32;1m\u001b[1;3m\n",
-      "\n",
-      "```bash\n",
-      "printf \"Hello World\\n\"\n",
-      "```\u001b[0m\n",
-<<<<<<< HEAD
-=======
-      "Code: \u001b[33;1m\u001b[1;3m['printf \"Hello World\\\\n\"']\u001b[0m\n",
->>>>>>> aa345a4b
-      "Answer: \u001b[33;1m\u001b[1;3mHello World\n",
-      "\u001b[0m\n",
-      "\u001b[1m> Finished chain.\u001b[0m\n"
-     ]
-    },
-    {
-     "data": {
-      "text/plain": [
-       "'Hello World\\n'"
-      ]
-     },
-     "execution_count": 3,
-     "metadata": {},
-     "output_type": "execute_result"
-    }
-   ],
-   "source": [
-    "bash_chain = LLMBashChain(llm=llm, prompt=PROMPT, verbose=True)\n",
-    "\n",
-    "text = \"Please write a bash script that prints 'Hello World' to the console.\"\n",
-    "\n",
-    "bash_chain.run(text)"
-   ]
-  },
-  {
-   "attachments": {},
-   "cell_type": "markdown",
-   "metadata": {},
-   "source": [
-    "## Persistent Terminal\n",
-    "\n",
-    "By default, the chain will run in a separate subprocess each time it is called. This behavior can be changed by instantiating with a persistent bash process."
-   ]
-  },
-  {
-   "cell_type": "code",
-   "execution_count": 4,
-   "metadata": {},
-   "outputs": [
-    {
-     "name": "stdout",
-     "output_type": "stream",
-     "text": [
-      "\n",
-      "\n",
-      "\u001b[1m> Entering new LLMBashChain chain...\u001b[0m\n",
-      "List the current directory then move up a level.\u001b[32;1m\u001b[1;3m\n",
-      "\n",
-      "```bash\n",
-      "ls\n",
-      "cd ..\n",
-      "```\u001b[0m\n",
-      "Code: \u001b[33;1m\u001b[1;3m['ls', 'cd ..']\u001b[0m\n",
-      "Answer: \u001b[33;1m\u001b[1;3mapi.ipynb\t\t\tllm_summarization_checker.ipynb\n",
-      "constitutional_chain.ipynb\tmoderation.ipynb\n",
-      "llm_bash.ipynb\t\t\topenai_openapi.yaml\n",
-      "llm_checker.ipynb\t\topenapi.ipynb\n",
-      "llm_math.ipynb\t\t\tpal.ipynb\n",
-      "llm_requests.ipynb\t\tsqlite.ipynb\u001b[0m\n",
-      "\u001b[1m> Finished chain.\u001b[0m\n"
-     ]
-    },
-    {
-     "data": {
-      "text/plain": [
-       "'api.ipynb\\t\\t\\tllm_summarization_checker.ipynb\\r\\nconstitutional_chain.ipynb\\tmoderation.ipynb\\r\\nllm_bash.ipynb\\t\\t\\topenai_openapi.yaml\\r\\nllm_checker.ipynb\\t\\topenapi.ipynb\\r\\nllm_math.ipynb\\t\\t\\tpal.ipynb\\r\\nllm_requests.ipynb\\t\\tsqlite.ipynb'"
-      ]
-     },
-     "execution_count": 4,
-     "metadata": {},
-     "output_type": "execute_result"
-    }
-   ],
-   "source": [
-    "from langchain.utilities.bash import BashProcess\n",
-    "\n",
-    "\n",
-    "persistent_process = BashProcess(persistent=True)\n",
-    "bash_chain = LLMBashChain.from_bash_process(llm=llm, bash_process=persistent_process, verbose=True)\n",
-    "\n",
-    "text = \"List the current directory then move up a level.\"\n",
-    "\n",
-    "bash_chain.run(text)"
-   ]
-  },
-  {
-   "cell_type": "code",
-   "execution_count": 5,
-   "metadata": {},
-   "outputs": [
-    {
-     "name": "stdout",
-     "output_type": "stream",
-     "text": [
-      "\n",
-      "\n",
-      "\u001b[1m> Entering new LLMBashChain chain...\u001b[0m\n",
-      "List the current directory then move up a level.\u001b[32;1m\u001b[1;3m\n",
-      "\n",
-      "```bash\n",
-      "ls\n",
-      "cd ..\n",
-      "```\u001b[0m\n",
-      "Code: \u001b[33;1m\u001b[1;3m['ls', 'cd ..']\u001b[0m\n",
-      "Answer: \u001b[33;1m\u001b[1;3mexamples\t\tgetting_started.ipynb\tindex_examples\n",
-      "generic\t\t\thow_to_guides.rst\u001b[0m\n",
-      "\u001b[1m> Finished chain.\u001b[0m\n"
-     ]
-    },
-    {
-     "data": {
-      "text/plain": [
-       "'examples\\t\\tgetting_started.ipynb\\tindex_examples\\r\\ngeneric\\t\\t\\thow_to_guides.rst'"
-      ]
-     },
-     "execution_count": 5,
-     "metadata": {},
-     "output_type": "execute_result"
-    }
-   ],
-   "source": [
-    "# Run the same command again and see that the state is maintained between calls\n",
-    "bash_chain.run(text)"
-   ]
-  },
-  {
-   "cell_type": "code",
-   "execution_count": null,
-   "metadata": {},
-   "outputs": [],
-   "source": []
-  }
- ],
- "metadata": {
-  "kernelspec": {
-   "display_name": "Python 3 (ipykernel)",
-   "language": "python",
-   "name": "python3"
-  },
-  "language_info": {
-   "codemirror_mode": {
-    "name": "ipython",
-    "version": 3
-   },
-   "file_extension": ".py",
-   "mimetype": "text/x-python",
-   "name": "python",
-   "nbconvert_exporter": "python",
-   "pygments_lexer": "ipython3",
-<<<<<<< HEAD
-   "version": "3.11.2"
-=======
-   "version": "3.8.16"
->>>>>>> aa345a4b
-  }
- },
- "nbformat": 4,
- "nbformat_minor": 4
+      "cells": [{
+                  "cell_type": "markdown",
+                  "metadata": {},
+                  "source": [
+                        "# BashChain\n",
+                        "This notebook showcases using LLMs and a bash process to perform simple filesystem commands."
+                  ]
+            },
+            {
+                  "cell_type": "code",
+                  "execution_count": 1,
+                  "metadata": {},
+                  "outputs": [{
+                              "name": "stderr",
+                              "output_type": "stream",
+                              "text": [
+                                    "WARNING:root:Failed to default session, using empty session: HTTPConnectionPool(host='localhost', port=8000): Max retries exceeded with url: /sessions (Caused by NewConnectionError('<urllib3.connection.HTTPConnection object at 0x125a2f110>: Failed to establish a new connection: [Errno 61] Connection refused'))\n"
+                              ]
+                        },
+                        {
+                              "name": "stdout",
+                              "output_type": "stream",
+                              "text": [
+                                    "\n",
+                                    "\n",
+                                    "\u001b[1m> Entering new LLMBashChain chain...\u001b[0m\n",
+                                    "Please write a bash script that prints 'Hello World' to the console."
+                              ]
+                        },
+                        {
+                              "name": "stderr",
+                              "output_type": "stream",
+                              "text": [
+                                    "/Users/wfh/code/lc/lckg/langchain/tools/shell/tool.py:28: UserWarning: The bash tool has no safeguards by default. Use at your own risk.\n",
+                                    "  warnings.warn(\n",
+                                    "WARNING:root:Failed to persist run: HTTPConnectionPool(host='localhost', port=8000): Max retries exceeded with url: /chain-runs (Caused by NewConnectionError('<urllib3.connection.HTTPConnection object at 0x15ce38250>: Failed to establish a new connection: [Errno 61] Connection refused'))\n"
+                              ]
+                        },
+                        {
+                              "name": "stdout",
+                              "output_type": "stream",
+                              "text": [
+                                    "\u001b[32;1m\u001b[1;3m\n",
+                                    "\n",
+                                    "```bash\n",
+                                    "echo \"Hello World\"\n",
+                                    "```\u001b[0m\n",
+                                    "Code: \u001b[33;1m\u001b[1;3m['echo \"Hello World\"']\u001b[0m\n",
+                                    "Answer: \u001b[33;1m\u001b[1;3mHello World\n",
+                                    "\u001b[0m\n",
+                                    "\u001b[1m> Finished chain.\u001b[0m\n"
+                              ]
+                        },
+                        {
+                              "data": {
+                                    "text/plain": [
+                                          "'Hello World\\n'"
+                                    ]
+                              },
+                              "execution_count": 1,
+                              "metadata": {},
+                              "output_type": "execute_result"
+                        }
+                  ],
+                  "source": [
+                        "from langchain.chains import LLMBashChain\n",
+                        "from langchain.llms import OpenAI\n",
+                        "\n",
+                        "llm = OpenAI(temperature=0)\n",
+                        "\n",
+                        "text = \"Please write a bash script that prints 'Hello World' to the console.\"\n",
+                        "\n",
+                        "bash_chain = LLMBashChain(llm=llm, verbose=True)\n",
+                        "\n",
+                        "bash_chain.run(text)"
+                  ]
+            },
+            {
+                  "cell_type": "markdown",
+                  "metadata": {},
+                  "source": [
+                        "## Customize Prompt\n",
+                        "You can also customize the prompt that is used. Here is an example prompting to avoid using the 'echo' utility"
+                  ]
+            },
+            {
+                  "cell_type": "code",
+                  "execution_count": 2,
+                  "metadata": {},
+                  "outputs": [],
+                  "source": [
+                        "from langchain.prompts.prompt import PromptTemplate\n",
+                        "\n",
+                        "_PROMPT_TEMPLATE = \"\"\"If someone asks you to perform a task, your job is to come up with a series of bash commands that will perform the task. There is no need to put \"#!/bin/bash\" in your answer. Make sure to reason step by step, using this format:\n",
+                        "Question: \"copy the files in the directory named 'target' into a new directory at the same level as target called 'myNewDirectory'\"\n",
+                        "I need to take the following actions:\n",
+                        "- List all files in the directory\n",
+                        "- Create a new directory\n",
+                        "- Copy the files from the first directory into the second directory\n",
+                        "```bash\n",
+                        "ls\n",
+                        "mkdir myNewDirectory\n",
+                        "cp -r target/* myNewDirectory\n",
+                        "```\n",
+                        "\n",
+                        "Do not use 'echo' when writing the script.\n",
+                        "\n",
+                        "That is the format. Begin!\n",
+                        "Question: {question}\"\"\"\n",
+                        "\n",
+                        "PROMPT = PromptTemplate(input_variables=[\"question\"], template=_PROMPT_TEMPLATE)"
+                  ]
+            },
+            {
+                  "cell_type": "code",
+                  "execution_count": 3,
+                  "metadata": {},
+                  "outputs": [{
+                              "name": "stdout",
+                              "output_type": "stream",
+                              "text": [
+                                    "\n",
+                                    "\n",
+                                    "\u001b[1m> Entering new LLMBashChain chain...\u001b[0m\n",
+                                    "Please write a bash script that prints 'Hello World' to the console."
+                              ]
+                        },
+                        {
+                              "name": "stderr",
+                              "output_type": "stream",
+                              "text": [
+                                    "WARNING:root:Failed to persist run: HTTPConnectionPool(host='localhost', port=8000): Max retries exceeded with url: /chain-runs (Caused by NewConnectionError('<urllib3.connection.HTTPConnection object at 0x15ce46f90>: Failed to establish a new connection: [Errno 61] Connection refused'))\n"
+                              ]
+                        },
+                        {
+                              "name": "stdout",
+                              "output_type": "stream",
+                              "text": [
+                                    "\u001b[32;1m\u001b[1;3m\n",
+                                    "\n",
+                                    "```bash\n",
+                                    "printf \"Hello World\\n\"\n",
+                                    "```\u001b[0m\n",
+                                    "Code: \u001b[33;1m\u001b[1;3m['printf \"Hello World\\\\n\"']\u001b[0m\n",
+                                    "Answer: \u001b[33;1m\u001b[1;3mHello World\n",
+                                    "\u001b[0m\n",
+                                    "\u001b[1m> Finished chain.\u001b[0m\n"
+                              ]
+                        },
+                        {
+                              "data": {
+                                    "text/plain": [
+                                          "'Hello World\\n'"
+                                    ]
+                              },
+                              "execution_count": 3,
+                              "metadata": {},
+                              "output_type": "execute_result"
+                        }
+                  ],
+                  "source": [
+                        "bash_chain = LLMBashChain(llm=llm, prompt=PROMPT, verbose=True)\n",
+                        "\n",
+                        "text = \"Please write a bash script that prints 'Hello World' to the console.\"\n",
+                        "\n",
+                        "bash_chain.run(text)"
+                  ]
+            },
+            {
+                  "attachments": {},
+                  "cell_type": "markdown",
+                  "metadata": {},
+                  "source": [
+                        "## Persistent Terminal\n",
+                        "\n",
+                        "By default, the chain will run in a separate subprocess each time it is called. This behavior can be changed by instantiating with a persistent bash process."
+                  ]
+            },
+            {
+                  "cell_type": "code",
+                  "execution_count": 4,
+                  "metadata": {},
+                  "outputs": [{
+                              "name": "stdout",
+                              "output_type": "stream",
+                              "text": [
+                                    "\n",
+                                    "\n",
+                                    "\u001b[1m> Entering new LLMBashChain chain...\u001b[0m\n",
+                                    "List the current directory then move up a level.\u001b[32;1m\u001b[1;3m\n",
+                                    "\n",
+                                    "```bash\n",
+                                    "ls\n",
+                                    "cd ..\n",
+                                    "```\u001b[0m\n",
+                                    "Code: \u001b[33;1m\u001b[1;3m['ls', 'cd ..']\u001b[0m\n",
+                                    "Answer: \u001b[33;1m\u001b[1;3mapi.ipynb\t\t\tllm_summarization_checker.ipynb\n",
+                                    "constitutional_chain.ipynb\tmoderation.ipynb\n",
+                                    "llm_bash.ipynb\t\t\topenai_openapi.yaml\n",
+                                    "llm_checker.ipynb\t\topenapi.ipynb\n",
+                                    "llm_math.ipynb\t\t\tpal.ipynb\n",
+                                    "llm_requests.ipynb\t\tsqlite.ipynb\u001b[0m\n",
+                                    "\u001b[1m> Finished chain.\u001b[0m\n"
+                              ]
+                        },
+                        {
+                              "data": {
+                                    "text/plain": [
+                                          "'api.ipynb\\t\\t\\tllm_summarization_checker.ipynb\\r\\nconstitutional_chain.ipynb\\tmoderation.ipynb\\r\\nllm_bash.ipynb\\t\\t\\topenai_openapi.yaml\\r\\nllm_checker.ipynb\\t\\topenapi.ipynb\\r\\nllm_math.ipynb\\t\\t\\tpal.ipynb\\r\\nllm_requests.ipynb\\t\\tsqlite.ipynb'"
+                                    ]
+                              },
+                              "execution_count": 4,
+                              "metadata": {},
+                              "output_type": "execute_result"
+                        }
+                  ],
+                  "source": [
+                        "from langchain.utilities.bash import BashProcess\n",
+                        "\n",
+                        "\n",
+                        "persistent_process = BashProcess(persistent=True)\n",
+                        "bash_chain = LLMBashChain.from_bash_process(llm=llm, bash_process=persistent_process, verbose=True)\n",
+                        "\n",
+                        "text = \"List the current directory then move up a level.\"\n",
+                        "\n",
+                        "bash_chain.run(text)"
+                  ]
+            },
+            {
+                  "cell_type": "code",
+                  "execution_count": 5,
+                  "metadata": {},
+                  "outputs": [{
+                              "name": "stdout",
+                              "output_type": "stream",
+                              "text": [
+                                    "\n",
+                                    "\n",
+                                    "\u001b[1m> Entering new LLMBashChain chain...\u001b[0m\n",
+                                    "List the current directory then move up a level.\u001b[32;1m\u001b[1;3m\n",
+                                    "\n",
+                                    "```bash\n",
+                                    "ls\n",
+                                    "cd ..\n",
+                                    "```\u001b[0m\n",
+                                    "Code: \u001b[33;1m\u001b[1;3m['ls', 'cd ..']\u001b[0m\n",
+                                    "Answer: \u001b[33;1m\u001b[1;3mexamples\t\tgetting_started.ipynb\tindex_examples\n",
+                                    "generic\t\t\thow_to_guides.rst\u001b[0m\n",
+                                    "\u001b[1m> Finished chain.\u001b[0m\n"
+                              ]
+                        },
+                        {
+                              "data": {
+                                    "text/plain": [
+                                          "'examples\\t\\tgetting_started.ipynb\\tindex_examples\\r\\ngeneric\\t\\t\\thow_to_guides.rst'"
+                                    ]
+                              },
+                              "execution_count": 5,
+                              "metadata": {},
+                              "output_type": "execute_result"
+                        }
+                  ],
+                  "source": [
+                        "# Run the same command again and see that the state is maintained between calls\n",
+                        "bash_chain.run(text)"
+                  ]
+            },
+            {
+                  "cell_type": "code",
+                  "execution_count": null,
+                  "metadata": {},
+                  "outputs": [],
+                  "source": []
+            }
+      ],
+      "metadata": {
+            "kernelspec": {
+                  "display_name": "Python 3 (ipykernel)",
+                  "language": "python",
+                  "name": "python3"
+            },
+            "language_info": {
+                  "codemirror_mode": {
+                        "name": "ipython",
+                        "version": 3
+                  },
+                  "file_extension": ".py",
+                  "mimetype": "text/x-python",
+                  "name": "python",
+                  "nbconvert_exporter": "python",
+                  "pygments_lexer": "ipython3",
+                  "version": "3.8.16"
+            }
+      },
+      "nbformat": 4,
+      "nbformat_minor": 4
 }