--- conflicted
+++ resolved
@@ -43,13 +43,8 @@
 
 With the rise of embeddings, there has emerged a need for databases to support efficient storage and searching of these embeddings.
 LangChain provides integrations with over 50 different vectorstores, from open-source local ones to cloud-hosted proprietary ones,
-<<<<<<< HEAD
-allowing you choose the one best suited for your needs.
-LangChain provides a standard interface, allowing you to easily swap between vector stores.
-=======
 allowing you to choose the one best suited for your needs.
 LangChain exposes a standard interface, allowing you to easily swap between vector stores.
->>>>>>> 7d48c288
 
 **[Retrievers](/docs/modules/data_connection/retrievers/)**
 
@@ -60,10 +55,6 @@
 These include:
 
 - [Parent Document Retriever](/docs/modules/data_connection/retrievers/parent_document_retriever): This allows you to create multiple embeddings per parent document, allowing you to look up smaller chunks but return larger context.
-<<<<<<< HEAD
-- [Self Query Retriever](/docs/modules/data_connection/retrievers/self_query): User questions often contain reference to something that isn't just semantic, but rather expresses some logic that can best be represented as a metadata filter. Self-query allows you to parse out the *semantic* part of a query from other *metadata filters* present in the query.
-=======
-- [Self Query Retriever](/docs/modules/data_connection/retrievers/self_query): User questions often contain a reference to something that isn't just semantic but rather expresses some logic that can best be represented as a metadata filter. Self-query allows you to parse out the *semantic* part of a query from other *metadata filters* present in the query
->>>>>>> 7d48c288
+- [Self Query Retriever](/docs/modules/data_connection/retrievers/self_query): User questions often contain a reference to something that isn't just semantic but rather expresses some logic that can best be represented as a metadata filter. Self-query allows you to parse out the *semantic* part of a query from other *metadata filters* present in the query.
 - [Ensemble Retriever](/docs/modules/data_connection/retrievers/ensemble): Sometimes you may want to retrieve documents from multiple different sources, or using multiple different algorithms. The ensemble retriever allows you to easily do this.
 - And more!
