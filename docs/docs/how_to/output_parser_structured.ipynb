{
<<<<<<< HEAD
    "cells": [
        {
            "cell_type": "raw",
            "id": "38831021-76ed-48b3-9f62-d1241a68b6ad",
            "metadata": {},
            "source": [
                "---\n",
                "sidebar_position: 3\n",
                "---"
            ]
        },
        {
            "cell_type": "markdown",
            "id": "a745f98b-c495-44f6-a882-757c38992d76",
            "metadata": {},
            "source": [
                "# How to use output parsers to parse an LLM response into structured format\n",
                "\n",
                "Language models output text. But there are times where you want to get more structured information than just text back. While some model providers support [built-in ways to return structured output](/docs/how_to/structured_output), not all do.\n",
                "\n",
                "Output parsers are classes that help structure language model responses. There are two main methods an output parser must implement:\n",
                "\n",
                "- \"Get format instructions\": A method which returns a string containing instructions for how the output of a language model should be formatted.\n",
                "- \"Parse\": A method which takes in a string (assumed to be the response from a language model) and parses it into some structure.\n",
                "\n",
                "And then one optional one:\n",
                "\n",
                "- \"Parse with prompt\": A method which takes in a string (assumed to be the response from a language model) and a prompt (assumed to be the prompt that generated such a response) and parses it into some structure. The prompt is largely provided in the event the OutputParser wants to retry or fix the output in some way, and needs information from the prompt to do so.\n",
                "\n",
                "## Get started\n",
                "\n",
                "Below we go over the main type of output parser, the `PydanticOutputParser`."
            ]
        },
        {
            "cell_type": "code",
            "execution_count": 6,
            "id": "1594b2bf-2a6f-47bb-9a81-38930f8e606b",
            "metadata": {},
            "outputs": [
                {
                    "data": {
                        "text/plain": [
                            "Joke(setup='Why did the chicken cross the road?', punchline='To get to the other side!')"
                        ]
                    },
                    "execution_count": 6,
                    "metadata": {},
                    "output_type": "execute_result"
                }
            ],
            "source": [
                "from langchain_core.output_parsers import PydanticOutputParser\n",
                "from langchain_core.prompts import PromptTemplate\n",
                "from langchain_core.pydantic_v1 import BaseModel, Field, validator\n",
                "from langchain_openai import OpenAI\n",
                "\n",
                "model = OpenAI(model_name=\"gpt-3.5-turbo-instruct\", temperature=0.0)\n",
                "\n",
                "\n",
                "# Define your desired data structure.\n",
                "class Joke(BaseModel):\n",
                "    setup: str = Field(description=\"question to set up a joke\")\n",
                "    punchline: str = Field(description=\"answer to resolve the joke\")\n",
                "\n",
                "    # You can add custom validation logic easily with Pydantic.\n",
                "    @validator(\"setup\")\n",
                "    def question_ends_with_question_mark(cls, field):\n",
                "        if field[-1] != \"?\":\n",
                "            raise ValueError(\"Badly formed question!\")\n",
                "        return field\n",
                "\n",
                "\n",
                "# Set up a parser + inject instructions into the prompt template.\n",
                "parser = PydanticOutputParser(pydantic_object=Joke)\n",
                "\n",
                "prompt = PromptTemplate(\n",
                "    template=\"Answer the user query.\\n{format_instructions}\\n{query}\\n\",\n",
                "    input_variables=[\"query\"],\n",
                "    partial_variables={\"format_instructions\": parser.get_format_instructions()},\n",
                ")\n",
                "\n",
                "# And a query intended to prompt a language model to populate the data structure.\n",
                "prompt_and_model = prompt | model\n",
                "output = prompt_and_model.invoke({\"query\": \"Tell me a joke.\"})\n",
                "parser.invoke(output)"
            ]
        },
        {
            "cell_type": "markdown",
            "id": "75976cd6-78e2-458b-821f-3ddf3683466b",
            "metadata": {},
            "source": [
                "## LCEL\n",
                "\n",
                "Output parsers implement the [Runnable interface](/docs/concepts#interface), the basic building block of the [LangChain Expression Language (LCEL)](/docs/concepts#langchain-expression-language-lcel). This means they support `invoke`, `ainvoke`, `stream`, `astream`, `batch`, `abatch`, `astream_log` calls.\n",
                "\n",
                "Output parsers accept a string or `BaseMessage` as input and can return an arbitrary type."
            ]
        },
        {
            "cell_type": "code",
            "execution_count": 7,
            "id": "34f7ff0c-8443-4eb9-8704-b4f821811d93",
            "metadata": {},
            "outputs": [
                {
                    "data": {
                        "text/plain": [
                            "Joke(setup='Why did the chicken cross the road?', punchline='To get to the other side!')"
                        ]
                    },
                    "execution_count": 7,
                    "metadata": {},
                    "output_type": "execute_result"
                }
            ],
            "source": [
                "parser.invoke(output)"
            ]
        },
        {
            "cell_type": "markdown",
            "id": "bdebf4a5-57a8-4632-bd17-56723d431cf1",
            "metadata": {},
            "source": [
                "Instead of manually invoking the parser, we also could've just added it to our `Runnable` sequence:"
            ]
        },
        {
            "cell_type": "code",
            "execution_count": 8,
            "id": "51f7fff5-e9bd-49a1-b5ab-b9ff281b93cb",
            "metadata": {},
            "outputs": [
                {
                    "data": {
                        "text/plain": [
                            "Joke(setup='Why did the chicken cross the road?', punchline='To get to the other side!')"
                        ]
                    },
                    "execution_count": 8,
                    "metadata": {},
                    "output_type": "execute_result"
                }
            ],
            "source": [
                "chain = prompt | model | parser\n",
                "chain.invoke({\"query\": \"Tell me a joke.\"})"
            ]
        },
        {
            "cell_type": "markdown",
            "id": "d88590a0-f36b-4ad5-8a56-d300971a6440",
            "metadata": {},
            "source": [
                "While all parsers support the streaming interface, only certain parsers can stream through partially parsed objects, since this is highly dependent on the output type. Parsers which cannot construct partial objects will simply yield the fully parsed output.\n",
                "\n",
                "The `SimpleJsonOutputParser` for example can stream through partial outputs:"
            ]
        },
        {
            "cell_type": "code",
            "execution_count": 16,
            "id": "d7ecfe4d-dae8-4452-98ea-e48bdc498788",
            "metadata": {},
            "outputs": [],
            "source": [
                "from langchain.output_parsers.json import SimpleJsonOutputParser\n",
                "\n",
                "json_prompt = PromptTemplate.from_template(\n",
                "    \"Return a JSON object with an `answer` key that answers the following question: {question}\"\n",
                ")\n",
                "json_parser = SimpleJsonOutputParser()\n",
                "json_chain = json_prompt | model | json_parser"
            ]
        },
        {
            "cell_type": "code",
            "execution_count": 17,
            "id": "cc2b999e-47aa-41f4-ba6a-13b20a204576",
            "metadata": {},
            "outputs": [
                {
                    "data": {
                        "text/plain": [
                            "[{},\n",
                            " {'answer': ''},\n",
                            " {'answer': 'Ant'},\n",
                            " {'answer': 'Anton'},\n",
                            " {'answer': 'Antonie'},\n",
                            " {'answer': 'Antonie van'},\n",
                            " {'answer': 'Antonie van Lee'},\n",
                            " {'answer': 'Antonie van Leeu'},\n",
                            " {'answer': 'Antonie van Leeuwen'},\n",
                            " {'answer': 'Antonie van Leeuwenho'},\n",
                            " {'answer': 'Antonie van Leeuwenhoek'}]"
                        ]
                    },
                    "execution_count": 17,
                    "metadata": {},
                    "output_type": "execute_result"
                }
            ],
            "source": [
                "list(json_chain.stream({\"question\": \"Who invented the microscope?\"}))"
            ]
        },
        {
            "cell_type": "markdown",
            "id": "3ca23082-c602-4ee8-af8c-a185b1f42bd1",
            "metadata": {},
            "source": [
                "While the PydanticOutputParser cannot:"
            ]
        },
        {
            "cell_type": "code",
            "execution_count": 18,
            "id": "07420e8f-e144-42aa-93ac-de890b6222f5",
            "metadata": {},
            "outputs": [
                {
                    "data": {
                        "text/plain": [
                            "[Joke(setup='Why did the chicken cross the road?', punchline='To get to the other side!')]"
                        ]
                    },
                    "execution_count": 18,
                    "metadata": {},
                    "output_type": "execute_result"
                }
            ],
            "source": [
                "list(chain.stream({\"query\": \"Tell me a joke.\"}))"
            ]
        }
    ],
    "metadata": {
        "kernelspec": {
            "display_name": "Python 3 (ipykernel)",
            "language": "python",
            "name": "python3"
        },
        "language_info": {
            "codemirror_mode": {
                "name": "ipython",
                "version": 3
            },
            "file_extension": ".py",
            "mimetype": "text/x-python",
            "name": "python",
            "nbconvert_exporter": "python",
            "pygments_lexer": "ipython3",
            "version": "3.10.1"
        }
    },
    "nbformat": 4,
    "nbformat_minor": 5
=======
 "cells": [
  {
   "cell_type": "raw",
   "id": "38831021-76ed-48b3-9f62-d1241a68b6ad",
   "metadata": {},
   "source": [
    "---\n",
    "sidebar_position: 3\n",
    "---"
   ]
  },
  {
   "cell_type": "markdown",
   "id": "a745f98b-c495-44f6-a882-757c38992d76",
   "metadata": {},
   "source": [
    "# How to use output parsers to parse an LLM response into structured format\n",
    "\n",
    "Language models output text. But there are times where you want to get more structured information than just text back. While some model providers support [built-in ways to return structured output](/docs/how_to/structured_output), not all do.\n",
    "\n",
    "Output parsers are classes that help structure language model responses. There are two main methods an output parser must implement:\n",
    "\n",
    "- \"Get format instructions\": A method which returns a string containing instructions for how the output of a language model should be formatted.\n",
    "- \"Parse\": A method which takes in a string (assumed to be the response from a language model) and parses it into some structure.\n",
    "\n",
    "And then one optional one:\n",
    "\n",
    "- \"Parse with prompt\": A method which takes in a string (assumed to be the response from a language model) and a prompt (assumed to be the prompt that generated such a response) and parses it into some structure. The prompt is largely provided in the event the OutputParser wants to retry or fix the output in some way, and needs information from the prompt to do so.\n",
    "\n",
    "## Get started\n",
    "\n",
    "Below we go over the main type of output parser, the `PydanticOutputParser`."
   ]
  },
  {
   "cell_type": "code",
   "execution_count": 1,
   "id": "1594b2bf-2a6f-47bb-9a81-38930f8e606b",
   "metadata": {},
   "outputs": [
    {
     "data": {
      "text/plain": [
       "Joke(setup='Why did the tomato turn red?', punchline='Because it saw the salad dressing!')"
      ]
     },
     "execution_count": 1,
     "metadata": {},
     "output_type": "execute_result"
    }
   ],
   "source": [
    "from langchain_core.output_parsers import PydanticOutputParser\n",
    "from langchain_core.prompts import PromptTemplate\n",
    "from langchain_openai import OpenAI\n",
    "from pydantic import BaseModel, Field, model_validator\n",
    "\n",
    "model = OpenAI(model_name=\"gpt-3.5-turbo-instruct\", temperature=0.0)\n",
    "\n",
    "\n",
    "# Define your desired data structure.\n",
    "class Joke(BaseModel):\n",
    "    setup: str = Field(description=\"question to set up a joke\")\n",
    "    punchline: str = Field(description=\"answer to resolve the joke\")\n",
    "\n",
    "    # You can add custom validation logic easily with Pydantic.\n",
    "    @model_validator(mode=\"before\")\n",
    "    @classmethod\n",
    "    def question_ends_with_question_mark(cls, values: dict) -> dict:\n",
    "        setup = values[\"setup\"]\n",
    "        if setup[-1] != \"?\":\n",
    "            raise ValueError(\"Badly formed question!\")\n",
    "        return values\n",
    "\n",
    "\n",
    "# Set up a parser + inject instructions into the prompt template.\n",
    "parser = PydanticOutputParser(pydantic_object=Joke)\n",
    "\n",
    "prompt = PromptTemplate(\n",
    "    template=\"Answer the user query.\\n{format_instructions}\\n{query}\\n\",\n",
    "    input_variables=[\"query\"],\n",
    "    partial_variables={\"format_instructions\": parser.get_format_instructions()},\n",
    ")\n",
    "\n",
    "# And a query intended to prompt a language model to populate the data structure.\n",
    "prompt_and_model = prompt | model\n",
    "output = prompt_and_model.invoke({\"query\": \"Tell me a joke.\"})\n",
    "parser.invoke(output)"
   ]
  },
  {
   "cell_type": "markdown",
   "id": "75976cd6-78e2-458b-821f-3ddf3683466b",
   "metadata": {},
   "source": [
    "## LCEL\n",
    "\n",
    "Output parsers implement the [Runnable interface](/docs/concepts#interface), the basic building block of the [LangChain Expression Language (LCEL)](/docs/concepts#langchain-expression-language-lcel). This means they support `invoke`, `ainvoke`, `stream`, `astream`, `batch`, `abatch`, `astream_log` calls.\n",
    "\n",
    "Output parsers accept a string or `BaseMessage` as input and can return an arbitrary type."
   ]
  },
  {
   "cell_type": "code",
   "execution_count": 7,
   "id": "34f7ff0c-8443-4eb9-8704-b4f821811d93",
   "metadata": {},
   "outputs": [
    {
     "data": {
      "text/plain": [
       "Joke(setup='Why did the chicken cross the road?', punchline='To get to the other side!')"
      ]
     },
     "execution_count": 7,
     "metadata": {},
     "output_type": "execute_result"
    }
   ],
   "source": [
    "parser.invoke(output)"
   ]
  },
  {
   "cell_type": "markdown",
   "id": "bdebf4a5-57a8-4632-bd17-56723d431cf1",
   "metadata": {},
   "source": [
    "Instead of manually invoking the parser, we also could've just added it to our `Runnable` sequence:"
   ]
  },
  {
   "cell_type": "code",
   "execution_count": 8,
   "id": "51f7fff5-e9bd-49a1-b5ab-b9ff281b93cb",
   "metadata": {},
   "outputs": [
    {
     "data": {
      "text/plain": [
       "Joke(setup='Why did the chicken cross the road?', punchline='To get to the other side!')"
      ]
     },
     "execution_count": 8,
     "metadata": {},
     "output_type": "execute_result"
    }
   ],
   "source": [
    "chain = prompt | model | parser\n",
    "chain.invoke({\"query\": \"Tell me a joke.\"})"
   ]
  },
  {
   "cell_type": "markdown",
   "id": "d88590a0-f36b-4ad5-8a56-d300971a6440",
   "metadata": {},
   "source": [
    "While all parsers support the streaming interface, only certain parsers can stream through partially parsed objects, since this is highly dependent on the output type. Parsers which cannot construct partial objects will simply yield the fully parsed output.\n",
    "\n",
    "The `SimpleJsonOutputParser` for example can stream through partial outputs:"
   ]
  },
  {
   "cell_type": "code",
   "execution_count": 16,
   "id": "d7ecfe4d-dae8-4452-98ea-e48bdc498788",
   "metadata": {},
   "outputs": [],
   "source": [
    "from langchain.output_parsers.json import SimpleJsonOutputParser\n",
    "\n",
    "json_prompt = PromptTemplate.from_template(\n",
    "    \"Return a JSON object with an `answer` key that answers the following question: {question}\"\n",
    ")\n",
    "json_parser = SimpleJsonOutputParser()\n",
    "json_chain = json_prompt | model | json_parser"
   ]
  },
  {
   "cell_type": "code",
   "execution_count": 17,
   "id": "cc2b999e-47aa-41f4-ba6a-13b20a204576",
   "metadata": {},
   "outputs": [
    {
     "data": {
      "text/plain": [
       "[{},\n",
       " {'answer': ''},\n",
       " {'answer': 'Ant'},\n",
       " {'answer': 'Anton'},\n",
       " {'answer': 'Antonie'},\n",
       " {'answer': 'Antonie van'},\n",
       " {'answer': 'Antonie van Lee'},\n",
       " {'answer': 'Antonie van Leeu'},\n",
       " {'answer': 'Antonie van Leeuwen'},\n",
       " {'answer': 'Antonie van Leeuwenho'},\n",
       " {'answer': 'Antonie van Leeuwenhoek'}]"
      ]
     },
     "execution_count": 17,
     "metadata": {},
     "output_type": "execute_result"
    }
   ],
   "source": [
    "list(json_chain.stream({\"question\": \"Who invented the microscope?\"}))"
   ]
  },
  {
   "cell_type": "markdown",
   "id": "3ca23082-c602-4ee8-af8c-a185b1f42bd1",
   "metadata": {},
   "source": [
    "While the PydanticOutputParser cannot:"
   ]
  },
  {
   "cell_type": "code",
   "execution_count": 18,
   "id": "07420e8f-e144-42aa-93ac-de890b6222f5",
   "metadata": {},
   "outputs": [
    {
     "data": {
      "text/plain": [
       "[Joke(setup='Why did the chicken cross the road?', punchline='To get to the other side!')]"
      ]
     },
     "execution_count": 18,
     "metadata": {},
     "output_type": "execute_result"
    }
   ],
   "source": [
    "list(chain.stream({\"query\": \"Tell me a joke.\"}))"
   ]
  }
 ],
 "metadata": {
  "kernelspec": {
   "display_name": "poetry-venv-311",
   "language": "python",
   "name": "poetry-venv-311"
  },
  "language_info": {
   "codemirror_mode": {
    "name": "ipython",
    "version": 3
   },
   "file_extension": ".py",
   "mimetype": "text/x-python",
   "name": "python",
   "nbconvert_exporter": "python",
   "pygments_lexer": "ipython3",
   "version": "3.11.9"
  }
 },
 "nbformat": 4,
 "nbformat_minor": 5
>>>>>>> 16f5fdb3
}<|MERGE_RESOLUTION|>--- conflicted
+++ resolved
@@ -1,265 +1,4 @@
 {
-<<<<<<< HEAD
-    "cells": [
-        {
-            "cell_type": "raw",
-            "id": "38831021-76ed-48b3-9f62-d1241a68b6ad",
-            "metadata": {},
-            "source": [
-                "---\n",
-                "sidebar_position: 3\n",
-                "---"
-            ]
-        },
-        {
-            "cell_type": "markdown",
-            "id": "a745f98b-c495-44f6-a882-757c38992d76",
-            "metadata": {},
-            "source": [
-                "# How to use output parsers to parse an LLM response into structured format\n",
-                "\n",
-                "Language models output text. But there are times where you want to get more structured information than just text back. While some model providers support [built-in ways to return structured output](/docs/how_to/structured_output), not all do.\n",
-                "\n",
-                "Output parsers are classes that help structure language model responses. There are two main methods an output parser must implement:\n",
-                "\n",
-                "- \"Get format instructions\": A method which returns a string containing instructions for how the output of a language model should be formatted.\n",
-                "- \"Parse\": A method which takes in a string (assumed to be the response from a language model) and parses it into some structure.\n",
-                "\n",
-                "And then one optional one:\n",
-                "\n",
-                "- \"Parse with prompt\": A method which takes in a string (assumed to be the response from a language model) and a prompt (assumed to be the prompt that generated such a response) and parses it into some structure. The prompt is largely provided in the event the OutputParser wants to retry or fix the output in some way, and needs information from the prompt to do so.\n",
-                "\n",
-                "## Get started\n",
-                "\n",
-                "Below we go over the main type of output parser, the `PydanticOutputParser`."
-            ]
-        },
-        {
-            "cell_type": "code",
-            "execution_count": 6,
-            "id": "1594b2bf-2a6f-47bb-9a81-38930f8e606b",
-            "metadata": {},
-            "outputs": [
-                {
-                    "data": {
-                        "text/plain": [
-                            "Joke(setup='Why did the chicken cross the road?', punchline='To get to the other side!')"
-                        ]
-                    },
-                    "execution_count": 6,
-                    "metadata": {},
-                    "output_type": "execute_result"
-                }
-            ],
-            "source": [
-                "from langchain_core.output_parsers import PydanticOutputParser\n",
-                "from langchain_core.prompts import PromptTemplate\n",
-                "from langchain_core.pydantic_v1 import BaseModel, Field, validator\n",
-                "from langchain_openai import OpenAI\n",
-                "\n",
-                "model = OpenAI(model_name=\"gpt-3.5-turbo-instruct\", temperature=0.0)\n",
-                "\n",
-                "\n",
-                "# Define your desired data structure.\n",
-                "class Joke(BaseModel):\n",
-                "    setup: str = Field(description=\"question to set up a joke\")\n",
-                "    punchline: str = Field(description=\"answer to resolve the joke\")\n",
-                "\n",
-                "    # You can add custom validation logic easily with Pydantic.\n",
-                "    @validator(\"setup\")\n",
-                "    def question_ends_with_question_mark(cls, field):\n",
-                "        if field[-1] != \"?\":\n",
-                "            raise ValueError(\"Badly formed question!\")\n",
-                "        return field\n",
-                "\n",
-                "\n",
-                "# Set up a parser + inject instructions into the prompt template.\n",
-                "parser = PydanticOutputParser(pydantic_object=Joke)\n",
-                "\n",
-                "prompt = PromptTemplate(\n",
-                "    template=\"Answer the user query.\\n{format_instructions}\\n{query}\\n\",\n",
-                "    input_variables=[\"query\"],\n",
-                "    partial_variables={\"format_instructions\": parser.get_format_instructions()},\n",
-                ")\n",
-                "\n",
-                "# And a query intended to prompt a language model to populate the data structure.\n",
-                "prompt_and_model = prompt | model\n",
-                "output = prompt_and_model.invoke({\"query\": \"Tell me a joke.\"})\n",
-                "parser.invoke(output)"
-            ]
-        },
-        {
-            "cell_type": "markdown",
-            "id": "75976cd6-78e2-458b-821f-3ddf3683466b",
-            "metadata": {},
-            "source": [
-                "## LCEL\n",
-                "\n",
-                "Output parsers implement the [Runnable interface](/docs/concepts#interface), the basic building block of the [LangChain Expression Language (LCEL)](/docs/concepts#langchain-expression-language-lcel). This means they support `invoke`, `ainvoke`, `stream`, `astream`, `batch`, `abatch`, `astream_log` calls.\n",
-                "\n",
-                "Output parsers accept a string or `BaseMessage` as input and can return an arbitrary type."
-            ]
-        },
-        {
-            "cell_type": "code",
-            "execution_count": 7,
-            "id": "34f7ff0c-8443-4eb9-8704-b4f821811d93",
-            "metadata": {},
-            "outputs": [
-                {
-                    "data": {
-                        "text/plain": [
-                            "Joke(setup='Why did the chicken cross the road?', punchline='To get to the other side!')"
-                        ]
-                    },
-                    "execution_count": 7,
-                    "metadata": {},
-                    "output_type": "execute_result"
-                }
-            ],
-            "source": [
-                "parser.invoke(output)"
-            ]
-        },
-        {
-            "cell_type": "markdown",
-            "id": "bdebf4a5-57a8-4632-bd17-56723d431cf1",
-            "metadata": {},
-            "source": [
-                "Instead of manually invoking the parser, we also could've just added it to our `Runnable` sequence:"
-            ]
-        },
-        {
-            "cell_type": "code",
-            "execution_count": 8,
-            "id": "51f7fff5-e9bd-49a1-b5ab-b9ff281b93cb",
-            "metadata": {},
-            "outputs": [
-                {
-                    "data": {
-                        "text/plain": [
-                            "Joke(setup='Why did the chicken cross the road?', punchline='To get to the other side!')"
-                        ]
-                    },
-                    "execution_count": 8,
-                    "metadata": {},
-                    "output_type": "execute_result"
-                }
-            ],
-            "source": [
-                "chain = prompt | model | parser\n",
-                "chain.invoke({\"query\": \"Tell me a joke.\"})"
-            ]
-        },
-        {
-            "cell_type": "markdown",
-            "id": "d88590a0-f36b-4ad5-8a56-d300971a6440",
-            "metadata": {},
-            "source": [
-                "While all parsers support the streaming interface, only certain parsers can stream through partially parsed objects, since this is highly dependent on the output type. Parsers which cannot construct partial objects will simply yield the fully parsed output.\n",
-                "\n",
-                "The `SimpleJsonOutputParser` for example can stream through partial outputs:"
-            ]
-        },
-        {
-            "cell_type": "code",
-            "execution_count": 16,
-            "id": "d7ecfe4d-dae8-4452-98ea-e48bdc498788",
-            "metadata": {},
-            "outputs": [],
-            "source": [
-                "from langchain.output_parsers.json import SimpleJsonOutputParser\n",
-                "\n",
-                "json_prompt = PromptTemplate.from_template(\n",
-                "    \"Return a JSON object with an `answer` key that answers the following question: {question}\"\n",
-                ")\n",
-                "json_parser = SimpleJsonOutputParser()\n",
-                "json_chain = json_prompt | model | json_parser"
-            ]
-        },
-        {
-            "cell_type": "code",
-            "execution_count": 17,
-            "id": "cc2b999e-47aa-41f4-ba6a-13b20a204576",
-            "metadata": {},
-            "outputs": [
-                {
-                    "data": {
-                        "text/plain": [
-                            "[{},\n",
-                            " {'answer': ''},\n",
-                            " {'answer': 'Ant'},\n",
-                            " {'answer': 'Anton'},\n",
-                            " {'answer': 'Antonie'},\n",
-                            " {'answer': 'Antonie van'},\n",
-                            " {'answer': 'Antonie van Lee'},\n",
-                            " {'answer': 'Antonie van Leeu'},\n",
-                            " {'answer': 'Antonie van Leeuwen'},\n",
-                            " {'answer': 'Antonie van Leeuwenho'},\n",
-                            " {'answer': 'Antonie van Leeuwenhoek'}]"
-                        ]
-                    },
-                    "execution_count": 17,
-                    "metadata": {},
-                    "output_type": "execute_result"
-                }
-            ],
-            "source": [
-                "list(json_chain.stream({\"question\": \"Who invented the microscope?\"}))"
-            ]
-        },
-        {
-            "cell_type": "markdown",
-            "id": "3ca23082-c602-4ee8-af8c-a185b1f42bd1",
-            "metadata": {},
-            "source": [
-                "While the PydanticOutputParser cannot:"
-            ]
-        },
-        {
-            "cell_type": "code",
-            "execution_count": 18,
-            "id": "07420e8f-e144-42aa-93ac-de890b6222f5",
-            "metadata": {},
-            "outputs": [
-                {
-                    "data": {
-                        "text/plain": [
-                            "[Joke(setup='Why did the chicken cross the road?', punchline='To get to the other side!')]"
-                        ]
-                    },
-                    "execution_count": 18,
-                    "metadata": {},
-                    "output_type": "execute_result"
-                }
-            ],
-            "source": [
-                "list(chain.stream({\"query\": \"Tell me a joke.\"}))"
-            ]
-        }
-    ],
-    "metadata": {
-        "kernelspec": {
-            "display_name": "Python 3 (ipykernel)",
-            "language": "python",
-            "name": "python3"
-        },
-        "language_info": {
-            "codemirror_mode": {
-                "name": "ipython",
-                "version": 3
-            },
-            "file_extension": ".py",
-            "mimetype": "text/x-python",
-            "name": "python",
-            "nbconvert_exporter": "python",
-            "pygments_lexer": "ipython3",
-            "version": "3.10.1"
-        }
-    },
-    "nbformat": 4,
-    "nbformat_minor": 5
-=======
  "cells": [
   {
    "cell_type": "raw",
@@ -521,5 +260,4 @@
  },
  "nbformat": 4,
  "nbformat_minor": 5
->>>>>>> 16f5fdb3
 }