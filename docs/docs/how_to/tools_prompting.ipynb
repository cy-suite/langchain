--- conflicted
+++ resolved
@@ -1,524 +1,4 @@
 {
-<<<<<<< HEAD
-    "cells": [
-        {
-            "cell_type": "raw",
-            "id": "3243cb05-8243-421f-99fa-98201abb3094",
-            "metadata": {},
-            "source": [
-                "---\n",
-                "sidebar_position: 3\n",
-                "---"
-            ]
-        },
-        {
-            "cell_type": "markdown",
-            "id": "14b94240",
-            "metadata": {},
-            "source": [
-                "# How to add ad-hoc tool calling capability to LLMs and Chat Models\n",
-                "\n",
-                ":::{.callout-caution}\n",
-                "\n",
-                "Some models have been fine-tuned for tool calling and provide a dedicated API for tool calling. Generally, such models are better at tool calling than non-fine-tuned models, and are recommended for use cases that require tool calling. Please see the [how to use a chat model to call tools](/docs/how_to/tool_calling) guide for more information.\n",
-                "\n",
-                ":::\n",
-                "\n",
-                ":::info Prerequisites\n",
-                "\n",
-                "This guide assumes familiarity with the following concepts:\n",
-                "\n",
-                "- [LangChain Tools](/docs/concepts/#tools)\n",
-                "- [Function/tool calling](https://python.langchain.com/v0.2/docs/concepts/#functiontool-calling)\n",
-                "- [Chat models](/docs/concepts/#chat-models)\n",
-                "- [LLMs](/docs/concepts/#llms)\n",
-                "\n",
-                ":::\n",
-                "\n",
-                "In this guide, we'll see how to add **ad-hoc** tool calling support to a chat model. This is an alternative method to invoke tools if you're using a model that does not natively support [tool calling](/docs/how_to/tool_calling).\n",
-                "\n",
-                "We'll do this by simply writing a prompt that will get the model to invoke the appropriate tools. Here's a diagram of the logic:\n",
-                "\n",
-                "![chain](../../static/img/tool_chain.svg)"
-            ]
-        },
-        {
-            "cell_type": "markdown",
-            "id": "a0a22cb8-19e7-450a-9d1b-6848d2c81cd1",
-            "metadata": {},
-            "source": [
-                "## Setup\n",
-                "\n",
-                "We'll need to install the following packages:"
-            ]
-        },
-        {
-            "cell_type": "code",
-            "execution_count": null,
-            "id": "8c556c5e-b785-428b-8e7d-efd34a2a1adb",
-            "metadata": {},
-            "outputs": [],
-            "source": [
-                "%pip install --upgrade --quiet langchain langchain-community"
-            ]
-        },
-        {
-            "cell_type": "markdown",
-            "id": "897bc01e-cc2b-4400-8a64-db4aa56085d3",
-            "metadata": {},
-            "source": [
-                "If you'd like to use LangSmith, uncomment the below:"
-            ]
-        },
-        {
-            "cell_type": "code",
-            "execution_count": 26,
-            "id": "5efb4170-b95b-4d29-8f57-09509f3ba6df",
-            "metadata": {},
-            "outputs": [],
-            "source": [
-                "import getpass\n",
-                "import os\n",
-                "# os.environ[\"LANGCHAIN_TRACING_V2\"] = \"true\"\n",
-                "# os.environ[\"LANGCHAIN_API_KEY\"] = getpass.getpass()"
-            ]
-        },
-        {
-            "cell_type": "markdown",
-            "id": "7ec6409b-21e5-4d0a-8a46-c4ef0b055dd3",
-            "metadata": {},
-            "source": [
-                "You can select any of the given models for this how-to guide. Keep in mind that most of these models already [support native tool calling](/docs/integrations/chat/), so using the prompting strategy shown here doesn't make sense for these models, and instead you should follow the [how to use a chat model to call tools](/docs/how_to/tool_calling) guide.\n",
-                "\n",
-                "```{=mdx}\n",
-                "import ChatModelTabs from \"@theme/ChatModelTabs\";\n",
-                "\n",
-                "<ChatModelTabs openaiParams={`model=\"gpt-4\"`} />\n",
-                "```\n",
-                "\n",
-                "To illustrate the idea, we'll use `phi3` via Ollama, which does **NOT** have native support for tool calling. If you'd like to use `Ollama` as well follow [these instructions](/docs/integrations/chat/ollama/)."
-            ]
-        },
-        {
-            "cell_type": "code",
-            "execution_count": 24,
-            "id": "424be968-2806-4d1a-a6aa-5499ae20fac5",
-            "metadata": {},
-            "outputs": [],
-            "source": [
-                "from langchain_community.llms import Ollama\n",
-                "\n",
-                "model = Ollama(model=\"phi3\")"
-            ]
-        },
-        {
-            "cell_type": "markdown",
-            "id": "68946881",
-            "metadata": {},
-            "source": [
-                "## Create a tool\n",
-                "\n",
-                "First, let's create an `add` and `multiply` tools. For more information on creating custom tools, please see [this guide](/docs/how_to/custom_tools)."
-            ]
-        },
-        {
-            "cell_type": "code",
-            "execution_count": 4,
-            "id": "4548e6fa-0f9b-4d7a-8fa5-66cec0350e5f",
-            "metadata": {},
-            "outputs": [
-                {
-                    "name": "stdout",
-                    "output_type": "stream",
-                    "text": [
-                        "--\n",
-                        "multiply\n",
-                        "Multiply two numbers together.\n",
-                        "{'x': {'title': 'X', 'type': 'number'}, 'y': {'title': 'Y', 'type': 'number'}}\n",
-                        "--\n",
-                        "add\n",
-                        "Add two numbers.\n",
-                        "{'x': {'title': 'X', 'type': 'integer'}, 'y': {'title': 'Y', 'type': 'integer'}}\n"
-                    ]
-                }
-            ],
-            "source": [
-                "from langchain_core.tools import tool\n",
-                "\n",
-                "\n",
-                "@tool\n",
-                "def multiply(x: float, y: float) -> float:\n",
-                "    \"\"\"Multiply two numbers together.\"\"\"\n",
-                "    return x * y\n",
-                "\n",
-                "\n",
-                "@tool\n",
-                "def add(x: int, y: int) -> int:\n",
-                "    \"Add two numbers.\"\n",
-                "    return x + y\n",
-                "\n",
-                "\n",
-                "tools = [multiply, add]\n",
-                "\n",
-                "# Let's inspect the tools\n",
-                "for t in tools:\n",
-                "    print(\"--\")\n",
-                "    print(t.name)\n",
-                "    print(t.description)\n",
-                "    print(t.args)"
-            ]
-        },
-        {
-            "cell_type": "code",
-            "execution_count": 5,
-            "id": "be77e780",
-            "metadata": {},
-            "outputs": [
-                {
-                    "data": {
-                        "text/plain": [
-                            "20.0"
-                        ]
-                    },
-                    "execution_count": 5,
-                    "metadata": {},
-                    "output_type": "execute_result"
-                }
-            ],
-            "source": [
-                "multiply.invoke({\"x\": 4, \"y\": 5})"
-            ]
-        },
-        {
-            "cell_type": "markdown",
-            "id": "15dd690e-e54d-4209-91a4-181f69a452ac",
-            "metadata": {},
-            "source": [
-                "## Creating our prompt\n",
-                "\n",
-                "We'll want to write a prompt that specifies the tools the model has access to, the arguments to those tools, and the desired output format of the model. In this case we'll instruct it to output a JSON blob of the form `{\"name\": \"...\", \"arguments\": {...}}`."
-            ]
-        },
-        {
-            "cell_type": "code",
-            "execution_count": 6,
-            "id": "2063b564-25ca-4729-a45f-ba4633175b04",
-            "metadata": {},
-            "outputs": [
-                {
-                    "name": "stdout",
-                    "output_type": "stream",
-                    "text": [
-                        "multiply(x: float, y: float) -> float - Multiply two numbers together.\n",
-                        "add(x: int, y: int) -> int - Add two numbers.\n"
-                    ]
-                }
-            ],
-            "source": [
-                "from langchain_core.output_parsers import JsonOutputParser\n",
-                "from langchain_core.prompts import ChatPromptTemplate\n",
-                "from langchain_core.tools import render_text_description\n",
-                "\n",
-                "rendered_tools = render_text_description(tools)\n",
-                "print(rendered_tools)"
-            ]
-        },
-        {
-            "cell_type": "code",
-            "execution_count": 17,
-            "id": "f02f1dce-76e7-4ca9-9bac-5af496131fe1",
-            "metadata": {},
-            "outputs": [],
-            "source": [
-                "system_prompt = f\"\"\"\\\n",
-                "You are an assistant that has access to the following set of tools. \n",
-                "Here are the names and descriptions for each tool:\n",
-                "\n",
-                "{rendered_tools}\n",
-                "\n",
-                "Given the user input, return the name and input of the tool to use. \n",
-                "Return your response as a JSON blob with 'name' and 'arguments' keys.\n",
-                "\n",
-                "The `arguments` should be a dictionary, with keys corresponding \n",
-                "to the argument names and the values corresponding to the requested values.\n",
-                "\"\"\"\n",
-                "\n",
-                "prompt = ChatPromptTemplate.from_messages(\n",
-                "    [(\"system\", system_prompt), (\"user\", \"{input}\")]\n",
-                ")"
-            ]
-        },
-        {
-            "cell_type": "code",
-            "execution_count": 18,
-            "id": "f8623e03-60eb-4439-b57b-ecbcebc61b58",
-            "metadata": {},
-            "outputs": [
-                {
-                    "name": "stdout",
-                    "output_type": "stream",
-                    "text": [
-                        "{\n",
-                        "    \"name\": \"add\",\n",
-                        "    \"arguments\": {\n",
-                        "        \"x\": 3,\n",
-                        "        \"y\": 1132\n",
-                        "    }\n",
-                        "}\n"
-                    ]
-                }
-            ],
-            "source": [
-                "chain = prompt | model\n",
-                "message = chain.invoke({\"input\": \"what's 3 plus 1132\"})\n",
-                "\n",
-                "# Let's take a look at the output from the model\n",
-                "# if the model is an LLM (not a chat model), the output will be a string.\n",
-                "if isinstance(message, str):\n",
-                "    print(message)\n",
-                "else:  # Otherwise it's a chat model\n",
-                "    print(message.content)"
-            ]
-        },
-        {
-            "cell_type": "markdown",
-            "id": "14df2cd5-b6fa-4b10-892d-e8692c7931e5",
-            "metadata": {},
-            "source": [
-                "## Adding an output parser\n",
-                "\n",
-                "We'll use the `JsonOutputParser` for parsing our models output to JSON."
-            ]
-        },
-        {
-            "cell_type": "code",
-            "execution_count": 19,
-            "id": "f129f5bd-127c-4c95-8f34-8f437da7ca8f",
-            "metadata": {},
-            "outputs": [
-                {
-                    "data": {
-                        "text/plain": [
-                            "{'name': 'multiply', 'arguments': {'x': 13.0, 'y': 4.0}}"
-                        ]
-                    },
-                    "execution_count": 19,
-                    "metadata": {},
-                    "output_type": "execute_result"
-                }
-            ],
-            "source": [
-                "from langchain_core.output_parsers import JsonOutputParser\n",
-                "\n",
-                "chain = prompt | model | JsonOutputParser()\n",
-                "chain.invoke({\"input\": \"what's thirteen times 4\"})"
-            ]
-        },
-        {
-            "cell_type": "markdown",
-            "id": "e1f08255-f146-4f4a-be43-5c21c1d3ae83",
-            "metadata": {},
-            "source": [
-                ":::{.callout-important}\n",
-                "\n",
-                "🎉 Amazing! 🎉 We now instructed our model on how to **request** that a tool be invoked.\n",
-                "\n",
-                "Now, let's create some logic to actually run the tool!\n",
-                ":::"
-            ]
-        },
-        {
-            "cell_type": "markdown",
-            "id": "8e29dd4c-8eb5-457f-92d1-8add076404dc",
-            "metadata": {},
-            "source": [
-                "## Invoking the tool 🏃\n",
-                "\n",
-                "Now that the model can request that a tool be invoked, we need to write a function that can actually invoke \n",
-                "the tool.\n",
-                "\n",
-                "The function will select the appropriate tool by name, and pass to it the arguments chosen by the model."
-            ]
-        },
-        {
-            "cell_type": "code",
-            "execution_count": 20,
-            "id": "faee95e0-4095-4310-991f-9e9465c6738e",
-            "metadata": {},
-            "outputs": [],
-            "source": [
-                "from typing import Any, Dict, Optional, TypedDict\n",
-                "\n",
-                "from langchain_core.runnables import RunnableConfig\n",
-                "\n",
-                "\n",
-                "class ToolCallRequest(TypedDict):\n",
-                "    \"\"\"A typed dict that shows the inputs into the invoke_tool function.\"\"\"\n",
-                "\n",
-                "    name: str\n",
-                "    arguments: Dict[str, Any]\n",
-                "\n",
-                "\n",
-                "def invoke_tool(\n",
-                "    tool_call_request: ToolCallRequest, config: Optional[RunnableConfig] = None\n",
-                "):\n",
-                "    \"\"\"A function that we can use the perform a tool invocation.\n",
-                "\n",
-                "    Args:\n",
-                "        tool_call_request: a dict that contains the keys name and arguments.\n",
-                "            The name must match the name of a tool that exists.\n",
-                "            The arguments are the arguments to that tool.\n",
-                "        config: This is configuration information that LangChain uses that contains\n",
-                "            things like callbacks, metadata, etc.See LCEL documentation about RunnableConfig.\n",
-                "\n",
-                "    Returns:\n",
-                "        output from the requested tool\n",
-                "    \"\"\"\n",
-                "    tool_name_to_tool = {tool.name: tool for tool in tools}\n",
-                "    name = tool_call_request[\"name\"]\n",
-                "    requested_tool = tool_name_to_tool[name]\n",
-                "    return requested_tool.invoke(tool_call_request[\"arguments\"], config=config)"
-            ]
-        },
-        {
-            "cell_type": "markdown",
-            "id": "f4957532-9e0c-47f6-bb62-0fd789ac1d3e",
-            "metadata": {},
-            "source": [
-                "Let's test this out 🧪!"
-            ]
-        },
-        {
-            "cell_type": "code",
-            "execution_count": 21,
-            "id": "d0ea3b2a-8fb2-4016-83c8-a5d3e78fedbc",
-            "metadata": {},
-            "outputs": [
-                {
-                    "data": {
-                        "text/plain": [
-                            "15.0"
-                        ]
-                    },
-                    "execution_count": 21,
-                    "metadata": {},
-                    "output_type": "execute_result"
-                }
-            ],
-            "source": [
-                "invoke_tool({\"name\": \"multiply\", \"arguments\": {\"x\": 3, \"y\": 5}})"
-            ]
-        },
-        {
-            "cell_type": "markdown",
-            "id": "715af6e1-935d-4bc0-a3d2-646ecf8a329b",
-            "metadata": {},
-            "source": [
-                "## Let's put it together\n",
-                "\n",
-                "Let's put it together into a chain that creates a calculator with add and multiplication capabilities."
-            ]
-        },
-        {
-            "cell_type": "code",
-            "execution_count": 22,
-            "id": "0555b384-fde6-4404-86e0-7ea199003d58",
-            "metadata": {},
-            "outputs": [
-                {
-                    "data": {
-                        "text/plain": [
-                            "53.83784653"
-                        ]
-                    },
-                    "execution_count": 22,
-                    "metadata": {},
-                    "output_type": "execute_result"
-                }
-            ],
-            "source": [
-                "chain = prompt | model | JsonOutputParser() | invoke_tool\n",
-                "chain.invoke({\"input\": \"what's thirteen times 4.14137281\"})"
-            ]
-        },
-        {
-            "cell_type": "markdown",
-            "id": "b4a9c5aa-f60a-4017-af6f-1ff6e04bfb61",
-            "metadata": {},
-            "source": [
-                "## Returning tool inputs\n",
-                "\n",
-                "It can be helpful to return not only tool outputs but also tool inputs. We can easily do this with LCEL by `RunnablePassthrough.assign`-ing the tool output. This will take whatever the input is to the RunnablePassrthrough components (assumed to be a dictionary) and add a key to it while still passing through everything that's currently in the input:"
-            ]
-        },
-        {
-            "cell_type": "code",
-            "execution_count": 23,
-            "id": "45404406-859d-4caa-8b9d-5838162c80a0",
-            "metadata": {},
-            "outputs": [
-                {
-                    "data": {
-                        "text/plain": [
-                            "{'name': 'multiply',\n",
-                            " 'arguments': {'x': 13, 'y': 4.14137281},\n",
-                            " 'output': 53.83784653}"
-                        ]
-                    },
-                    "execution_count": 23,
-                    "metadata": {},
-                    "output_type": "execute_result"
-                }
-            ],
-            "source": [
-                "from langchain_core.runnables import RunnablePassthrough\n",
-                "\n",
-                "chain = (\n",
-                "    prompt | model | JsonOutputParser() | RunnablePassthrough.assign(output=invoke_tool)\n",
-                ")\n",
-                "chain.invoke({\"input\": \"what's thirteen times 4.14137281\"})"
-            ]
-        },
-        {
-            "cell_type": "markdown",
-            "id": "1797fe82-ea35-4cba-834a-1caf9740d184",
-            "metadata": {},
-            "source": [
-                "## What's next?\n",
-                "\n",
-                "This how-to guide shows the \"happy path\" when the model correctly outputs all the required tool information.\n",
-                "\n",
-                "In reality, if you're using more complex tools, you will start encountering errors from the model, especially for models that have not been fine tuned for tool calling and for less capable models.\n",
-                "\n",
-                "You will need to be prepared to add strategies to improve the output from the model; e.g.,\n",
-                "\n",
-                "1. Provide few shot examples.\n",
-                "2. Add error handling (e.g., catch the exception and feed it back to the LLM to ask it to correct its previous output)."
-            ]
-        }
-    ],
-    "metadata": {
-        "kernelspec": {
-            "display_name": "Python 3 (ipykernel)",
-            "language": "python",
-            "name": "python3"
-        },
-        "language_info": {
-            "codemirror_mode": {
-                "name": "ipython",
-                "version": 3
-            },
-            "file_extension": ".py",
-            "mimetype": "text/x-python",
-            "name": "python",
-            "nbconvert_exporter": "python",
-            "pygments_lexer": "ipython3",
-            "version": "3.11.4"
-        }
-    },
-    "nbformat": 4,
-    "nbformat_minor": 5
-=======
  "cells": [
   {
    "cell_type": "raw",
@@ -1035,5 +515,4 @@
  },
  "nbformat": 4,
  "nbformat_minor": 5
->>>>>>> 16f5fdb3
 }