--- conflicted
+++ resolved
@@ -1,5 +1,4 @@
 {
-<<<<<<< HEAD
     "cells": [
         {
             "cell_type": "markdown",
@@ -656,614 +655,4 @@
     },
     "nbformat": 4,
     "nbformat_minor": 5
-=======
- "cells": [
-  {
-   "cell_type": "raw",
-   "id": "9ede5870",
-   "metadata": {},
-   "source": [
-    "---\n",
-    "sidebar_position: 7\n",
-    "keywords: [ConfigurableField, configurable_fields, ConfigurableAlternatives, configurable_alternatives, LCEL]\n",
-    "---"
-   ]
-  },
-  {
-   "cell_type": "markdown",
-   "id": "39eaf61b",
-   "metadata": {},
-   "source": [
-    "# How to configure runtime chain internals\n",
-    "\n",
-    ":::info Prerequisites\n",
-    "\n",
-    "This guide assumes familiarity with the following concepts:\n",
-    "- [LangChain Expression Language (LCEL)](/docs/concepts/#langchain-expression-language)\n",
-    "- [Chaining runnables](/docs/how_to/sequence/)\n",
-    "- [Binding runtime arguments](/docs/how_to/binding/)\n",
-    "\n",
-    ":::\n",
-    "\n",
-    "Sometimes you may want to experiment with, or even expose to the end user, multiple different ways of doing things within your chains.\n",
-    "This can include tweaking parameters such as temperature or even swapping out one model for another.\n",
-    "In order to make this experience as easy as possible, we have defined two methods.\n",
-    "\n",
-    "- A `configurable_fields` method. This lets you configure particular fields of a runnable.\n",
-    "  - This is related to the [`.bind`](/docs/how_to/binding) method on runnables, but allows you to specify parameters for a given step in a chain at runtime rather than specifying them beforehand.\n",
-    "- A `configurable_alternatives` method. With this method, you can list out alternatives for any particular runnable that can be set during runtime, and swap them for those specified alternatives."
-   ]
-  },
-  {
-   "cell_type": "markdown",
-   "id": "f2347a11",
-   "metadata": {},
-   "source": [
-    "## Configurable Fields\n",
-    "\n",
-    "Let's walk through an example that configures chat model fields like temperature at runtime:"
-   ]
-  },
-  {
-   "cell_type": "code",
-   "execution_count": null,
-   "id": "40ed76a2",
-   "metadata": {},
-   "outputs": [],
-   "source": [
-    "%pip install --upgrade --quiet langchain langchain-openai\n",
-    "\n",
-    "import os\n",
-    "from getpass import getpass\n",
-    "\n",
-    "os.environ[\"OPENAI_API_KEY\"] = getpass()"
-   ]
-  },
-  {
-   "cell_type": "code",
-   "execution_count": 2,
-   "id": "7ba735f4",
-   "metadata": {},
-   "outputs": [
-    {
-     "data": {
-      "text/plain": [
-       "AIMessage(content='17', response_metadata={'token_usage': {'completion_tokens': 1, 'prompt_tokens': 11, 'total_tokens': 12}, 'model_name': 'gpt-3.5-turbo', 'system_fingerprint': 'fp_c2295e73ad', 'finish_reason': 'stop', 'logprobs': None}, id='run-ba26a0da-0a69-4533-ab7f-21178a73d303-0')"
-      ]
-     },
-     "execution_count": 2,
-     "metadata": {},
-     "output_type": "execute_result"
-    }
-   ],
-   "source": [
-    "from langchain_core.prompts import PromptTemplate\n",
-    "from langchain_core.runnables import ConfigurableField\n",
-    "from langchain_openai import ChatOpenAI\n",
-    "\n",
-    "model = ChatOpenAI(temperature=0).configurable_fields(\n",
-    "    temperature=ConfigurableField(\n",
-    "        id=\"llm_temperature\",\n",
-    "        name=\"LLM Temperature\",\n",
-    "        description=\"The temperature of the LLM\",\n",
-    "    )\n",
-    ")\n",
-    "\n",
-    "model.invoke(\"pick a random number\")"
-   ]
-  },
-  {
-   "cell_type": "markdown",
-   "id": "b0f74589",
-   "metadata": {},
-   "source": [
-    "Above, we defined `temperature` as a [`ConfigurableField`](https://api.python.langchain.com/en/latest/runnables/langchain_core.runnables.utils.ConfigurableField.html#langchain_core.runnables.utils.ConfigurableField) that we can set at runtime. To do so, we use the [`with_config`](https://api.python.langchain.com/en/latest/runnables/langchain_core.runnables.base.Runnable.html#langchain_core.runnables.base.Runnable.with_config) method like this:"
-   ]
-  },
-  {
-   "cell_type": "code",
-   "execution_count": 3,
-   "id": "4f83245c",
-   "metadata": {},
-   "outputs": [
-    {
-     "data": {
-      "text/plain": [
-       "AIMessage(content='12', response_metadata={'token_usage': {'completion_tokens': 1, 'prompt_tokens': 11, 'total_tokens': 12}, 'model_name': 'gpt-3.5-turbo', 'system_fingerprint': 'fp_c2295e73ad', 'finish_reason': 'stop', 'logprobs': None}, id='run-ba8422ad-be77-4cb1-ac45-ad0aae74e3d9-0')"
-      ]
-     },
-     "execution_count": 3,
-     "metadata": {},
-     "output_type": "execute_result"
-    }
-   ],
-   "source": [
-    "model.with_config(configurable={\"llm_temperature\": 0.9}).invoke(\"pick a random number\")"
-   ]
-  },
-  {
-   "cell_type": "markdown",
-   "id": "9da1fcd2",
-   "metadata": {},
-   "source": [
-    "Note that the passed `llm_temperature` entry in the dict has the same key as the `id` of the `ConfigurableField`.\n",
-    "\n",
-    "We can also do this to affect just one step that's part of a chain:"
-   ]
-  },
-  {
-   "cell_type": "code",
-   "execution_count": 4,
-   "id": "e75ae678",
-   "metadata": {},
-   "outputs": [
-    {
-     "data": {
-      "text/plain": [
-       "AIMessage(content='27', response_metadata={'token_usage': {'completion_tokens': 1, 'prompt_tokens': 14, 'total_tokens': 15}, 'model_name': 'gpt-3.5-turbo', 'system_fingerprint': 'fp_c2295e73ad', 'finish_reason': 'stop', 'logprobs': None}, id='run-ecd4cadd-1b72-4f92-b9a0-15e08091f537-0')"
-      ]
-     },
-     "execution_count": 4,
-     "metadata": {},
-     "output_type": "execute_result"
-    }
-   ],
-   "source": [
-    "prompt = PromptTemplate.from_template(\"Pick a random number above {x}\")\n",
-    "chain = prompt | model\n",
-    "\n",
-    "chain.invoke({\"x\": 0})"
-   ]
-  },
-  {
-   "cell_type": "code",
-   "execution_count": 5,
-   "id": "c09fac15",
-   "metadata": {},
-   "outputs": [
-    {
-     "data": {
-      "text/plain": [
-       "AIMessage(content='35', response_metadata={'token_usage': {'completion_tokens': 1, 'prompt_tokens': 14, 'total_tokens': 15}, 'model_name': 'gpt-3.5-turbo', 'system_fingerprint': 'fp_c2295e73ad', 'finish_reason': 'stop', 'logprobs': None}, id='run-a916602b-3460-46d3-a4a8-7c926ec747c0-0')"
-      ]
-     },
-     "execution_count": 5,
-     "metadata": {},
-     "output_type": "execute_result"
-    }
-   ],
-   "source": [
-    "chain.with_config(configurable={\"llm_temperature\": 0.9}).invoke({\"x\": 0})"
-   ]
-  },
-  {
-   "cell_type": "markdown",
-   "id": "fb9637d0",
-   "metadata": {},
-   "source": [
-    "### With HubRunnables\n",
-    "\n",
-    "This is useful to allow for switching of prompts"
-   ]
-  },
-  {
-   "cell_type": "code",
-   "execution_count": 6,
-   "id": "9a9ea077",
-   "metadata": {},
-   "outputs": [
-    {
-     "data": {
-      "text/plain": [
-       "ChatPromptValue(messages=[HumanMessage(content=\"You are an assistant for question-answering tasks. Use the following pieces of retrieved context to answer the question. If you don't know the answer, just say that you don't know. Use three sentences maximum and keep the answer concise.\\nQuestion: foo \\nContext: bar \\nAnswer:\")])"
-      ]
-     },
-     "execution_count": 6,
-     "metadata": {},
-     "output_type": "execute_result"
-    }
-   ],
-   "source": [
-    "from langchain.runnables.hub import HubRunnable\n",
-    "\n",
-    "prompt = HubRunnable(\"rlm/rag-prompt\").configurable_fields(\n",
-    "    owner_repo_commit=ConfigurableField(\n",
-    "        id=\"hub_commit\",\n",
-    "        name=\"Hub Commit\",\n",
-    "        description=\"The Hub commit to pull from\",\n",
-    "    )\n",
-    ")\n",
-    "\n",
-    "prompt.invoke({\"question\": \"foo\", \"context\": \"bar\"})"
-   ]
-  },
-  {
-   "cell_type": "code",
-   "execution_count": 7,
-   "id": "f33f3cf2",
-   "metadata": {},
-   "outputs": [
-    {
-     "data": {
-      "text/plain": [
-       "ChatPromptValue(messages=[HumanMessage(content=\"[INST]<<SYS>> You are an assistant for question-answering tasks. Use the following pieces of retrieved context to answer the question. If you don't know the answer, just say that you don't know. Use three sentences maximum and keep the answer concise.<</SYS>> \\nQuestion: foo \\nContext: bar \\nAnswer: [/INST]\")])"
-      ]
-     },
-     "execution_count": 7,
-     "metadata": {},
-     "output_type": "execute_result"
-    }
-   ],
-   "source": [
-    "prompt.with_config(configurable={\"hub_commit\": \"rlm/rag-prompt-llama\"}).invoke(\n",
-    "    {\"question\": \"foo\", \"context\": \"bar\"}\n",
-    ")"
-   ]
-  },
-  {
-   "cell_type": "markdown",
-   "id": "79d51519",
-   "metadata": {},
-   "source": [
-    "## Configurable Alternatives\n",
-    "\n"
-   ]
-  },
-  {
-   "cell_type": "markdown",
-   "id": "ac733d35",
-   "metadata": {},
-   "source": [
-    "The `configurable_alternatives()` method allows us to swap out steps in a chain with an alternative. Below, we swap out one chat model for another:"
-   ]
-  },
-  {
-   "cell_type": "code",
-   "execution_count": 8,
-   "id": "3db59f45",
-   "metadata": {},
-   "outputs": [
-    {
-     "name": "stdout",
-     "output_type": "stream",
-     "text": [
-      "\u001b[33mWARNING: You are using pip version 22.0.4; however, version 24.0 is available.\n",
-      "You should consider upgrading via the '/Users/jacoblee/.pyenv/versions/3.10.5/bin/python -m pip install --upgrade pip' command.\u001b[0m\u001b[33m\n",
-      "\u001b[0mNote: you may need to restart the kernel to use updated packages.\n"
-     ]
-    }
-   ],
-   "source": [
-    "%pip install --upgrade --quiet langchain-anthropic\n",
-    "\n",
-    "import os\n",
-    "from getpass import getpass\n",
-    "\n",
-    "os.environ[\"ANTHROPIC_API_KEY\"] = getpass()"
-   ]
-  },
-  {
-   "cell_type": "code",
-   "execution_count": 18,
-   "id": "71248a9f",
-   "metadata": {},
-   "outputs": [
-    {
-     "data": {
-      "text/plain": [
-       "AIMessage(content=\"Here's a bear joke for you:\\n\\nWhy don't bears wear socks? \\nBecause they have bear feet!\\n\\nHow's that? I tried to come up with a simple, silly pun-based joke about bears. Puns and wordplay are a common way to create humorous bear jokes. Let me know if you'd like to hear another one!\", response_metadata={'id': 'msg_018edUHh5fUbWdiimhrC3dZD', 'model': 'claude-3-haiku-20240307', 'stop_reason': 'end_turn', 'stop_sequence': None, 'usage': {'input_tokens': 13, 'output_tokens': 80}}, id='run-775bc58c-28d7-4e6b-a268-48fa6661f02f-0')"
-      ]
-     },
-     "execution_count": 18,
-     "metadata": {},
-     "output_type": "execute_result"
-    }
-   ],
-   "source": [
-    "from langchain_anthropic import ChatAnthropic\n",
-    "from langchain_core.prompts import PromptTemplate\n",
-    "from langchain_core.runnables import ConfigurableField\n",
-    "from langchain_openai import ChatOpenAI\n",
-    "\n",
-    "llm = ChatAnthropic(\n",
-    "    model=\"claude-3-haiku-20240307\", temperature=0\n",
-    ").configurable_alternatives(\n",
-    "    # This gives this field an id\n",
-    "    # When configuring the end runnable, we can then use this id to configure this field\n",
-    "    ConfigurableField(id=\"llm\"),\n",
-    "    # This sets a default_key.\n",
-    "    # If we specify this key, the default LLM (ChatAnthropic initialized above) will be used\n",
-    "    default_key=\"anthropic\",\n",
-    "    # This adds a new option, with name `openai` that is equal to `ChatOpenAI()`\n",
-    "    openai=ChatOpenAI(),\n",
-    "    # This adds a new option, with name `gpt4` that is equal to `ChatOpenAI(model=\"gpt-4\")`\n",
-    "    gpt4=ChatOpenAI(model=\"gpt-4\"),\n",
-    "    # You can add more configuration options here\n",
-    ")\n",
-    "prompt = PromptTemplate.from_template(\"Tell me a joke about {topic}\")\n",
-    "chain = prompt | llm\n",
-    "\n",
-    "# By default it will call Anthropic\n",
-    "chain.invoke({\"topic\": \"bears\"})"
-   ]
-  },
-  {
-   "cell_type": "code",
-   "execution_count": 19,
-   "id": "48b45337",
-   "metadata": {},
-   "outputs": [
-    {
-     "data": {
-      "text/plain": [
-       "AIMessage(content=\"Why don't bears like fast food?\\n\\nBecause they can't catch it!\", response_metadata={'token_usage': {'completion_tokens': 15, 'prompt_tokens': 13, 'total_tokens': 28}, 'model_name': 'gpt-3.5-turbo', 'system_fingerprint': 'fp_c2295e73ad', 'finish_reason': 'stop', 'logprobs': None}, id='run-7bdaa992-19c9-4f0d-9a0c-1f326bc992d4-0')"
-      ]
-     },
-     "execution_count": 19,
-     "metadata": {},
-     "output_type": "execute_result"
-    }
-   ],
-   "source": [
-    "# We can use `.with_config(configurable={\"llm\": \"openai\"})` to specify an llm to use\n",
-    "chain.with_config(configurable={\"llm\": \"openai\"}).invoke({\"topic\": \"bears\"})"
-   ]
-  },
-  {
-   "cell_type": "code",
-   "execution_count": 20,
-   "id": "42647fb7",
-   "metadata": {},
-   "outputs": [
-    {
-     "data": {
-      "text/plain": [
-       "AIMessage(content=\"Here's a bear joke for you:\\n\\nWhy don't bears wear socks? \\nBecause they have bear feet!\\n\\nHow's that? I tried to come up with a simple, silly pun-based joke about bears. Puns and wordplay are a common way to create humorous bear jokes. Let me know if you'd like to hear another one!\", response_metadata={'id': 'msg_01BZvbmnEPGBtcxRWETCHkct', 'model': 'claude-3-haiku-20240307', 'stop_reason': 'end_turn', 'stop_sequence': None, 'usage': {'input_tokens': 13, 'output_tokens': 80}}, id='run-59b6ee44-a1cd-41b8-a026-28ee67cdd718-0')"
-      ]
-     },
-     "execution_count": 20,
-     "metadata": {},
-     "output_type": "execute_result"
-    }
-   ],
-   "source": [
-    "# If we use the `default_key` then it uses the default\n",
-    "chain.with_config(configurable={\"llm\": \"anthropic\"}).invoke({\"topic\": \"bears\"})"
-   ]
-  },
-  {
-   "cell_type": "markdown",
-   "id": "a9134559",
-   "metadata": {},
-   "source": [
-    "### With Prompts\n",
-    "\n",
-    "We can do a similar thing, but alternate between prompts\n"
-   ]
-  },
-  {
-   "cell_type": "code",
-   "execution_count": 22,
-   "id": "9f6a7c6c",
-   "metadata": {},
-   "outputs": [
-    {
-     "data": {
-      "text/plain": [
-       "AIMessage(content=\"Here's a bear joke for you:\\n\\nWhy don't bears wear socks? \\nBecause they have bear feet!\", response_metadata={'id': 'msg_01DtM1cssjNFZYgeS3gMZ49H', 'model': 'claude-3-haiku-20240307', 'stop_reason': 'end_turn', 'stop_sequence': None, 'usage': {'input_tokens': 13, 'output_tokens': 28}}, id='run-8199af7d-ea31-443d-b064-483693f2e0a1-0')"
-      ]
-     },
-     "execution_count": 22,
-     "metadata": {},
-     "output_type": "execute_result"
-    }
-   ],
-   "source": [
-    "llm = ChatAnthropic(model=\"claude-3-haiku-20240307\", temperature=0)\n",
-    "prompt = PromptTemplate.from_template(\n",
-    "    \"Tell me a joke about {topic}\"\n",
-    ").configurable_alternatives(\n",
-    "    # This gives this field an id\n",
-    "    # When configuring the end runnable, we can then use this id to configure this field\n",
-    "    ConfigurableField(id=\"prompt\"),\n",
-    "    # This sets a default_key.\n",
-    "    # If we specify this key, the default prompt (asking for a joke, as initialized above) will be used\n",
-    "    default_key=\"joke\",\n",
-    "    # This adds a new option, with name `poem`\n",
-    "    poem=PromptTemplate.from_template(\"Write a short poem about {topic}\"),\n",
-    "    # You can add more configuration options here\n",
-    ")\n",
-    "chain = prompt | llm\n",
-    "\n",
-    "# By default it will write a joke\n",
-    "chain.invoke({\"topic\": \"bears\"})"
-   ]
-  },
-  {
-   "cell_type": "code",
-   "execution_count": 23,
-   "id": "927297a1",
-   "metadata": {},
-   "outputs": [
-    {
-     "data": {
-      "text/plain": [
-       "AIMessage(content=\"Here is a short poem about bears:\\n\\nMajestic bears, strong and true,\\nRoaming the forests, wild and free.\\nPowerful paws, fur soft and brown,\\nCommanding respect, nature's crown.\\n\\nForaging for berries, fishing streams,\\nProtecting their young, fierce and keen.\\nMighty bears, a sight to behold,\\nGuardians of the wilderness, untold.\\n\\nIn the wild they reign supreme,\\nEmbodying nature's grand theme.\\nBears, a symbol of strength and grace,\\nCaptivating all who see their face.\", response_metadata={'id': 'msg_01Wck3qPxrjURtutvtodaJFn', 'model': 'claude-3-haiku-20240307', 'stop_reason': 'end_turn', 'stop_sequence': None, 'usage': {'input_tokens': 13, 'output_tokens': 134}}, id='run-69414a1e-51d7-4bec-a307-b34b7d61025e-0')"
-      ]
-     },
-     "execution_count": 23,
-     "metadata": {},
-     "output_type": "execute_result"
-    }
-   ],
-   "source": [
-    "# We can configure it write a poem\n",
-    "chain.with_config(configurable={\"prompt\": \"poem\"}).invoke({\"topic\": \"bears\"})"
-   ]
-  },
-  {
-   "cell_type": "markdown",
-   "id": "0c77124e",
-   "metadata": {},
-   "source": [
-    "### With Prompts and LLMs\n",
-    "\n",
-    "We can also have multiple things configurable!\n",
-    "Here's an example doing that with both prompts and LLMs."
-   ]
-  },
-  {
-   "cell_type": "code",
-   "execution_count": 25,
-   "id": "97538c23",
-   "metadata": {},
-   "outputs": [
-    {
-     "data": {
-      "text/plain": [
-       "AIMessage(content=\"In the forest deep and wide,\\nBears roam with grace and pride.\\nWith fur as dark as night,\\nThey rule the land with all their might.\\n\\nIn winter's chill, they hibernate,\\nIn spring they emerge, hungry and great.\\nWith claws sharp and eyes so keen,\\nThey hunt for food, fierce and lean.\\n\\nBut beneath their tough exterior,\\nLies a gentle heart, warm and superior.\\nThey love their cubs with all their might,\\nProtecting them through day and night.\\n\\nSo let us admire these majestic creatures,\\nIn awe of their strength and features.\\nFor in the wild, they reign supreme,\\nThe mighty bears, a timeless dream.\", response_metadata={'token_usage': {'completion_tokens': 133, 'prompt_tokens': 13, 'total_tokens': 146}, 'model_name': 'gpt-3.5-turbo', 'system_fingerprint': 'fp_c2295e73ad', 'finish_reason': 'stop', 'logprobs': None}, id='run-5eec0b96-d580-49fd-ac4e-e32a0803b49b-0')"
-      ]
-     },
-     "execution_count": 25,
-     "metadata": {},
-     "output_type": "execute_result"
-    }
-   ],
-   "source": [
-    "llm = ChatAnthropic(\n",
-    "    model=\"claude-3-haiku-20240307\", temperature=0\n",
-    ").configurable_alternatives(\n",
-    "    # This gives this field an id\n",
-    "    # When configuring the end runnable, we can then use this id to configure this field\n",
-    "    ConfigurableField(id=\"llm\"),\n",
-    "    # This sets a default_key.\n",
-    "    # If we specify this key, the default LLM (ChatAnthropic initialized above) will be used\n",
-    "    default_key=\"anthropic\",\n",
-    "    # This adds a new option, with name `openai` that is equal to `ChatOpenAI()`\n",
-    "    openai=ChatOpenAI(),\n",
-    "    # This adds a new option, with name `gpt4` that is equal to `ChatOpenAI(model=\"gpt-4\")`\n",
-    "    gpt4=ChatOpenAI(model=\"gpt-4\"),\n",
-    "    # You can add more configuration options here\n",
-    ")\n",
-    "prompt = PromptTemplate.from_template(\n",
-    "    \"Tell me a joke about {topic}\"\n",
-    ").configurable_alternatives(\n",
-    "    # This gives this field an id\n",
-    "    # When configuring the end runnable, we can then use this id to configure this field\n",
-    "    ConfigurableField(id=\"prompt\"),\n",
-    "    # This sets a default_key.\n",
-    "    # If we specify this key, the default prompt (asking for a joke, as initialized above) will be used\n",
-    "    default_key=\"joke\",\n",
-    "    # This adds a new option, with name `poem`\n",
-    "    poem=PromptTemplate.from_template(\"Write a short poem about {topic}\"),\n",
-    "    # You can add more configuration options here\n",
-    ")\n",
-    "chain = prompt | llm\n",
-    "\n",
-    "# We can configure it write a poem with OpenAI\n",
-    "chain.with_config(configurable={\"prompt\": \"poem\", \"llm\": \"openai\"}).invoke(\n",
-    "    {\"topic\": \"bears\"}\n",
-    ")"
-   ]
-  },
-  {
-   "cell_type": "code",
-   "execution_count": 26,
-   "id": "e4ee9fbc",
-   "metadata": {},
-   "outputs": [
-    {
-     "data": {
-      "text/plain": [
-       "AIMessage(content=\"Why don't bears wear shoes?\\n\\nBecause they have bear feet!\", response_metadata={'token_usage': {'completion_tokens': 13, 'prompt_tokens': 13, 'total_tokens': 26}, 'model_name': 'gpt-3.5-turbo', 'system_fingerprint': 'fp_c2295e73ad', 'finish_reason': 'stop', 'logprobs': None}, id='run-c1b14c9c-4988-49b8-9363-15bfd479973a-0')"
-      ]
-     },
-     "execution_count": 26,
-     "metadata": {},
-     "output_type": "execute_result"
-    }
-   ],
-   "source": [
-    "# We can always just configure only one if we want\n",
-    "chain.with_config(configurable={\"llm\": \"openai\"}).invoke({\"topic\": \"bears\"})"
-   ]
-  },
-  {
-   "cell_type": "markdown",
-   "id": "02fc4841",
-   "metadata": {},
-   "source": [
-    "### Saving configurations\n",
-    "\n",
-    "We can also easily save configured chains as their own objects"
-   ]
-  },
-  {
-   "cell_type": "code",
-   "execution_count": 27,
-   "id": "5cf53202",
-   "metadata": {},
-   "outputs": [
-    {
-     "data": {
-      "text/plain": [
-       "AIMessage(content=\"Why did the bear break up with his girlfriend? \\nBecause he couldn't bear the relationship anymore!\", response_metadata={'token_usage': {'completion_tokens': 20, 'prompt_tokens': 13, 'total_tokens': 33}, 'model_name': 'gpt-3.5-turbo', 'system_fingerprint': 'fp_c2295e73ad', 'finish_reason': 'stop', 'logprobs': None}, id='run-391ebd55-9137-458b-9a11-97acaff6a892-0')"
-      ]
-     },
-     "execution_count": 27,
-     "metadata": {},
-     "output_type": "execute_result"
-    }
-   ],
-   "source": [
-    "openai_joke = chain.with_config(configurable={\"llm\": \"openai\"})\n",
-    "\n",
-    "openai_joke.invoke({\"topic\": \"bears\"})"
-   ]
-  },
-  {
-   "cell_type": "markdown",
-   "id": "76702b0e",
-   "metadata": {},
-   "source": [
-    "## Next steps\n",
-    "\n",
-    "You now know how to configure a chain's internal steps at runtime.\n",
-    "\n",
-    "To learn more, see the other how-to guides on runnables in this section, including:\n",
-    "\n",
-    "- Using [.bind()](/docs/how_to/binding) as a simpler way to set a runnable's runtime parameters"
-   ]
-  },
-  {
-   "cell_type": "code",
-   "execution_count": null,
-   "id": "a43e3b70",
-   "metadata": {},
-   "outputs": [],
-   "source": []
-  }
- ],
- "metadata": {
-  "kernelspec": {
-   "display_name": "Python 3 (ipykernel)",
-   "language": "python",
-   "name": "python3"
-  },
-  "language_info": {
-   "codemirror_mode": {
-    "name": "ipython",
-    "version": 3
-   },
-   "file_extension": ".py",
-   "mimetype": "text/x-python",
-   "name": "python",
-   "nbconvert_exporter": "python",
-   "pygments_lexer": "ipython3",
-   "version": "3.9.1"
-  }
- },
- "nbformat": 4,
- "nbformat_minor": 5
->>>>>>> 6eb42c65
 }