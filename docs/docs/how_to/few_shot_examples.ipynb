--- conflicted
+++ resolved
@@ -1,401 +1,4 @@
 {
-<<<<<<< HEAD
-    "cells": [
-        {
-            "cell_type": "raw",
-            "id": "94c3ad61",
-            "metadata": {},
-            "source": [
-                "---\n",
-                "sidebar_position: 3\n",
-                "---"
-            ]
-        },
-        {
-            "cell_type": "markdown",
-            "id": "b91e03f1",
-            "metadata": {},
-            "source": [
-                "# How to use few shot examples\n",
-                "\n",
-                ":::info Prerequisites\n",
-                "\n",
-                "This guide assumes familiarity with the following concepts:\n",
-                "- [Prompt templates](/docs/concepts/#prompt-templates)\n",
-                "- [Example selectors](/docs/concepts/#example-selectors)\n",
-                "- [LLMs](/docs/concepts/#llms)\n",
-                "- [Vectorstores](/docs/concepts/#vector-stores)\n",
-                "\n",
-                ":::\n",
-                "\n",
-                "In this guide, we'll learn how to create a simple prompt template that provides the model with example inputs and outputs when generating. Providing the LLM with a few such examples is called few-shotting, and is a simple yet powerful way to guide generation and in some cases drastically improve model performance.\n",
-                "\n",
-                "A few-shot prompt template can be constructed from either a set of examples, or from an [Example Selector](https://api.python.langchain.com/en/latest/example_selectors/langchain_core.example_selectors.base.BaseExampleSelector.html) class responsible for choosing a subset of examples from the defined set.\n",
-                "\n",
-                "This guide will cover few-shotting with string prompt templates. For a guide on few-shotting with chat messages for chat models, see [here](/docs/how_to/few_shot_examples_chat/).\n",
-                "\n",
-                "## Create a formatter for the few-shot examples\n",
-                "\n",
-                "Configure a formatter that will format the few-shot examples into a string. This formatter should be a `PromptTemplate` object."
-            ]
-        },
-        {
-            "cell_type": "code",
-            "execution_count": 1,
-            "id": "4e70bce2",
-            "metadata": {},
-            "outputs": [],
-            "source": [
-                "from langchain_core.prompts import PromptTemplate\n",
-                "\n",
-                "example_prompt = PromptTemplate.from_template(\"Question: {question}\\n{answer}\")"
-            ]
-        },
-        {
-            "cell_type": "markdown",
-            "id": "50846ad4",
-            "metadata": {},
-            "source": [
-                "## Creating the example set\n",
-                "\n",
-                "Next, we'll create a list of few-shot examples. Each example should be a dictionary representing an example input to the formatter prompt we defined above."
-            ]
-        },
-        {
-            "cell_type": "code",
-            "execution_count": 2,
-            "id": "a44be840",
-            "metadata": {},
-            "outputs": [],
-            "source": [
-                "examples = [\n",
-                "    {\n",
-                "        \"question\": \"Who lived longer, Muhammad Ali or Alan Turing?\",\n",
-                "        \"answer\": \"\"\"\n",
-                "Are follow up questions needed here: Yes.\n",
-                "Follow up: How old was Muhammad Ali when he died?\n",
-                "Intermediate answer: Muhammad Ali was 74 years old when he died.\n",
-                "Follow up: How old was Alan Turing when he died?\n",
-                "Intermediate answer: Alan Turing was 41 years old when he died.\n",
-                "So the final answer is: Muhammad Ali\n",
-                "\"\"\",\n",
-                "    },\n",
-                "    {\n",
-                "        \"question\": \"When was the founder of craigslist born?\",\n",
-                "        \"answer\": \"\"\"\n",
-                "Are follow up questions needed here: Yes.\n",
-                "Follow up: Who was the founder of craigslist?\n",
-                "Intermediate answer: Craigslist was founded by Craig Newmark.\n",
-                "Follow up: When was Craig Newmark born?\n",
-                "Intermediate answer: Craig Newmark was born on December 6, 1952.\n",
-                "So the final answer is: December 6, 1952\n",
-                "\"\"\",\n",
-                "    },\n",
-                "    {\n",
-                "        \"question\": \"Who was the maternal grandfather of George Washington?\",\n",
-                "        \"answer\": \"\"\"\n",
-                "Are follow up questions needed here: Yes.\n",
-                "Follow up: Who was the mother of George Washington?\n",
-                "Intermediate answer: The mother of George Washington was Mary Ball Washington.\n",
-                "Follow up: Who was the father of Mary Ball Washington?\n",
-                "Intermediate answer: The father of Mary Ball Washington was Joseph Ball.\n",
-                "So the final answer is: Joseph Ball\n",
-                "\"\"\",\n",
-                "    },\n",
-                "    {\n",
-                "        \"question\": \"Are both the directors of Jaws and Casino Royale from the same country?\",\n",
-                "        \"answer\": \"\"\"\n",
-                "Are follow up questions needed here: Yes.\n",
-                "Follow up: Who is the director of Jaws?\n",
-                "Intermediate Answer: The director of Jaws is Steven Spielberg.\n",
-                "Follow up: Where is Steven Spielberg from?\n",
-                "Intermediate Answer: The United States.\n",
-                "Follow up: Who is the director of Casino Royale?\n",
-                "Intermediate Answer: The director of Casino Royale is Martin Campbell.\n",
-                "Follow up: Where is Martin Campbell from?\n",
-                "Intermediate Answer: New Zealand.\n",
-                "So the final answer is: No\n",
-                "\"\"\",\n",
-                "    },\n",
-                "]"
-            ]
-        },
-        {
-            "cell_type": "markdown",
-            "id": "3d1ec9d5",
-            "metadata": {},
-            "source": [
-                "Let's test the formatting prompt with one of our examples:"
-            ]
-        },
-        {
-            "cell_type": "code",
-            "execution_count": 13,
-            "id": "8c6e48ad",
-            "metadata": {},
-            "outputs": [
-                {
-                    "name": "stdout",
-                    "output_type": "stream",
-                    "text": [
-                        "Question: Who lived longer, Muhammad Ali or Alan Turing?\n",
-                        "\n",
-                        "Are follow up questions needed here: Yes.\n",
-                        "Follow up: How old was Muhammad Ali when he died?\n",
-                        "Intermediate answer: Muhammad Ali was 74 years old when he died.\n",
-                        "Follow up: How old was Alan Turing when he died?\n",
-                        "Intermediate answer: Alan Turing was 41 years old when he died.\n",
-                        "So the final answer is: Muhammad Ali\n",
-                        "\n"
-                    ]
-                }
-            ],
-            "source": [
-                "print(example_prompt.invoke(examples[0]).to_string())"
-            ]
-        },
-        {
-            "cell_type": "markdown",
-            "id": "dad66af1",
-            "metadata": {},
-            "source": [
-                "### Pass the examples and formatter to `FewShotPromptTemplate`\n",
-                "\n",
-                "Finally, create a [`FewShotPromptTemplate`](https://api.python.langchain.com/en/latest/prompts/langchain_core.prompts.few_shot.FewShotPromptTemplate.html) object. This object takes in the few-shot examples and the formatter for the few-shot examples. When this `FewShotPromptTemplate` is formatted, it formats the passed examples using the `example_prompt`, then and adds them to the final prompt before `suffix`:"
-            ]
-        },
-        {
-            "cell_type": "code",
-            "execution_count": 14,
-            "id": "e76fa1ba",
-            "metadata": {},
-            "outputs": [
-                {
-                    "name": "stdout",
-                    "output_type": "stream",
-                    "text": [
-                        "Question: Who lived longer, Muhammad Ali or Alan Turing?\n",
-                        "\n",
-                        "Are follow up questions needed here: Yes.\n",
-                        "Follow up: How old was Muhammad Ali when he died?\n",
-                        "Intermediate answer: Muhammad Ali was 74 years old when he died.\n",
-                        "Follow up: How old was Alan Turing when he died?\n",
-                        "Intermediate answer: Alan Turing was 41 years old when he died.\n",
-                        "So the final answer is: Muhammad Ali\n",
-                        "\n",
-                        "\n",
-                        "Question: When was the founder of craigslist born?\n",
-                        "\n",
-                        "Are follow up questions needed here: Yes.\n",
-                        "Follow up: Who was the founder of craigslist?\n",
-                        "Intermediate answer: Craigslist was founded by Craig Newmark.\n",
-                        "Follow up: When was Craig Newmark born?\n",
-                        "Intermediate answer: Craig Newmark was born on December 6, 1952.\n",
-                        "So the final answer is: December 6, 1952\n",
-                        "\n",
-                        "\n",
-                        "Question: Who was the maternal grandfather of George Washington?\n",
-                        "\n",
-                        "Are follow up questions needed here: Yes.\n",
-                        "Follow up: Who was the mother of George Washington?\n",
-                        "Intermediate answer: The mother of George Washington was Mary Ball Washington.\n",
-                        "Follow up: Who was the father of Mary Ball Washington?\n",
-                        "Intermediate answer: The father of Mary Ball Washington was Joseph Ball.\n",
-                        "So the final answer is: Joseph Ball\n",
-                        "\n",
-                        "\n",
-                        "Question: Are both the directors of Jaws and Casino Royale from the same country?\n",
-                        "\n",
-                        "Are follow up questions needed here: Yes.\n",
-                        "Follow up: Who is the director of Jaws?\n",
-                        "Intermediate Answer: The director of Jaws is Steven Spielberg.\n",
-                        "Follow up: Where is Steven Spielberg from?\n",
-                        "Intermediate Answer: The United States.\n",
-                        "Follow up: Who is the director of Casino Royale?\n",
-                        "Intermediate Answer: The director of Casino Royale is Martin Campbell.\n",
-                        "Follow up: Where is Martin Campbell from?\n",
-                        "Intermediate Answer: New Zealand.\n",
-                        "So the final answer is: No\n",
-                        "\n",
-                        "\n",
-                        "Question: Who was the father of Mary Ball Washington?\n"
-                    ]
-                }
-            ],
-            "source": [
-                "from langchain_core.prompts import FewShotPromptTemplate\n",
-                "\n",
-                "prompt = FewShotPromptTemplate(\n",
-                "    examples=examples,\n",
-                "    example_prompt=example_prompt,\n",
-                "    suffix=\"Question: {input}\",\n",
-                "    input_variables=[\"input\"],\n",
-                ")\n",
-                "\n",
-                "print(\n",
-                "    prompt.invoke({\"input\": \"Who was the father of Mary Ball Washington?\"}).to_string()\n",
-                ")"
-            ]
-        },
-        {
-            "cell_type": "markdown",
-            "id": "59c6f332",
-            "metadata": {},
-            "source": [
-                "By providing the model with examples like this, we can guide the model to a better response."
-            ]
-        },
-        {
-            "cell_type": "markdown",
-            "id": "bbe1f843",
-            "metadata": {},
-            "source": [
-                "## Using an example selector\n",
-                "\n",
-                "We will reuse the example set and the formatter from the previous section. However, instead of feeding the examples directly into the `FewShotPromptTemplate` object, we will feed them into an implementation of `ExampleSelector` called [`SemanticSimilarityExampleSelector`](https://api.python.langchain.com/en/latest/example_selectors/langchain_core.example_selectors.semantic_similarity.SemanticSimilarityExampleSelector.html) instance. This class selects few-shot examples from the initial set based on their similarity to the input. It uses an embedding model to compute the similarity between the input and the few-shot examples, as well as a vector store to perform the nearest neighbor search.\n",
-                "\n",
-                "To show what it looks like, let's initialize an instance and call it in isolation:"
-            ]
-        },
-        {
-            "cell_type": "code",
-            "execution_count": 4,
-            "id": "80c5ac5c",
-            "metadata": {},
-            "outputs": [
-                {
-                    "name": "stdout",
-                    "output_type": "stream",
-                    "text": [
-                        "Examples most similar to the input: Who was the father of Mary Ball Washington?\n",
-                        "\n",
-                        "\n",
-                        "answer: \n",
-                        "Are follow up questions needed here: Yes.\n",
-                        "Follow up: Who was the mother of George Washington?\n",
-                        "Intermediate answer: The mother of George Washington was Mary Ball Washington.\n",
-                        "Follow up: Who was the father of Mary Ball Washington?\n",
-                        "Intermediate answer: The father of Mary Ball Washington was Joseph Ball.\n",
-                        "So the final answer is: Joseph Ball\n",
-                        "\n",
-                        "question: Who was the maternal grandfather of George Washington?\n"
-                    ]
-                }
-            ],
-            "source": [
-                "from langchain.prompts.example_selector import SemanticSimilarityExampleSelector\n",
-                "from langchain_chroma import Chroma\n",
-                "from langchain_openai import OpenAIEmbeddings\n",
-                "\n",
-                "example_selector = SemanticSimilarityExampleSelector.from_examples(\n",
-                "    # This is the list of examples available to select from.\n",
-                "    examples,\n",
-                "    # This is the embedding class used to produce embeddings which are used to measure semantic similarity.\n",
-                "    OpenAIEmbeddings(),\n",
-                "    # This is the VectorStore class that is used to store the embeddings and do a similarity search over.\n",
-                "    Chroma,\n",
-                "    # This is the number of examples to produce.\n",
-                "    k=1,\n",
-                ")\n",
-                "\n",
-                "# Select the most similar example to the input.\n",
-                "question = \"Who was the father of Mary Ball Washington?\"\n",
-                "selected_examples = example_selector.select_examples({\"question\": question})\n",
-                "print(f\"Examples most similar to the input: {question}\")\n",
-                "for example in selected_examples:\n",
-                "    print(\"\\n\")\n",
-                "    for k, v in example.items():\n",
-                "        print(f\"{k}: {v}\")"
-            ]
-        },
-        {
-            "cell_type": "markdown",
-            "id": "89ac47fe",
-            "metadata": {},
-            "source": [
-                "Now, let's create a `FewShotPromptTemplate` object. This object takes in the example selector and the formatter prompt for the few-shot examples."
-            ]
-        },
-        {
-            "cell_type": "code",
-            "execution_count": 5,
-            "id": "de69a214",
-            "metadata": {},
-            "outputs": [
-                {
-                    "name": "stdout",
-                    "output_type": "stream",
-                    "text": [
-                        "Question: Who was the maternal grandfather of George Washington?\n",
-                        "\n",
-                        "Are follow up questions needed here: Yes.\n",
-                        "Follow up: Who was the mother of George Washington?\n",
-                        "Intermediate answer: The mother of George Washington was Mary Ball Washington.\n",
-                        "Follow up: Who was the father of Mary Ball Washington?\n",
-                        "Intermediate answer: The father of Mary Ball Washington was Joseph Ball.\n",
-                        "So the final answer is: Joseph Ball\n",
-                        "\n",
-                        "\n",
-                        "Question: Who was the father of Mary Ball Washington?\n"
-                    ]
-                }
-            ],
-            "source": [
-                "prompt = FewShotPromptTemplate(\n",
-                "    example_selector=example_selector,\n",
-                "    example_prompt=example_prompt,\n",
-                "    suffix=\"Question: {input}\",\n",
-                "    input_variables=[\"input\"],\n",
-                ")\n",
-                "\n",
-                "print(\n",
-                "    prompt.invoke({\"input\": \"Who was the father of Mary Ball Washington?\"}).to_string()\n",
-                ")"
-            ]
-        },
-        {
-            "cell_type": "markdown",
-            "id": "1b460794",
-            "metadata": {},
-            "source": [
-                "## Next steps\n",
-                "\n",
-                "You've now learned how to add few-shot examples to your prompts.\n",
-                "\n",
-                "Next, check out the other how-to guides on prompt templates in this section, the related how-to guide on [few shotting with chat models](/docs/how_to/few_shot_examples_chat), or the other [example selector how-to guides](/docs/how_to/example_selectors/)."
-            ]
-        },
-        {
-            "cell_type": "code",
-            "execution_count": null,
-            "id": "bf06d2a6",
-            "metadata": {},
-            "outputs": [],
-            "source": []
-        }
-    ],
-    "metadata": {
-        "kernelspec": {
-            "display_name": "Python 3 (ipykernel)",
-            "language": "python",
-            "name": "python3"
-        },
-        "language_info": {
-            "codemirror_mode": {
-                "name": "ipython",
-                "version": 3
-            },
-            "file_extension": ".py",
-            "mimetype": "text/x-python",
-            "name": "python",
-            "nbconvert_exporter": "python",
-            "pygments_lexer": "ipython3",
-            "version": "3.9.1"
-        }
-    },
-    "nbformat": 4,
-    "nbformat_minor": 5
-=======
  "cells": [
   {
    "cell_type": "raw",
@@ -791,5 +394,4 @@
  },
  "nbformat": 4,
  "nbformat_minor": 5
->>>>>>> 99f9a664
 }