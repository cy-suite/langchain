--- conflicted
+++ resolved
@@ -1,294 +1,205 @@
 {
-   "cells": [
-    {
-     "cell_type": "raw",
-     "id": "17546ebb",
-     "metadata": {
-      "vscode": {
-       "languageId": "raw"
-      }
+ "cells": [
+  {
+   "cell_type": "raw",
+   "id": "17546ebb",
+   "metadata": {
+    "vscode": {
+     "languageId": "raw"
+    }
+   },
+   "source": [
+    "---\n",
+    "keywords: [agent, agents]\n",
+    "---"
+   ]
+  },
+  {
+   "cell_type": "markdown",
+   "id": "1df78a71",
+   "metadata": {},
+   "source": [
+    "# Build an Agent\n",
+    "\n",
+    ":::info Prerequisites\n",
+    "\n",
+    "This guide assumes familiarity with the following concepts:\n",
+    "\n",
+    "- [Chat Models](/docs/concepts/#chat-models)\n",
+    "- [Tools](/docs/concepts/#tools)\n",
+    "- [Agents](/docs/concepts/#agents)\n",
+    "\n",
+    ":::\n",
+    "\n",
+    "By themselves, language models can't take actions - they just output text.\n",
+    "A big use case for LangChain is creating **agents**.\n",
+    "Agents are systems that use LLMs as reasoning engines to determine which actions to take and the inputs to pass them.\n",
+    "After executing actions, the results can be fed back into the LLM to determine whether more actions are needed, or whether it is okay to finish.\n",
+    "\n",
+    "In this tutorial we will build an agent that can interact with a search engine. You will be able to ask this agent questions, watch it call the search tool, and have conversations with it.\n",
+    "\n",
+    "## End-to-end agent\n",
+    "\n",
+    "The code snippet below represents a fully functional agent that uses an LLM to decide which tools to use. It is equipped with a generic search tool. It has conversational memory - meaning that it can be used as a multi-turn chatbot.\n",
+    "\n",
+    "In the rest of the guide, we will walk through the individual components and what each part does - but if you want to just grab some code and get started, feel free to use this!"
+   ]
+  },
+  {
+   "cell_type": "code",
+   "execution_count": 2,
+   "id": "a79bb782",
+   "metadata": {},
+   "outputs": [
+    {
+     "name": "stdout",
+     "output_type": "stream",
+     "text": [
+      "{'agent': {'messages': [AIMessage(content=\"Hello Bob! Since you didn't ask a specific question, I don't need to use any tools to respond. It's nice to meet you. San Francisco is a wonderful city with lots to see and do. I hope you're enjoying living there. Please let me know if you have any other questions!\", response_metadata={'id': 'msg_01Mmfzfs9m4XMgVzsCZYMWqH', 'model': 'claude-3-sonnet-20240229', 'stop_reason': 'end_turn', 'stop_sequence': None, 'usage': {'input_tokens': 271, 'output_tokens': 65}}, id='run-44c57f9c-a637-4888-b7d9-6d985031ae48-0', usage_metadata={'input_tokens': 271, 'output_tokens': 65, 'total_tokens': 336})]}}\n",
+      "----\n",
+      "{'agent': {'messages': [AIMessage(content=[{'text': 'To get current weather information for your location in San Francisco, let me invoke the search tool:', 'type': 'text'}, {'id': 'toolu_01BGEyQaSz3pTq8RwUUHSRoo', 'input': {'query': 'san francisco weather'}, 'name': 'tavily_search_results_json', 'type': 'tool_use'}], response_metadata={'id': 'msg_013AVSVsRLKYZjduLpJBY4us', 'model': 'claude-3-sonnet-20240229', 'stop_reason': 'tool_use', 'stop_sequence': None, 'usage': {'input_tokens': 347, 'output_tokens': 80}}, id='run-de7923b6-5ee2-4ebe-bd95-5aed4933d0e3-0', tool_calls=[{'name': 'tavily_search_results_json', 'args': {'query': 'san francisco weather'}, 'id': 'toolu_01BGEyQaSz3pTq8RwUUHSRoo'}], usage_metadata={'input_tokens': 347, 'output_tokens': 80, 'total_tokens': 427})]}}\n",
+      "----\n",
+      "{'tools': {'messages': [ToolMessage(content='[{\"url\": \"https://www.weatherapi.com/\", \"content\": \"{\\'location\\': {\\'name\\': \\'San Francisco\\', \\'region\\': \\'California\\', \\'country\\': \\'United States of America\\', \\'lat\\': 37.78, \\'lon\\': -122.42, \\'tz_id\\': \\'America/Los_Angeles\\', \\'localtime_epoch\\': 1717238643, \\'localtime\\': \\'2024-06-01 3:44\\'}, \\'current\\': {\\'last_updated_epoch\\': 1717237800, \\'last_updated\\': \\'2024-06-01 03:30\\', \\'temp_c\\': 12.0, \\'temp_f\\': 53.6, \\'is_day\\': 0, \\'condition\\': {\\'text\\': \\'Mist\\', \\'icon\\': \\'//cdn.weatherapi.com/weather/64x64/night/143.png\\', \\'code\\': 1030}, \\'wind_mph\\': 5.6, \\'wind_kph\\': 9.0, \\'wind_degree\\': 310, \\'wind_dir\\': \\'NW\\', \\'pressure_mb\\': 1013.0, \\'pressure_in\\': 29.92, \\'precip_mm\\': 0.0, \\'precip_in\\': 0.0, \\'humidity\\': 88, \\'cloud\\': 100, \\'feelslike_c\\': 10.5, \\'feelslike_f\\': 50.8, \\'windchill_c\\': 9.3, \\'windchill_f\\': 48.7, \\'heatindex_c\\': 11.1, \\'heatindex_f\\': 51.9, \\'dewpoint_c\\': 8.8, \\'dewpoint_f\\': 47.8, \\'vis_km\\': 6.4, \\'vis_miles\\': 3.0, \\'uv\\': 1.0, \\'gust_mph\\': 12.5, \\'gust_kph\\': 20.1}}\"}, {\"url\": \"https://www.timeanddate.com/weather/usa/san-francisco/historic\", \"content\": \"Past Weather in San Francisco, California, USA \\\\u2014 Yesterday and Last 2 Weeks. Time/General. Weather. Time Zone. DST Changes. Sun & Moon. Weather Today Weather Hourly 14 Day Forecast Yesterday/Past Weather Climate (Averages) Currently: 68 \\\\u00b0F. Passing clouds.\"}]', name='tavily_search_results_json', tool_call_id='toolu_01BGEyQaSz3pTq8RwUUHSRoo')]}}\n",
+      "----\n",
+      "{'agent': {'messages': [AIMessage(content='Based on the search results, the current weather in San Francisco is:\\n\\nTemperature: 53.6°F (12°C)\\nConditions: Misty\\nWind: 5.6 mph (9 kph) from the Northwest\\nHumidity: 88%\\nCloud Cover: 100% \\n\\nThe results provide detailed information like wind chill, heat index, visibility and more. It looks like a typical cool, foggy morning in San Francisco. Let me know if you need any other details about the weather where you live!', response_metadata={'id': 'msg_019WGLbaojuNdbCnqac7zaGW', 'model': 'claude-3-sonnet-20240229', 'stop_reason': 'end_turn', 'stop_sequence': None, 'usage': {'input_tokens': 1035, 'output_tokens': 120}}, id='run-1bb68bf3-b212-4ef4-8a31-10c830421c78-0', usage_metadata={'input_tokens': 1035, 'output_tokens': 120, 'total_tokens': 1155})]}}\n",
+      "----\n"
+     ]
+    }
+   ],
+   "source": [
+    "# Import relevant functionality\n",
+    "from langchain_anthropic import ChatAnthropic\n",
+    "from langchain_community.tools.tavily_search import TavilySearchResults\n",
+    "from langchain_core.messages import HumanMessage\n",
+    "from langgraph.checkpoint.memory import MemorySaver\n",
+    "from langgraph.prebuilt import create_react_agent\n",
+    "\n",
+    "# Create the agent\n",
+    "memory = MemorySaver()\n",
+    "model = ChatAnthropic(model_name=\"claude-3-sonnet-20240229\")\n",
+    "search = TavilySearchResults(max_results=2)\n",
+    "tools = [search]\n",
+    "agent_executor = create_react_agent(model, tools, checkpointer=memory)\n",
+    "\n",
+    "# Use the agent\n",
+    "config = {\"configurable\": {\"thread_id\": \"abc123\"}}\n",
+    "for chunk in agent_executor.stream(\n",
+    "    {\"messages\": [HumanMessage(content=\"hi im bob! and i live in sf\")]}, config\n",
+    "):\n",
+    "    print(chunk)\n",
+    "    print(\"----\")\n",
+    "\n",
+    "for chunk in agent_executor.stream(\n",
+    "    {\"messages\": [HumanMessage(content=\"whats the weather where I live?\")]}, config\n",
+    "):\n",
+    "    print(chunk)\n",
+    "    print(\"----\")"
+   ]
+  },
+  {
+   "cell_type": "markdown",
+   "id": "f4c03f40-1328-412d-8a48-1db0cd481b77",
+   "metadata": {},
+   "source": [
+    "## Setup\n",
+    "\n",
+    "### Jupyter Notebook\n",
+    "\n",
+    "This guide (and most of the other guides in the documentation) uses [Jupyter notebooks](https://jupyter.org/) and assumes the reader is as well. Jupyter notebooks are perfect interactive environments for learning how to work with LLM systems because oftentimes things can go wrong (unexpected output, API down, etc), and observing these cases is a great way to better understand building with LLMs.\n",
+    "\n",
+    "This and other tutorials are perhaps most conveniently run in a Jupyter notebook. See [here](https://jupyter.org/install) for instructions on how to install.\n",
+    "\n",
+    "### Installation\n",
+    "\n",
+    "To install LangChain run:"
+   ]
+  },
+  {
+   "cell_type": "code",
+   "execution_count": null,
+   "id": "60bb3eb1",
+   "metadata": {},
+   "outputs": [],
+   "source": [
+    "%pip install -U langchain-community langgraph langchain-anthropic tavily-python langgraph-checkpoint-sqlite"
+   ]
+  },
+  {
+   "cell_type": "markdown",
+   "id": "2ee337ae",
+   "metadata": {},
+   "source": [
+    "For more details, see our [Installation guide](/docs/how_to/installation).\n",
+    "\n",
+    "### LangSmith\n",
+    "\n",
+    "Many of the applications you build with LangChain will contain multiple steps with multiple invocations of LLM calls.\n",
+    "As these applications get more and more complex, it becomes crucial to be able to inspect what exactly is going on inside your chain or agent.\n",
+    "The best way to do this is with [LangSmith](https://smith.langchain.com).\n",
+    "\n",
+    "After you sign up at the link above, make sure to set your environment variables to start logging traces:\n",
+    "\n",
+    "```shell\n",
+    "export LANGCHAIN_TRACING_V2=\"true\"\n",
+    "export LANGCHAIN_API_KEY=\"...\"\n",
+    "```\n",
+    "\n",
+    "Or, if in a notebook, you can set them with:\n",
+    "\n",
+    "```python\n",
+    "import getpass\n",
+    "import os\n",
+    "\n",
+    "os.environ[\"LANGCHAIN_TRACING_V2\"] = \"true\"\n",
+    "os.environ[\"LANGCHAIN_API_KEY\"] = getpass.getpass()\n",
+    "```\n",
+    "\n",
+    "### Tavily\n",
+    "\n",
+    "We will be using [Tavily](/docs/integrations/tools/tavily_search) (a search engine) as a tool.\n",
+    "In order to use it, you will need to get and set an API key:\n",
+    "\n",
+    "```bash\n",
+    "export TAVILY_API_KEY=\"...\"\n",
+    "```\n",
+    "\n",
+    "Or, if in a notebook, you can set it with:\n",
+    "\n",
+    "```python\n",
+    "import getpass\n",
+    "import os\n",
+    "\n",
+    "os.environ[\"TAVILY_API_KEY\"] = getpass.getpass()\n",
+    "```"
+   ]
+  },
+  {
+   "cell_type": "markdown",
+   "id": "c335d1bf",
+   "metadata": {},
+   "source": [
+    "## Define tools\n",
+    "\n",
+    "We first need to create the tools we want to use. Our main tool of choice will be [Tavily](/docs/integrations/tools/tavily_search) - a search engine. We have a built-in tool in LangChain to easily use Tavily search engine as tool.\n"
+   ]
+  },
+  {
+   "cell_type": "code",
+   "execution_count": 2,
+   "id": "482ce13d",
+   "metadata": {},
+   "outputs": [
+    {
+     "data": {
+      "text/plain": [
+       "[{'url': 'https://www.weatherapi.com/',\n",
+       "  'content': \"{'location': {'name': 'San Francisco', 'region': 'California', 'country': 'United States of America', 'lat': 37.78, 'lon': -122.42, 'tz_id': 'America/Los_Angeles', 'localtime_epoch': 1717238703, 'localtime': '2024-06-01 3:45'}, 'current': {'last_updated_epoch': 1717237800, 'last_updated': '2024-06-01 03:30', 'temp_c': 12.0, 'temp_f': 53.6, 'is_day': 0, 'condition': {'text': 'Mist', 'icon': '//cdn.weatherapi.com/weather/64x64/night/143.png', 'code': 1030}, 'wind_mph': 5.6, 'wind_kph': 9.0, 'wind_degree': 310, 'wind_dir': 'NW', 'pressure_mb': 1013.0, 'pressure_in': 29.92, 'precip_mm': 0.0, 'precip_in': 0.0, 'humidity': 88, 'cloud': 100, 'feelslike_c': 10.5, 'feelslike_f': 50.8, 'windchill_c': 9.3, 'windchill_f': 48.7, 'heatindex_c': 11.1, 'heatindex_f': 51.9, 'dewpoint_c': 8.8, 'dewpoint_f': 47.8, 'vis_km': 6.4, 'vis_miles': 3.0, 'uv': 1.0, 'gust_mph': 12.5, 'gust_kph': 20.1}}\"},\n",
+       " {'url': 'https://www.wunderground.com/hourly/us/ca/san-francisco/date/2024-01-06',\n",
+       "  'content': 'Current Weather for Popular Cities . San Francisco, CA 58 ° F Partly Cloudy; Manhattan, NY warning 51 ° F Cloudy; Schiller Park, IL (60176) warning 51 ° F Fair; Boston, MA warning 41 ° F ...'}]"
+      ]
      },
-     "source": [
-      "---\n",
-      "keywords: [agent, agents]\n",
-      "---"
-     ]
-    },
-    {
-     "cell_type": "markdown",
-     "id": "1df78a71",
+     "execution_count": 3,
      "metadata": {},
-     "source": [
-      "# Build an Agent\n",
-      "\n",
-      ":::info Prerequisites\n",
-      "\n",
-      "This guide assumes familiarity with the following concepts:\n",
-      "\n",
-      "- [Chat Models](/docs/concepts/#chat-models)\n",
-      "- [Tools](/docs/concepts/#tools)\n",
-      "- [Agents](/docs/concepts/#agents)\n",
-      "\n",
-      ":::\n",
-      "\n",
-      "By themselves, language models can't take actions - they just output text.\n",
-      "A big use case for LangChain is creating **agents**.\n",
-      "Agents are systems that use LLMs as reasoning engines to determine which actions to take and the inputs to pass them.\n",
-      "After executing actions, the results can be fed back into the LLM to determine whether more actions are needed, or whether it is okay to finish.\n",
-      "\n",
-      "In this tutorial we will build an agent that can interact with a search engine. You will be able to ask this agent questions, watch it call the search tool, and have conversations with it.\n",
-      "\n",
-      "## End-to-end agent\n",
-      "\n",
-      "The code snippet below represents a fully functional agent that uses an LLM to decide which tools to use. It is equipped with a generic search tool. It has conversational memory - meaning that it can be used as a multi-turn chatbot.\n",
-      "\n",
-      "In the rest of the guide, we will walk through the individual components and what each part does - but if you want to just grab some code and get started, feel free to use this!"
-     ]
-    },
-    {
-     "cell_type": "code",
-     "execution_count": 2,
-     "id": "a79bb782",
-     "metadata": {},
-     "outputs": [
-      {
-       "name": "stdout",
-       "output_type": "stream",
-       "text": [
-        "{'agent': {'messages': [AIMessage(content=\"Hello Bob! Since you didn't ask a specific question, I don't need to use any tools to respond. It's nice to meet you. San Francisco is a wonderful city with lots to see and do. I hope you're enjoying living there. Please let me know if you have any other questions!\", response_metadata={'id': 'msg_01Mmfzfs9m4XMgVzsCZYMWqH', 'model': 'claude-3-sonnet-20240229', 'stop_reason': 'end_turn', 'stop_sequence': None, 'usage': {'input_tokens': 271, 'output_tokens': 65}}, id='run-44c57f9c-a637-4888-b7d9-6d985031ae48-0', usage_metadata={'input_tokens': 271, 'output_tokens': 65, 'total_tokens': 336})]}}\n",
-        "----\n",
-        "{'agent': {'messages': [AIMessage(content=[{'text': 'To get current weather information for your location in San Francisco, let me invoke the search tool:', 'type': 'text'}, {'id': 'toolu_01BGEyQaSz3pTq8RwUUHSRoo', 'input': {'query': 'san francisco weather'}, 'name': 'tavily_search_results_json', 'type': 'tool_use'}], response_metadata={'id': 'msg_013AVSVsRLKYZjduLpJBY4us', 'model': 'claude-3-sonnet-20240229', 'stop_reason': 'tool_use', 'stop_sequence': None, 'usage': {'input_tokens': 347, 'output_tokens': 80}}, id='run-de7923b6-5ee2-4ebe-bd95-5aed4933d0e3-0', tool_calls=[{'name': 'tavily_search_results_json', 'args': {'query': 'san francisco weather'}, 'id': 'toolu_01BGEyQaSz3pTq8RwUUHSRoo'}], usage_metadata={'input_tokens': 347, 'output_tokens': 80, 'total_tokens': 427})]}}\n",
-        "----\n",
-        "{'tools': {'messages': [ToolMessage(content='[{\"url\": \"https://www.weatherapi.com/\", \"content\": \"{\\'location\\': {\\'name\\': \\'San Francisco\\', \\'region\\': \\'California\\', \\'country\\': \\'United States of America\\', \\'lat\\': 37.78, \\'lon\\': -122.42, \\'tz_id\\': \\'America/Los_Angeles\\', \\'localtime_epoch\\': 1717238643, \\'localtime\\': \\'2024-06-01 3:44\\'}, \\'current\\': {\\'last_updated_epoch\\': 1717237800, \\'last_updated\\': \\'2024-06-01 03:30\\', \\'temp_c\\': 12.0, \\'temp_f\\': 53.6, \\'is_day\\': 0, \\'condition\\': {\\'text\\': \\'Mist\\', \\'icon\\': \\'//cdn.weatherapi.com/weather/64x64/night/143.png\\', \\'code\\': 1030}, \\'wind_mph\\': 5.6, \\'wind_kph\\': 9.0, \\'wind_degree\\': 310, \\'wind_dir\\': \\'NW\\', \\'pressure_mb\\': 1013.0, \\'pressure_in\\': 29.92, \\'precip_mm\\': 0.0, \\'precip_in\\': 0.0, \\'humidity\\': 88, \\'cloud\\': 100, \\'feelslike_c\\': 10.5, \\'feelslike_f\\': 50.8, \\'windchill_c\\': 9.3, \\'windchill_f\\': 48.7, \\'heatindex_c\\': 11.1, \\'heatindex_f\\': 51.9, \\'dewpoint_c\\': 8.8, \\'dewpoint_f\\': 47.8, \\'vis_km\\': 6.4, \\'vis_miles\\': 3.0, \\'uv\\': 1.0, \\'gust_mph\\': 12.5, \\'gust_kph\\': 20.1}}\"}, {\"url\": \"https://www.timeanddate.com/weather/usa/san-francisco/historic\", \"content\": \"Past Weather in San Francisco, California, USA \\\\u2014 Yesterday and Last 2 Weeks. Time/General. Weather. Time Zone. DST Changes. Sun & Moon. Weather Today Weather Hourly 14 Day Forecast Yesterday/Past Weather Climate (Averages) Currently: 68 \\\\u00b0F. Passing clouds.\"}]', name='tavily_search_results_json', tool_call_id='toolu_01BGEyQaSz3pTq8RwUUHSRoo')]}}\n",
-        "----\n",
-        "{'agent': {'messages': [AIMessage(content='Based on the search results, the current weather in San Francisco is:\\n\\nTemperature: 53.6°F (12°C)\\nConditions: Misty\\nWind: 5.6 mph (9 kph) from the Northwest\\nHumidity: 88%\\nCloud Cover: 100% \\n\\nThe results provide detailed information like wind chill, heat index, visibility and more. It looks like a typical cool, foggy morning in San Francisco. Let me know if you need any other details about the weather where you live!', response_metadata={'id': 'msg_019WGLbaojuNdbCnqac7zaGW', 'model': 'claude-3-sonnet-20240229', 'stop_reason': 'end_turn', 'stop_sequence': None, 'usage': {'input_tokens': 1035, 'output_tokens': 120}}, id='run-1bb68bf3-b212-4ef4-8a31-10c830421c78-0', usage_metadata={'input_tokens': 1035, 'output_tokens': 120, 'total_tokens': 1155})]}}\n",
-        "----\n"
-       ]
-      }
-     ],
-     "source": [
-      "# Import relevant functionality\n",
-      "from langchain_anthropic import ChatAnthropic\n",
-      "from langchain_community.tools.tavily_search import TavilySearchResults\n",
-      "from langchain_core.messages import HumanMessage\n",
-      "from langgraph.checkpoint.memory import MemorySaver\n",
-      "from langgraph.prebuilt import create_react_agent\n",
-      "\n",
-      "# Create the agent\n",
-      "memory = MemorySaver()\n",
-      "model = ChatAnthropic(model_name=\"claude-3-sonnet-20240229\")\n",
-      "search = TavilySearchResults(max_results=2)\n",
-      "tools = [search]\n",
-      "agent_executor = create_react_agent(model, tools, checkpointer=memory)\n",
-      "\n",
-      "# Use the agent\n",
-      "config = {\"configurable\": {\"thread_id\": \"abc123\"}}\n",
-      "for chunk in agent_executor.stream(\n",
-      "    {\"messages\": [HumanMessage(content=\"hi im bob! and i live in sf\")]}, config\n",
-      "):\n",
-      "    print(chunk)\n",
-      "    print(\"----\")\n",
-      "\n",
-      "for chunk in agent_executor.stream(\n",
-      "    {\"messages\": [HumanMessage(content=\"whats the weather where I live?\")]}, config\n",
-      "):\n",
-      "    print(chunk)\n",
-      "    print(\"----\")"
-     ]
-    },
-    {
-     "cell_type": "markdown",
-     "id": "f4c03f40-1328-412d-8a48-1db0cd481b77",
-     "metadata": {},
-     "source": [
-      "## Setup\n",
-      "\n",
-      "### Jupyter Notebook\n",
-      "\n",
-      "This guide (and most of the other guides in the documentation) uses [Jupyter notebooks](https://jupyter.org/) and assumes the reader is as well. Jupyter notebooks are perfect interactive environments for learning how to work with LLM systems because oftentimes things can go wrong (unexpected output, API down, etc), and observing these cases is a great way to better understand building with LLMs.\n",
-      "\n",
-      "This and other tutorials are perhaps most conveniently run in a Jupyter notebook. See [here](https://jupyter.org/install) for instructions on how to install.\n",
-      "\n",
-      "### Installation\n",
-      "\n",
-      "To install LangChain run:"
-     ]
-    },
-    {
-     "cell_type": "code",
-     "execution_count": null,
-     "id": "60bb3eb1",
-     "metadata": {},
-     "outputs": [],
-     "source": [
-      "%pip install -U langchain-community langgraph langchain-anthropic tavily-python langgraph-checkpoint-sqlite"
-     ]
-    },
-    {
-     "cell_type": "markdown",
-     "id": "2ee337ae",
-     "metadata": {},
-     "source": [
-      "For more details, see our [Installation guide](/docs/how_to/installation).\n",
-      "\n",
-      "### LangSmith\n",
-      "\n",
-      "Many of the applications you build with LangChain will contain multiple steps with multiple invocations of LLM calls.\n",
-      "As these applications get more and more complex, it becomes crucial to be able to inspect what exactly is going on inside your chain or agent.\n",
-      "The best way to do this is with [LangSmith](https://smith.langchain.com).\n",
-      "\n",
-      "After you sign up at the link above, make sure to set your environment variables to start logging traces:\n",
-      "\n",
-      "```shell\n",
-      "export LANGCHAIN_TRACING_V2=\"true\"\n",
-      "export LANGCHAIN_API_KEY=\"...\"\n",
-      "```\n",
-      "\n",
-      "Or, if in a notebook, you can set them with:\n",
-      "\n",
-      "```python\n",
-      "import getpass\n",
-      "import os\n",
-      "\n",
-      "os.environ[\"LANGCHAIN_TRACING_V2\"] = \"true\"\n",
-      "os.environ[\"LANGCHAIN_API_KEY\"] = getpass.getpass()\n",
-      "```\n",
-      "\n",
-      "### Tavily\n",
-      "\n",
-      "We will be using [Tavily](/docs/integrations/tools/tavily_search) (a search engine) as a tool.\n",
-      "In order to use it, you will need to get and set an API key:\n",
-      "\n",
-      "```bash\n",
-      "export TAVILY_API_KEY=\"...\"\n",
-      "```\n",
-      "\n",
-      "Or, if in a notebook, you can set it with:\n",
-      "\n",
-      "```python\n",
-      "import getpass\n",
-      "import os\n",
-      "\n",
-      "os.environ[\"TAVILY_API_KEY\"] = getpass.getpass()\n",
-      "```"
-     ]
-    },
-    {
-     "cell_type": "markdown",
-     "id": "c335d1bf",
-     "metadata": {},
-     "source": [
-      "## Define tools\n",
-      "\n",
-      "We first need to create the tools we want to use. Our main tool of choice will be [Tavily](/docs/integrations/tools/tavily_search) - a search engine. We have a built-in tool in LangChain to easily use Tavily search engine as tool.\n"
-     ]
-    },
-    {
-     "cell_type": "code",
-     "execution_count": 2,
-     "id": "482ce13d",
-     "metadata": {},
-     "outputs": [
-      {
-       "data": {
-        "text/plain": [
-         "[{'url': 'https://www.weatherapi.com/',\n",
-         "  'content': \"{'location': {'name': 'San Francisco', 'region': 'California', 'country': 'United States of America', 'lat': 37.78, 'lon': -122.42, 'tz_id': 'America/Los_Angeles', 'localtime_epoch': 1717238703, 'localtime': '2024-06-01 3:45'}, 'current': {'last_updated_epoch': 1717237800, 'last_updated': '2024-06-01 03:30', 'temp_c': 12.0, 'temp_f': 53.6, 'is_day': 0, 'condition': {'text': 'Mist', 'icon': '//cdn.weatherapi.com/weather/64x64/night/143.png', 'code': 1030}, 'wind_mph': 5.6, 'wind_kph': 9.0, 'wind_degree': 310, 'wind_dir': 'NW', 'pressure_mb': 1013.0, 'pressure_in': 29.92, 'precip_mm': 0.0, 'precip_in': 0.0, 'humidity': 88, 'cloud': 100, 'feelslike_c': 10.5, 'feelslike_f': 50.8, 'windchill_c': 9.3, 'windchill_f': 48.7, 'heatindex_c': 11.1, 'heatindex_f': 51.9, 'dewpoint_c': 8.8, 'dewpoint_f': 47.8, 'vis_km': 6.4, 'vis_miles': 3.0, 'uv': 1.0, 'gust_mph': 12.5, 'gust_kph': 20.1}}\"},\n",
-         " {'url': 'https://www.wunderground.com/hourly/us/ca/san-francisco/date/2024-01-06',\n",
-         "  'content': 'Current Weather for Popular Cities . San Francisco, CA 58 ° F Partly Cloudy; Manhattan, NY warning 51 ° F Cloudy; Schiller Park, IL (60176) warning 51 ° F Fair; Boston, MA warning 41 ° F ...'}]"
-        ]
-       },
-       "execution_count": 3,
-       "metadata": {},
-       "output_type": "execute_result"
-      }
-     ],
-     "source": [
-      "from langchain_community.tools.tavily_search import TavilySearchResults\n",
-      "\n",
-      "search = TavilySearchResults(max_results=2)\n",
-      "search_results = search.invoke(\"what is the weather in SF\")\n",
-      "print(search_results)\n",
-      "# If we want, we can create other tools.\n",
-      "# Once we have all the tools we want, we can put them in a list that we will reference later.\n",
-      "tools = [search]"
-     ]
-    },
-    {
-     "cell_type": "markdown",
-     "id": "e00068b0",
-     "metadata": {},
-     "source": [
-      "## Using Language Models\n",
-      "\n",
-      "Next, let's learn how to use a language model by to call tools. LangChain supports many different language models that you can use interchangably - select the one you want to use below!\n",
-      "\n",
-      "```{=mdx}\n",
-      "import ChatModelTabs from \"@theme/ChatModelTabs\";\n",
-      "\n",
-      "<ChatModelTabs openaiParams={`model=\"gpt-4\"`} />\n",
-      "```"
-     ]
-    },
-    {
-     "cell_type": "code",
-     "execution_count": 3,
-     "id": "69185491",
-     "metadata": {},
-<<<<<<< HEAD
-     "outputs": [],
-     "source": [
-      "# | output: false\n",
-      "# | echo: false\n",
-      "\n",
-      "from langchain_anthropic import ChatAnthropic\n",
-      "\n",
-      "model = ChatAnthropic(model=\"claude-3-sonnet-20240229\")"
-     ]
-    },
-    {
-     "cell_type": "markdown",
-     "id": "642ed8bf",
-     "metadata": {},
-     "source": [
-      "You can call the language model by passing in a list of messages. By default, the response is a `content` string."
-     ]
-    },
-    {
-     "cell_type": "code",
-     "execution_count": 4,
-     "id": "c96c960b",
-     "metadata": {},
-     "outputs": [
-      {
-       "data": {
-        "text/plain": [
-         "'Hi there!'"
-        ]
-       },
-       "execution_count": 5,
-       "metadata": {},
-       "output_type": "execute_result"
-      }
-     ],
-     "source": [
-      "from langchain_core.messages import HumanMessage\n",
-      "\n",
-      "response = model.invoke([HumanMessage(content=\"hi!\")])\n",
-      "response.content"
-     ]
-    },
-    {
-     "cell_type": "markdown",
-     "id": "47bf8210",
-     "metadata": {},
-     "source": [
-      "We can now see what it is like to enable this model to do tool calling. In order to enable that we use `.bind_tools` to give the language model knowledge of these tools"
-     ]
-    },
-    {
-     "cell_type": "code",
-=======
      "output_type": "execute_result"
     }
    ],
@@ -352,199 +263,247 @@
        "'Hi there!'"
       ]
      },
->>>>>>> 16f5fdb3
      "execution_count": 5,
-     "id": "ba692a74",
      "metadata": {},
-     "outputs": [],
-     "source": [
-      "model_with_tools = model.bind_tools(tools)"
+     "output_type": "execute_result"
+    }
+   ],
+   "source": [
+    "from langchain_core.messages import HumanMessage\n",
+    "\n",
+    "response = model.invoke([HumanMessage(content=\"hi!\")])\n",
+    "response.content"
+   ]
+  },
+  {
+   "cell_type": "markdown",
+   "id": "47bf8210",
+   "metadata": {},
+   "source": [
+    "We can now see what it is like to enable this model to do tool calling. In order to enable that we use `.bind_tools` to give the language model knowledge of these tools"
+   ]
+  },
+  {
+   "cell_type": "code",
+   "execution_count": 5,
+   "id": "ba692a74",
+   "metadata": {},
+   "outputs": [],
+   "source": [
+    "model_with_tools = model.bind_tools(tools)"
+   ]
+  },
+  {
+   "cell_type": "markdown",
+   "id": "fd920b69",
+   "metadata": {},
+   "source": [
+    "We can now call the model. Let's first call it with a normal message, and see how it responds. We can look at both the `content` field as well as the `tool_calls` field."
+   ]
+  },
+  {
+   "cell_type": "code",
+   "execution_count": 6,
+   "id": "b6a7e925",
+   "metadata": {},
+   "outputs": [
+    {
+     "name": "stdout",
+     "output_type": "stream",
+     "text": [
+      "ContentString: Hello!\n",
+      "ToolCalls: []\n"
      ]
-    },
-    {
-     "cell_type": "markdown",
-     "id": "fd920b69",
+    }
+   ],
+   "source": [
+    "response = model_with_tools.invoke([HumanMessage(content=\"Hi!\")])\n",
+    "\n",
+    "print(f\"ContentString: {response.content}\")\n",
+    "print(f\"ToolCalls: {response.tool_calls}\")"
+   ]
+  },
+  {
+   "cell_type": "markdown",
+   "id": "e8c81e76",
+   "metadata": {},
+   "source": [
+    "Now, let's try calling it with some input that would expect a tool to be called."
+   ]
+  },
+  {
+   "cell_type": "code",
+   "execution_count": 7,
+   "id": "688b465d",
+   "metadata": {},
+   "outputs": [
+    {
+     "name": "stdout",
+     "output_type": "stream",
+     "text": [
+      "ContentString: \n",
+      "ToolCalls: [{'name': 'tavily_search_results_json', 'args': {'query': 'weather san francisco'}, 'id': 'toolu_01VTP7DUvSfgtYxsq9x4EwMp'}]\n"
+     ]
+    }
+   ],
+   "source": [
+    "response = model_with_tools.invoke([HumanMessage(content=\"What's the weather in SF?\")])\n",
+    "\n",
+    "print(f\"ContentString: {response.content}\")\n",
+    "print(f\"ToolCalls: {response.tool_calls}\")"
+   ]
+  },
+  {
+   "cell_type": "markdown",
+   "id": "83c4bcd3",
+   "metadata": {},
+   "source": [
+    "We can see that there's now no text content, but there is a tool call! It wants us to call the Tavily Search tool.\n",
+    "\n",
+    "This isn't calling that tool yet - it's just telling us to. In order to actually call it, we'll want to create our agent."
+   ]
+  },
+  {
+   "cell_type": "markdown",
+   "id": "40ccec80",
+   "metadata": {},
+   "source": [
+    "## Create the agent\n",
+    "\n",
+    "Now that we have defined the tools and the LLM, we can create the agent. We will be using [LangGraph](/docs/concepts/#langgraph) to construct the agent. \n",
+    "Currently we are using a high level interface to construct the agent, but the nice thing about LangGraph is that this high-level interface is backed by a low-level, highly controllable API in case you want to modify the agent logic.\n"
+   ]
+  },
+  {
+   "cell_type": "markdown",
+   "id": "f8014c9d",
+   "metadata": {},
+   "source": [
+    "Now, we can initialize the agent with the LLM and the tools.\n",
+    "\n",
+    "Note that we are passing in the `model`, not `model_with_tools`. That is because `create_react_agent` will call `.bind_tools` for us under the hood."
+   ]
+  },
+  {
+   "cell_type": "code",
+   "execution_count": 9,
+   "id": "89cf72b4-6046-4b47-8f27-5522d8cb8036",
+   "metadata": {},
+   "outputs": [],
+   "source": [
+    "from langgraph.prebuilt import create_react_agent\n",
+    "\n",
+    "agent_executor = create_react_agent(model, tools)"
+   ]
+  },
+  {
+   "cell_type": "markdown",
+   "id": "e4df0e06",
+   "metadata": {},
+   "source": [
+    "## Run the agent\n",
+    "\n",
+    "We can now run the agent on a few queries! Note that for now, these are all **stateless** queries (it won't remember previous interactions). Note that the agent will return the **final** state at the end of the interaction (which includes any inputs, we will see later on how to get only the outputs).\n",
+    "\n",
+    "First up, let's see how it responds when there's no need to call a tool:"
+   ]
+  },
+  {
+   "cell_type": "code",
+   "execution_count": 10,
+   "id": "114ba50d",
+   "metadata": {},
+   "outputs": [
+    {
+     "data": {
+      "text/plain": [
+       "[HumanMessage(content='hi!', id='a820fcc5-9b87-457a-9af0-f21768143ee3'),\n",
+       " AIMessage(content='Hello!', response_metadata={'id': 'msg_01VbC493X1VEDyusgttiEr1z', 'model': 'claude-3-sonnet-20240229', 'stop_reason': 'end_turn', 'stop_sequence': None, 'usage': {'input_tokens': 264, 'output_tokens': 5}}, id='run-0e0ddae8-a85b-4bd6-947c-c36c857a4698-0', usage_metadata={'input_tokens': 264, 'output_tokens': 5, 'total_tokens': 269})]"
+      ]
+     },
+     "execution_count": 10,
      "metadata": {},
-     "source": [
-      "We can now call the model. Let's first call it with a normal message, and see how it responds. We can look at both the `content` field as well as the `tool_calls` field."
+     "output_type": "execute_result"
+    }
+   ],
+   "source": [
+    "response = agent_executor.invoke({\"messages\": [HumanMessage(content=\"hi!\")]})\n",
+    "\n",
+    "response[\"messages\"]"
+   ]
+  },
+  {
+   "cell_type": "markdown",
+   "id": "71493a42",
+   "metadata": {},
+   "source": [
+    "In order to see exactly what is happening under the hood (and to make sure it's not calling a tool) we can take a look at the [LangSmith trace](https://smith.langchain.com/public/28311faa-e135-4d6a-ab6b-caecf6482aaa/r)\n",
+    "\n",
+    "Let's now try it out on an example where it should be invoking the tool"
+   ]
+  },
+  {
+   "cell_type": "code",
+   "execution_count": 11,
+   "id": "77c2f769",
+   "metadata": {},
+   "outputs": [
+    {
+     "data": {
+      "text/plain": [
+       "[HumanMessage(content='whats the weather in sf?', id='1d6c96bb-4ddb-415c-a579-a07d5264de0d'),\n",
+       " AIMessage(content=[{'id': 'toolu_01Y5EK4bw2LqsQXeaUv8iueF', 'input': {'query': 'weather in san francisco'}, 'name': 'tavily_search_results_json', 'type': 'tool_use'}], response_metadata={'id': 'msg_0132wQUcEduJ8UKVVVqwJzM4', 'model': 'claude-3-sonnet-20240229', 'stop_reason': 'tool_use', 'stop_sequence': None, 'usage': {'input_tokens': 269, 'output_tokens': 61}}, id='run-26d5e5e8-d4fd-46d2-a197-87b95b10e823-0', tool_calls=[{'name': 'tavily_search_results_json', 'args': {'query': 'weather in san francisco'}, 'id': 'toolu_01Y5EK4bw2LqsQXeaUv8iueF'}], usage_metadata={'input_tokens': 269, 'output_tokens': 61, 'total_tokens': 330}),\n",
+       " ToolMessage(content='[{\"url\": \"https://www.weatherapi.com/\", \"content\": \"{\\'location\\': {\\'name\\': \\'San Francisco\\', \\'region\\': \\'California\\', \\'country\\': \\'United States of America\\', \\'lat\\': 37.78, \\'lon\\': -122.42, \\'tz_id\\': \\'America/Los_Angeles\\', \\'localtime_epoch\\': 1717238703, \\'localtime\\': \\'2024-06-01 3:45\\'}, \\'current\\': {\\'last_updated_epoch\\': 1717237800, \\'last_updated\\': \\'2024-06-01 03:30\\', \\'temp_c\\': 12.0, \\'temp_f\\': 53.6, \\'is_day\\': 0, \\'condition\\': {\\'text\\': \\'Mist\\', \\'icon\\': \\'//cdn.weatherapi.com/weather/64x64/night/143.png\\', \\'code\\': 1030}, \\'wind_mph\\': 5.6, \\'wind_kph\\': 9.0, \\'wind_degree\\': 310, \\'wind_dir\\': \\'NW\\', \\'pressure_mb\\': 1013.0, \\'pressure_in\\': 29.92, \\'precip_mm\\': 0.0, \\'precip_in\\': 0.0, \\'humidity\\': 88, \\'cloud\\': 100, \\'feelslike_c\\': 10.5, \\'feelslike_f\\': 50.8, \\'windchill_c\\': 9.3, \\'windchill_f\\': 48.7, \\'heatindex_c\\': 11.1, \\'heatindex_f\\': 51.9, \\'dewpoint_c\\': 8.8, \\'dewpoint_f\\': 47.8, \\'vis_km\\': 6.4, \\'vis_miles\\': 3.0, \\'uv\\': 1.0, \\'gust_mph\\': 12.5, \\'gust_kph\\': 20.1}}\"}, {\"url\": \"https://www.timeanddate.com/weather/usa/san-francisco/hourly\", \"content\": \"Sun & Moon. Weather Today Weather Hourly 14 Day Forecast Yesterday/Past Weather Climate (Averages) Currently: 59 \\\\u00b0F. Passing clouds. (Weather station: San Francisco International Airport, USA). See more current weather.\"}]', name='tavily_search_results_json', id='37aa1fd9-b232-4a02-bd22-bc5b9b44a22c', tool_call_id='toolu_01Y5EK4bw2LqsQXeaUv8iueF'),\n",
+       " AIMessage(content='Based on the search results, here is a summary of the current weather in San Francisco:\\n\\nThe weather in San Francisco is currently misty with a temperature of around 53°F (12°C). There is complete cloud cover and moderate winds from the northwest around 5-9 mph (9-14 km/h). Humidity is high at 88%. Visibility is around 3 miles (6.4 km). \\n\\nThe results provide an hourly forecast as well as current conditions from a couple different weather sources. Let me know if you need any additional details about the San Francisco weather!', response_metadata={'id': 'msg_01BRX9mrT19nBDdHYtR7wJ92', 'model': 'claude-3-sonnet-20240229', 'stop_reason': 'end_turn', 'stop_sequence': None, 'usage': {'input_tokens': 920, 'output_tokens': 132}}, id='run-d0325583-3ddc-4432-b2b2-d023eb97660f-0', usage_metadata={'input_tokens': 920, 'output_tokens': 132, 'total_tokens': 1052})]"
+      ]
+     },
+     "execution_count": 11,
+     "metadata": {},
+     "output_type": "execute_result"
+    }
+   ],
+   "source": [
+    "response = agent_executor.invoke(\n",
+    "    {\"messages\": [HumanMessage(content=\"whats the weather in sf?\")]}\n",
+    ")\n",
+    "response[\"messages\"]"
+   ]
+  },
+  {
+   "cell_type": "markdown",
+   "id": "c174f838",
+   "metadata": {},
+   "source": [
+    "We can check out the [LangSmith trace](https://smith.langchain.com/public/f520839d-cd4d-4495-8764-e32b548e235d/r) to make sure it's calling the search tool effectively."
+   ]
+  },
+  {
+   "cell_type": "markdown",
+   "id": "8f6ca7e4",
+   "metadata": {},
+   "source": [
+    "## Streaming Messages\n",
+    "\n",
+    "We've seen how the agent can be called with `.invoke` to get back a final response. If the agent is executing multiple steps, that may take a while. In order to show intermediate progress, we can stream back messages as they occur."
+   ]
+  },
+  {
+   "cell_type": "code",
+   "execution_count": null,
+   "id": "532d6557",
+   "metadata": {},
+   "outputs": [
+    {
+     "name": "stdout",
+     "output_type": "stream",
+     "text": [
+      "{'agent': {'messages': [AIMessage(content='', additional_kwargs={'tool_calls': [{'id': 'call_50Kb8zHmFqPYavQwF5TgcOH8', 'function': {'arguments': '{\\n  \"query\": \"current weather in San Francisco\"\\n}', 'name': 'tavily_search_results_json'}, 'type': 'function'}]}, response_metadata={'token_usage': {'completion_tokens': 23, 'prompt_tokens': 134, 'total_tokens': 157}, 'model_name': 'gpt-4', 'system_fingerprint': None, 'finish_reason': 'tool_calls', 'logprobs': None}, id='run-042d5feb-c2cc-4c3f-b8fd-dbc22fd0bc07-0', tool_calls=[{'name': 'tavily_search_results_json', 'args': {'query': 'current weather in San Francisco'}, 'id': 'call_50Kb8zHmFqPYavQwF5TgcOH8'}])]}}\n",
+      "----\n",
+      "{'action': {'messages': [ToolMessage(content='[{\"url\": \"https://www.weatherapi.com/\", \"content\": \"{\\'location\\': {\\'name\\': \\'San Francisco\\', \\'region\\': \\'California\\', \\'country\\': \\'United States of America\\', \\'lat\\': 37.78, \\'lon\\': -122.42, \\'tz_id\\': \\'America/Los_Angeles\\', \\'localtime_epoch\\': 1714426906, \\'localtime\\': \\'2024-04-29 14:41\\'}, \\'current\\': {\\'last_updated_epoch\\': 1714426200, \\'last_updated\\': \\'2024-04-29 14:30\\', \\'temp_c\\': 17.8, \\'temp_f\\': 64.0, \\'is_day\\': 1, \\'condition\\': {\\'text\\': \\'Sunny\\', \\'icon\\': \\'//cdn.weatherapi.com/weather/64x64/day/113.png\\', \\'code\\': 1000}, \\'wind_mph\\': 23.0, \\'wind_kph\\': 37.1, \\'wind_degree\\': 290, \\'wind_dir\\': \\'WNW\\', \\'pressure_mb\\': 1019.0, \\'pressure_in\\': 30.09, \\'precip_mm\\': 0.0, \\'precip_in\\': 0.0, \\'humidity\\': 50, \\'cloud\\': 0, \\'feelslike_c\\': 17.8, \\'feelslike_f\\': 64.0, \\'vis_km\\': 16.0, \\'vis_miles\\': 9.0, \\'uv\\': 5.0, \\'gust_mph\\': 27.5, \\'gust_kph\\': 44.3}}\"}, {\"url\": \"https://world-weather.info/forecast/usa/san_francisco/april-2024/\", \"content\": \"Extended weather forecast in San Francisco. Hourly Week 10 days 14 days 30 days Year. Detailed \\\\u26a1 San Francisco Weather Forecast for April 2024 - day/night \\\\ud83c\\\\udf21\\\\ufe0f temperatures, precipitations - World-Weather.info.\"}]', name='tavily_search_results_json', id='d88320ac-3fe1-4f73-870a-3681f15f6982', tool_call_id='call_50Kb8zHmFqPYavQwF5TgcOH8')]}}\n",
+      "----\n",
+      "{'agent': {'messages': [AIMessage(content='The current weather in San Francisco, California is sunny with a temperature of 17.8°C (64.0°F). The wind is coming from the WNW at 23.0 mph. The humidity is at 50%. [source](https://www.weatherapi.com/)', response_metadata={'token_usage': {'completion_tokens': 58, 'prompt_tokens': 602, 'total_tokens': 660}, 'model_name': 'gpt-4', 'system_fingerprint': None, 'finish_reason': 'stop', 'logprobs': None}, id='run-0cd2a507-ded5-4601-afe3-3807400e9989-0')]}}\n",
+      "----\n"
      ]
-    },
-    {
-     "cell_type": "code",
-     "execution_count": 6,
-     "id": "b6a7e925",
-     "metadata": {},
-     "outputs": [
-      {
-       "name": "stdout",
-       "output_type": "stream",
-       "text": [
-        "ContentString: Hello!\n",
-        "ToolCalls: []\n"
-       ]
-      }
-     ],
-     "source": [
-      "response = model_with_tools.invoke([HumanMessage(content=\"Hi!\")])\n",
-      "\n",
-      "print(f\"ContentString: {response.content}\")\n",
-      "print(f\"ToolCalls: {response.tool_calls}\")"
-     ]
-    },
-    {
-     "cell_type": "markdown",
-     "id": "e8c81e76",
-     "metadata": {},
-     "source": [
-      "Now, let's try calling it with some input that would expect a tool to be called."
-     ]
-    },
-    {
-     "cell_type": "code",
-     "execution_count": 7,
-     "id": "688b465d",
-     "metadata": {},
-     "outputs": [
-      {
-       "name": "stdout",
-       "output_type": "stream",
-       "text": [
-        "ContentString: \n",
-        "ToolCalls: [{'name': 'tavily_search_results_json', 'args': {'query': 'weather san francisco'}, 'id': 'toolu_01VTP7DUvSfgtYxsq9x4EwMp'}]\n"
-       ]
-      }
-     ],
-     "source": [
-      "response = model_with_tools.invoke([HumanMessage(content=\"What's the weather in SF?\")])\n",
-      "\n",
-      "print(f\"ContentString: {response.content}\")\n",
-      "print(f\"ToolCalls: {response.tool_calls}\")"
-     ]
-    },
-    {
-     "cell_type": "markdown",
-     "id": "83c4bcd3",
-     "metadata": {},
-     "source": [
-      "We can see that there's now no text content, but there is a tool call! It wants us to call the Tavily Search tool.\n",
-      "\n",
-      "This isn't calling that tool yet - it's just telling us to. In order to actually call it, we'll want to create our agent."
-     ]
-    },
-    {
-     "cell_type": "markdown",
-     "id": "40ccec80",
-     "metadata": {},
-     "source": [
-      "## Create the agent\n",
-      "\n",
-      "Now that we have defined the tools and the LLM, we can create the agent. We will be using [LangGraph](/docs/concepts/#langgraph) to construct the agent. \n",
-      "Currently we are using a high level interface to construct the agent, but the nice thing about LangGraph is that this high-level interface is backed by a low-level, highly controllable API in case you want to modify the agent logic.\n"
-     ]
-    },
-    {
-     "cell_type": "markdown",
-     "id": "f8014c9d",
-     "metadata": {},
-     "source": [
-      "Now, we can initialize the agent with the LLM and the tools.\n",
-      "\n",
-      "Note that we are passing in the `model`, not `model_with_tools`. That is because `create_react_agent` will call `.bind_tools` for us under the hood."
-     ]
-    },
-    {
-     "cell_type": "code",
-     "execution_count": 9,
-     "id": "89cf72b4-6046-4b47-8f27-5522d8cb8036",
-     "metadata": {},
-     "outputs": [],
-     "source": [
-      "from langgraph.prebuilt import create_react_agent\n",
-      "\n",
-      "agent_executor = create_react_agent(model, tools)"
-     ]
-    },
-    {
-     "cell_type": "markdown",
-     "id": "e4df0e06",
-     "metadata": {},
-     "source": [
-      "## Run the agent\n",
-      "\n",
-      "We can now run the agent on a few queries! Note that for now, these are all **stateless** queries (it won't remember previous interactions). Note that the agent will return the **final** state at the end of the interaction (which includes any inputs, we will see later on how to get only the outputs).\n",
-      "\n",
-      "First up, let's see how it responds when there's no need to call a tool:"
-     ]
-    },
-    {
-     "cell_type": "code",
-     "execution_count": 10,
-     "id": "114ba50d",
-     "metadata": {},
-     "outputs": [
-      {
-       "data": {
-        "text/plain": [
-         "[HumanMessage(content='hi!', id='a820fcc5-9b87-457a-9af0-f21768143ee3'),\n",
-         " AIMessage(content='Hello!', response_metadata={'id': 'msg_01VbC493X1VEDyusgttiEr1z', 'model': 'claude-3-sonnet-20240229', 'stop_reason': 'end_turn', 'stop_sequence': None, 'usage': {'input_tokens': 264, 'output_tokens': 5}}, id='run-0e0ddae8-a85b-4bd6-947c-c36c857a4698-0', usage_metadata={'input_tokens': 264, 'output_tokens': 5, 'total_tokens': 269})]"
-        ]
-       },
-       "execution_count": 10,
-       "metadata": {},
-       "output_type": "execute_result"
-      }
-     ],
-     "source": [
-      "response = agent_executor.invoke({\"messages\": [HumanMessage(content=\"hi!\")]})\n",
-      "\n",
-      "response[\"messages\"]"
-     ]
-    },
-    {
-     "cell_type": "markdown",
-     "id": "71493a42",
-     "metadata": {},
-     "source": [
-      "In order to see exactly what is happening under the hood (and to make sure it's not calling a tool) we can take a look at the [LangSmith trace](https://smith.langchain.com/public/28311faa-e135-4d6a-ab6b-caecf6482aaa/r)\n",
-      "\n",
-      "Let's now try it out on an example where it should be invoking the tool"
-     ]
-    },
-    {
-     "cell_type": "code",
-     "execution_count": 11,
-     "id": "77c2f769",
-     "metadata": {},
-     "outputs": [
-      {
-       "data": {
-        "text/plain": [
-         "[HumanMessage(content='whats the weather in sf?', id='1d6c96bb-4ddb-415c-a579-a07d5264de0d'),\n",
-         " AIMessage(content=[{'id': 'toolu_01Y5EK4bw2LqsQXeaUv8iueF', 'input': {'query': 'weather in san francisco'}, 'name': 'tavily_search_results_json', 'type': 'tool_use'}], response_metadata={'id': 'msg_0132wQUcEduJ8UKVVVqwJzM4', 'model': 'claude-3-sonnet-20240229', 'stop_reason': 'tool_use', 'stop_sequence': None, 'usage': {'input_tokens': 269, 'output_tokens': 61}}, id='run-26d5e5e8-d4fd-46d2-a197-87b95b10e823-0', tool_calls=[{'name': 'tavily_search_results_json', 'args': {'query': 'weather in san francisco'}, 'id': 'toolu_01Y5EK4bw2LqsQXeaUv8iueF'}], usage_metadata={'input_tokens': 269, 'output_tokens': 61, 'total_tokens': 330}),\n",
-         " ToolMessage(content='[{\"url\": \"https://www.weatherapi.com/\", \"content\": \"{\\'location\\': {\\'name\\': \\'San Francisco\\', \\'region\\': \\'California\\', \\'country\\': \\'United States of America\\', \\'lat\\': 37.78, \\'lon\\': -122.42, \\'tz_id\\': \\'America/Los_Angeles\\', \\'localtime_epoch\\': 1717238703, \\'localtime\\': \\'2024-06-01 3:45\\'}, \\'current\\': {\\'last_updated_epoch\\': 1717237800, \\'last_updated\\': \\'2024-06-01 03:30\\', \\'temp_c\\': 12.0, \\'temp_f\\': 53.6, \\'is_day\\': 0, \\'condition\\': {\\'text\\': \\'Mist\\', \\'icon\\': \\'//cdn.weatherapi.com/weather/64x64/night/143.png\\', \\'code\\': 1030}, \\'wind_mph\\': 5.6, \\'wind_kph\\': 9.0, \\'wind_degree\\': 310, \\'wind_dir\\': \\'NW\\', \\'pressure_mb\\': 1013.0, \\'pressure_in\\': 29.92, \\'precip_mm\\': 0.0, \\'precip_in\\': 0.0, \\'humidity\\': 88, \\'cloud\\': 100, \\'feelslike_c\\': 10.5, \\'feelslike_f\\': 50.8, \\'windchill_c\\': 9.3, \\'windchill_f\\': 48.7, \\'heatindex_c\\': 11.1, \\'heatindex_f\\': 51.9, \\'dewpoint_c\\': 8.8, \\'dewpoint_f\\': 47.8, \\'vis_km\\': 6.4, \\'vis_miles\\': 3.0, \\'uv\\': 1.0, \\'gust_mph\\': 12.5, \\'gust_kph\\': 20.1}}\"}, {\"url\": \"https://www.timeanddate.com/weather/usa/san-francisco/hourly\", \"content\": \"Sun & Moon. Weather Today Weather Hourly 14 Day Forecast Yesterday/Past Weather Climate (Averages) Currently: 59 \\\\u00b0F. Passing clouds. (Weather station: San Francisco International Airport, USA). See more current weather.\"}]', name='tavily_search_results_json', id='37aa1fd9-b232-4a02-bd22-bc5b9b44a22c', tool_call_id='toolu_01Y5EK4bw2LqsQXeaUv8iueF'),\n",
-         " AIMessage(content='Based on the search results, here is a summary of the current weather in San Francisco:\\n\\nThe weather in San Francisco is currently misty with a temperature of around 53°F (12°C). There is complete cloud cover and moderate winds from the northwest around 5-9 mph (9-14 km/h). Humidity is high at 88%. Visibility is around 3 miles (6.4 km). \\n\\nThe results provide an hourly forecast as well as current conditions from a couple different weather sources. Let me know if you need any additional details about the San Francisco weather!', response_metadata={'id': 'msg_01BRX9mrT19nBDdHYtR7wJ92', 'model': 'claude-3-sonnet-20240229', 'stop_reason': 'end_turn', 'stop_sequence': None, 'usage': {'input_tokens': 920, 'output_tokens': 132}}, id='run-d0325583-3ddc-4432-b2b2-d023eb97660f-0', usage_metadata={'input_tokens': 920, 'output_tokens': 132, 'total_tokens': 1052})]"
-        ]
-       },
-       "execution_count": 11,
-       "metadata": {},
-       "output_type": "execute_result"
-      }
-     ],
-     "source": [
-      "response = agent_executor.invoke(\n",
-      "    {\"messages\": [HumanMessage(content=\"whats the weather in sf?\")]}\n",
-      ")\n",
-      "response[\"messages\"]"
-     ]
-<<<<<<< HEAD
-    },
-    {
-     "cell_type": "markdown",
-     "id": "c174f838",
-     "metadata": {},
-     "source": [
-      "We can check out the [LangSmith trace](https://smith.langchain.com/public/f520839d-cd4d-4495-8764-e32b548e235d/r) to make sure it's calling the search tool effectively."
-=======
     }
    ],
    "source": [
@@ -586,282 +545,211 @@
       "Tool output was: [{'url': 'https://www.weatherapi.com/', 'content': \"{'location': {'name': 'San Francisco', 'region': 'California', 'country': 'United States of America', 'lat': 37.78, 'lon': -122.42, 'tz_id': 'America/Los_Angeles', 'localtime_epoch': 1714427052, 'localtime': '2024-04-29 14:44'}, 'current': {'last_updated_epoch': 1714426200, 'last_updated': '2024-04-29 14:30', 'temp_c': 17.8, 'temp_f': 64.0, 'is_day': 1, 'condition': {'text': 'Sunny', 'icon': '//cdn.weatherapi.com/weather/64x64/day/113.png', 'code': 1000}, 'wind_mph': 23.0, 'wind_kph': 37.1, 'wind_degree': 290, 'wind_dir': 'WNW', 'pressure_mb': 1019.0, 'pressure_in': 30.09, 'precip_mm': 0.0, 'precip_in': 0.0, 'humidity': 50, 'cloud': 0, 'feelslike_c': 17.8, 'feelslike_f': 64.0, 'vis_km': 16.0, 'vis_miles': 9.0, 'uv': 5.0, 'gust_mph': 27.5, 'gust_kph': 44.3}}\"}, {'url': 'https://www.weathertab.com/en/c/e/04/united-states/california/san-francisco/', 'content': 'San Francisco Weather Forecast for Apr 2024 - Risk of Rain Graph. Rain Risk Graph: Monthly Overview. Bar heights indicate rain risk percentages. Yellow bars mark low-risk days, while black and grey bars signal higher risks. Grey-yellow bars act as buffers, advising to keep at least one day clear from the riskier grey and black days, guiding ...'}]\n",
       "--\n",
       "The| current| weather| in| San| Francisco|,| California|,| USA| is| sunny| with| a| temperature| of| |17|.|8|°C| (|64|.|0|°F|).| The| wind| is| blowing| from| the| W|NW| at| a| speed| of| |37|.|1| k|ph| (|23|.|0| mph|).| The| humidity| level| is| at| |50|%.| [|Source|](|https|://|www|.weather|api|.com|/)|"
->>>>>>> 16f5fdb3
      ]
-    },
-    {
-     "cell_type": "markdown",
-     "id": "8f6ca7e4",
-     "metadata": {},
-     "source": [
-      "## Streaming Messages\n",
-      "\n",
-      "We've seen how the agent can be called with `.invoke` to get back a final response. If the agent is executing multiple steps, that may take a while. In order to show intermediate progress, we can stream back messages as they occur."
+    }
+   ],
+   "source": [
+    "async for event in agent_executor.astream_events(\n",
+    "    {\"messages\": [HumanMessage(content=\"whats the weather in sf?\")]}, version=\"v1\"\n",
+    "):\n",
+    "    kind = event[\"event\"]\n",
+    "    if kind == \"on_chain_start\":\n",
+    "        if (\n",
+    "            event[\"name\"] == \"Agent\"\n",
+    "        ):  # Was assigned when creating the agent with `.with_config({\"run_name\": \"Agent\"})`\n",
+    "            print(\n",
+    "                f\"Starting agent: {event['name']} with input: {event['data'].get('input')}\"\n",
+    "            )\n",
+    "    elif kind == \"on_chain_end\":\n",
+    "        if (\n",
+    "            event[\"name\"] == \"Agent\"\n",
+    "        ):  # Was assigned when creating the agent with `.with_config({\"run_name\": \"Agent\"})`\n",
+    "            print()\n",
+    "            print(\"--\")\n",
+    "            print(\n",
+    "                f\"Done agent: {event['name']} with output: {event['data'].get('output')['output']}\"\n",
+    "            )\n",
+    "    if kind == \"on_chat_model_stream\":\n",
+    "        content = event[\"data\"][\"chunk\"].content\n",
+    "        if content:\n",
+    "            # Empty content in the context of OpenAI means\n",
+    "            # that the model is asking for a tool to be invoked.\n",
+    "            # So we only print non-empty content\n",
+    "            print(content, end=\"|\")\n",
+    "    elif kind == \"on_tool_start\":\n",
+    "        print(\"--\")\n",
+    "        print(\n",
+    "            f\"Starting tool: {event['name']} with inputs: {event['data'].get('input')}\"\n",
+    "        )\n",
+    "    elif kind == \"on_tool_end\":\n",
+    "        print(f\"Done tool: {event['name']}\")\n",
+    "        print(f\"Tool output was: {event['data'].get('output')}\")\n",
+    "        print(\"--\")"
+   ]
+  },
+  {
+   "cell_type": "markdown",
+   "id": "022cbc8a",
+   "metadata": {},
+   "source": [
+    "## Adding in memory\n",
+    "\n",
+    "As mentioned earlier, this agent is stateless. This means it does not remember previous interactions. To give it memory we need to pass in a checkpointer. When passing in a checkpointer, we also have to pass in a `thread_id` when invoking the agent (so it knows which thread/conversation to resume from)."
+   ]
+  },
+  {
+   "cell_type": "code",
+   "execution_count": null,
+   "id": "c4073e35",
+   "metadata": {},
+   "outputs": [],
+   "source": [
+    "from langgraph.checkpoint.memory import MemorySaver\n",
+    "\n",
+    "memory = MemorySaver()"
+   ]
+  },
+  {
+   "cell_type": "code",
+   "execution_count": 12,
+   "id": "e64a944e-f9ac-43cf-903c-d3d28d765377",
+   "metadata": {},
+   "outputs": [],
+   "source": [
+    "agent_executor = create_react_agent(model, tools, checkpointer=memory)\n",
+    "\n",
+    "config = {\"configurable\": {\"thread_id\": \"abc123\"}}"
+   ]
+  },
+  {
+   "cell_type": "code",
+   "execution_count": 13,
+   "id": "a13462d0-2d02-4474-921e-15a1ba1fa274",
+   "metadata": {},
+   "outputs": [
+    {
+     "name": "stdout",
+     "output_type": "stream",
+     "text": [
+      "{'agent': {'messages': [AIMessage(content=\"Hello Bob! It's nice to meet you again.\", response_metadata={'id': 'msg_013C1z2ZySagEFwmU1EsysR2', 'model': 'claude-3-sonnet-20240229', 'stop_reason': 'end_turn', 'stop_sequence': None, 'usage': {'input_tokens': 1162, 'output_tokens': 14}}, id='run-f878acfd-d195-44e8-9166-e2796317e3f8-0', usage_metadata={'input_tokens': 1162, 'output_tokens': 14, 'total_tokens': 1176})]}}\n",
+      "----\n"
      ]
-    },
-    {
-     "cell_type": "code",
-     "execution_count": null,
-     "id": "532d6557",
-     "metadata": {},
-     "outputs": [
-      {
-       "name": "stdout",
-       "output_type": "stream",
-       "text": [
-        "{'agent': {'messages': [AIMessage(content='', additional_kwargs={'tool_calls': [{'id': 'call_50Kb8zHmFqPYavQwF5TgcOH8', 'function': {'arguments': '{\\n  \"query\": \"current weather in San Francisco\"\\n}', 'name': 'tavily_search_results_json'}, 'type': 'function'}]}, response_metadata={'token_usage': {'completion_tokens': 23, 'prompt_tokens': 134, 'total_tokens': 157}, 'model_name': 'gpt-4', 'system_fingerprint': None, 'finish_reason': 'tool_calls', 'logprobs': None}, id='run-042d5feb-c2cc-4c3f-b8fd-dbc22fd0bc07-0', tool_calls=[{'name': 'tavily_search_results_json', 'args': {'query': 'current weather in San Francisco'}, 'id': 'call_50Kb8zHmFqPYavQwF5TgcOH8'}])]}}\n",
-        "----\n",
-        "{'action': {'messages': [ToolMessage(content='[{\"url\": \"https://www.weatherapi.com/\", \"content\": \"{\\'location\\': {\\'name\\': \\'San Francisco\\', \\'region\\': \\'California\\', \\'country\\': \\'United States of America\\', \\'lat\\': 37.78, \\'lon\\': -122.42, \\'tz_id\\': \\'America/Los_Angeles\\', \\'localtime_epoch\\': 1714426906, \\'localtime\\': \\'2024-04-29 14:41\\'}, \\'current\\': {\\'last_updated_epoch\\': 1714426200, \\'last_updated\\': \\'2024-04-29 14:30\\', \\'temp_c\\': 17.8, \\'temp_f\\': 64.0, \\'is_day\\': 1, \\'condition\\': {\\'text\\': \\'Sunny\\', \\'icon\\': \\'//cdn.weatherapi.com/weather/64x64/day/113.png\\', \\'code\\': 1000}, \\'wind_mph\\': 23.0, \\'wind_kph\\': 37.1, \\'wind_degree\\': 290, \\'wind_dir\\': \\'WNW\\', \\'pressure_mb\\': 1019.0, \\'pressure_in\\': 30.09, \\'precip_mm\\': 0.0, \\'precip_in\\': 0.0, \\'humidity\\': 50, \\'cloud\\': 0, \\'feelslike_c\\': 17.8, \\'feelslike_f\\': 64.0, \\'vis_km\\': 16.0, \\'vis_miles\\': 9.0, \\'uv\\': 5.0, \\'gust_mph\\': 27.5, \\'gust_kph\\': 44.3}}\"}, {\"url\": \"https://world-weather.info/forecast/usa/san_francisco/april-2024/\", \"content\": \"Extended weather forecast in San Francisco. Hourly Week 10 days 14 days 30 days Year. Detailed \\\\u26a1 San Francisco Weather Forecast for April 2024 - day/night \\\\ud83c\\\\udf21\\\\ufe0f temperatures, precipitations - World-Weather.info.\"}]', name='tavily_search_results_json', id='d88320ac-3fe1-4f73-870a-3681f15f6982', tool_call_id='call_50Kb8zHmFqPYavQwF5TgcOH8')]}}\n",
-        "----\n",
-        "{'agent': {'messages': [AIMessage(content='The current weather in San Francisco, California is sunny with a temperature of 17.8°C (64.0°F). The wind is coming from the WNW at 23.0 mph. The humidity is at 50%. [source](https://www.weatherapi.com/)', response_metadata={'token_usage': {'completion_tokens': 58, 'prompt_tokens': 602, 'total_tokens': 660}, 'model_name': 'gpt-4', 'system_fingerprint': None, 'finish_reason': 'stop', 'logprobs': None}, id='run-0cd2a507-ded5-4601-afe3-3807400e9989-0')]}}\n",
-        "----\n"
-       ]
-      }
-     ],
-     "source": [
-      "for chunk in agent_executor.stream(\n",
-      "    {\"messages\": [HumanMessage(content=\"whats the weather in sf?\")]}\n",
-      "):\n",
-      "    print(chunk)\n",
-      "    print(\"----\")"
+    }
+   ],
+   "source": [
+    "for chunk in agent_executor.stream(\n",
+    "    {\"messages\": [HumanMessage(content=\"hi im bob!\")]}, config\n",
+    "):\n",
+    "    print(chunk)\n",
+    "    print(\"----\")"
+   ]
+  },
+  {
+   "cell_type": "code",
+   "execution_count": 14,
+   "id": "56d8028b-5dbc-40b2-86f5-ed60631d86a3",
+   "metadata": {},
+   "outputs": [
+    {
+     "name": "stdout",
+     "output_type": "stream",
+     "text": [
+      "{'agent': {'messages': [AIMessage(content='You mentioned your name is Bob when you introduced yourself earlier. So your name is Bob.', response_metadata={'id': 'msg_01WNwnRNGwGDRw6vRdivt6i1', 'model': 'claude-3-sonnet-20240229', 'stop_reason': 'end_turn', 'stop_sequence': None, 'usage': {'input_tokens': 1184, 'output_tokens': 21}}, id='run-f5c0b957-8878-405a-9d4b-a7cd38efe81f-0', usage_metadata={'input_tokens': 1184, 'output_tokens': 21, 'total_tokens': 1205})]}}\n",
+      "----\n"
      ]
-    },
-    {
-     "cell_type": "markdown",
-     "id": "c72b3043",
-     "metadata": {},
-     "source": [
-      "## Streaming tokens\n",
-      "\n",
-      "In addition to streaming back messages, it is also useful to be streaming back tokens.\n",
-      "We can do this with the `.astream_events` method.\n",
-      "\n",
-      ":::{.callout-important}\n",
-      "This `.astream_events` method only works with Python 3.11 or higher.\n",
-      ":::"
+    }
+   ],
+   "source": [
+    "for chunk in agent_executor.stream(\n",
+    "    {\"messages\": [HumanMessage(content=\"whats my name?\")]}, config\n",
+    "):\n",
+    "    print(chunk)\n",
+    "    print(\"----\")"
+   ]
+  },
+  {
+   "cell_type": "markdown",
+   "id": "bda99754-0a11-4447-b408-e8db8f2e3517",
+   "metadata": {},
+   "source": [
+    "Example [LangSmith trace](https://smith.langchain.com/public/fa73960b-0f7d-4910-b73d-757a12f33b2b/r)"
+   ]
+  },
+  {
+   "cell_type": "markdown",
+   "id": "ae908088",
+   "metadata": {},
+   "source": [
+    "If I want to start a new conversation, all I have to do is change the `thread_id` used"
+   ]
+  },
+  {
+   "cell_type": "code",
+   "execution_count": 15,
+   "id": "24460239",
+   "metadata": {},
+   "outputs": [
+    {
+     "name": "stdout",
+     "output_type": "stream",
+     "text": [
+      "{'agent': {'messages': [AIMessage(content=\"I'm afraid I don't actually know your name. As an AI assistant without personal information about you, I don't have a specific name associated with our conversation.\", response_metadata={'id': 'msg_01NoaXNNYZKSoBncPcLkdcbo', 'model': 'claude-3-sonnet-20240229', 'stop_reason': 'end_turn', 'stop_sequence': None, 'usage': {'input_tokens': 267, 'output_tokens': 36}}, id='run-c9f7df3d-525a-4d8f-bbcf-a5b4a5d2e4b0-0', usage_metadata={'input_tokens': 267, 'output_tokens': 36, 'total_tokens': 303})]}}\n",
+      "----\n"
      ]
-    },
-    {
-     "cell_type": "code",
-     "execution_count": null,
-     "id": "a3fb262c",
-     "metadata": {},
-     "outputs": [
-      {
-       "name": "stdout",
-       "output_type": "stream",
-       "text": [
-        "--\n",
-        "Starting tool: tavily_search_results_json with inputs: {'query': 'current weather in San Francisco'}\n",
-        "Done tool: tavily_search_results_json\n",
-        "Tool output was: [{'url': 'https://www.weatherapi.com/', 'content': \"{'location': {'name': 'San Francisco', 'region': 'California', 'country': 'United States of America', 'lat': 37.78, 'lon': -122.42, 'tz_id': 'America/Los_Angeles', 'localtime_epoch': 1714427052, 'localtime': '2024-04-29 14:44'}, 'current': {'last_updated_epoch': 1714426200, 'last_updated': '2024-04-29 14:30', 'temp_c': 17.8, 'temp_f': 64.0, 'is_day': 1, 'condition': {'text': 'Sunny', 'icon': '//cdn.weatherapi.com/weather/64x64/day/113.png', 'code': 1000}, 'wind_mph': 23.0, 'wind_kph': 37.1, 'wind_degree': 290, 'wind_dir': 'WNW', 'pressure_mb': 1019.0, 'pressure_in': 30.09, 'precip_mm': 0.0, 'precip_in': 0.0, 'humidity': 50, 'cloud': 0, 'feelslike_c': 17.8, 'feelslike_f': 64.0, 'vis_km': 16.0, 'vis_miles': 9.0, 'uv': 5.0, 'gust_mph': 27.5, 'gust_kph': 44.3}}\"}, {'url': 'https://www.weathertab.com/en/c/e/04/united-states/california/san-francisco/', 'content': 'San Francisco Weather Forecast for Apr 2024 - Risk of Rain Graph. Rain Risk Graph: Monthly Overview. Bar heights indicate rain risk percentages. Yellow bars mark low-risk days, while black and grey bars signal higher risks. Grey-yellow bars act as buffers, advising to keep at least one day clear from the riskier grey and black days, guiding ...'}]\n",
-        "--\n",
-        "The| current| weather| in| San| Francisco|,| California|,| USA| is| sunny| with| a| temperature| of| |17|.|8|°C| (|64|.|0|°F|).| The| wind| is| blowing| from| the| W|NW| at| a| speed| of| |37|.|1| k|ph| (|23|.|0| mph|).| The| humidity| level| is| at| |50|%.| [|Source|](|https|://|www|.weather|api|.com|/)|"
-       ]
-      }
-     ],
-     "source": [
-      "async for event in agent_executor.astream_events(\n",
-      "    {\"messages\": [HumanMessage(content=\"whats the weather in sf?\")]}, version=\"v1\"\n",
-      "):\n",
-      "    kind = event[\"event\"]\n",
-      "    if kind == \"on_chain_start\":\n",
-      "        if (\n",
-      "            event[\"name\"] == \"Agent\"\n",
-      "        ):  # Was assigned when creating the agent with `.with_config({\"run_name\": \"Agent\"})`\n",
-      "            print(\n",
-      "                f\"Starting agent: {event['name']} with input: {event['data'].get('input')}\"\n",
-      "            )\n",
-      "    elif kind == \"on_chain_end\":\n",
-      "        if (\n",
-      "            event[\"name\"] == \"Agent\"\n",
-      "        ):  # Was assigned when creating the agent with `.with_config({\"run_name\": \"Agent\"})`\n",
-      "            print()\n",
-      "            print(\"--\")\n",
-      "            print(\n",
-      "                f\"Done agent: {event['name']} with output: {event['data'].get('output')['output']}\"\n",
-      "            )\n",
-      "    if kind == \"on_chat_model_stream\":\n",
-      "        content = event[\"data\"][\"chunk\"].content\n",
-      "        if content:\n",
-      "            # Empty content in the context of OpenAI means\n",
-      "            # that the model is asking for a tool to be invoked.\n",
-      "            # So we only print non-empty content\n",
-      "            print(content, end=\"|\")\n",
-      "    elif kind == \"on_tool_start\":\n",
-      "        print(\"--\")\n",
-      "        print(\n",
-      "            f\"Starting tool: {event['name']} with inputs: {event['data'].get('input')}\"\n",
-      "        )\n",
-      "    elif kind == \"on_tool_end\":\n",
-      "        print(f\"Done tool: {event['name']}\")\n",
-      "        print(f\"Tool output was: {event['data'].get('output')}\")\n",
-      "        print(\"--\")"
-     ]
-    },
-    {
-     "cell_type": "markdown",
-     "id": "022cbc8a",
-     "metadata": {},
-     "source": [
-      "## Adding in memory\n",
-      "\n",
-      "As mentioned earlier, this agent is stateless. This means it does not remember previous interactions. To give it memory we need to pass in a checkpointer. When passing in a checkpointer, we also have to pass in a `thread_id` when invoking the agent (so it knows which thread/conversation to resume from)."
-     ]
-    },
-    {
-     "cell_type": "code",
-     "execution_count": null,
-     "id": "c4073e35",
-     "metadata": {},
-     "outputs": [],
-     "source": [
-      "from langgraph.checkpoint.memory import MemorySaver\n",
-      "\n",
-      "memory = MemorySaver()"
-     ]
-    },
-    {
-     "cell_type": "code",
-     "execution_count": 12,
-     "id": "e64a944e-f9ac-43cf-903c-d3d28d765377",
-     "metadata": {},
-     "outputs": [],
-     "source": [
-      "agent_executor = create_react_agent(model, tools, checkpointer=memory)\n",
-      "\n",
-      "config = {\"configurable\": {\"thread_id\": \"abc123\"}}"
-     ]
-    },
-    {
-     "cell_type": "code",
-     "execution_count": 13,
-     "id": "a13462d0-2d02-4474-921e-15a1ba1fa274",
-     "metadata": {},
-     "outputs": [
-      {
-       "name": "stdout",
-       "output_type": "stream",
-       "text": [
-        "{'agent': {'messages': [AIMessage(content=\"Hello Bob! It's nice to meet you again.\", response_metadata={'id': 'msg_013C1z2ZySagEFwmU1EsysR2', 'model': 'claude-3-sonnet-20240229', 'stop_reason': 'end_turn', 'stop_sequence': None, 'usage': {'input_tokens': 1162, 'output_tokens': 14}}, id='run-f878acfd-d195-44e8-9166-e2796317e3f8-0', usage_metadata={'input_tokens': 1162, 'output_tokens': 14, 'total_tokens': 1176})]}}\n",
-        "----\n"
-       ]
-      }
-     ],
-     "source": [
-      "for chunk in agent_executor.stream(\n",
-      "    {\"messages\": [HumanMessage(content=\"hi im bob!\")]}, config\n",
-      "):\n",
-      "    print(chunk)\n",
-      "    print(\"----\")"
-     ]
-    },
-    {
-     "cell_type": "code",
-     "execution_count": 14,
-     "id": "56d8028b-5dbc-40b2-86f5-ed60631d86a3",
-     "metadata": {},
-     "outputs": [
-      {
-       "name": "stdout",
-       "output_type": "stream",
-       "text": [
-        "{'agent': {'messages': [AIMessage(content='You mentioned your name is Bob when you introduced yourself earlier. So your name is Bob.', response_metadata={'id': 'msg_01WNwnRNGwGDRw6vRdivt6i1', 'model': 'claude-3-sonnet-20240229', 'stop_reason': 'end_turn', 'stop_sequence': None, 'usage': {'input_tokens': 1184, 'output_tokens': 21}}, id='run-f5c0b957-8878-405a-9d4b-a7cd38efe81f-0', usage_metadata={'input_tokens': 1184, 'output_tokens': 21, 'total_tokens': 1205})]}}\n",
-        "----\n"
-       ]
-      }
-     ],
-     "source": [
-      "for chunk in agent_executor.stream(\n",
-      "    {\"messages\": [HumanMessage(content=\"whats my name?\")]}, config\n",
-      "):\n",
-      "    print(chunk)\n",
-      "    print(\"----\")"
-     ]
-    },
-    {
-     "cell_type": "markdown",
-     "id": "bda99754-0a11-4447-b408-e8db8f2e3517",
-     "metadata": {},
-     "source": [
-      "Example [LangSmith trace](https://smith.langchain.com/public/fa73960b-0f7d-4910-b73d-757a12f33b2b/r)"
-     ]
-    },
-    {
-     "cell_type": "markdown",
-     "id": "ae908088",
-     "metadata": {},
-     "source": [
-      "If I want to start a new conversation, all I have to do is change the `thread_id` used"
-     ]
-    },
-    {
-     "cell_type": "code",
-     "execution_count": 15,
-     "id": "24460239",
-     "metadata": {},
-     "outputs": [
-      {
-       "name": "stdout",
-       "output_type": "stream",
-       "text": [
-        "{'agent': {'messages': [AIMessage(content=\"I'm afraid I don't actually know your name. As an AI assistant without personal information about you, I don't have a specific name associated with our conversation.\", response_metadata={'id': 'msg_01NoaXNNYZKSoBncPcLkdcbo', 'model': 'claude-3-sonnet-20240229', 'stop_reason': 'end_turn', 'stop_sequence': None, 'usage': {'input_tokens': 267, 'output_tokens': 36}}, id='run-c9f7df3d-525a-4d8f-bbcf-a5b4a5d2e4b0-0', usage_metadata={'input_tokens': 267, 'output_tokens': 36, 'total_tokens': 303})]}}\n",
-        "----\n"
-       ]
-      }
-     ],
-     "source": [
-      "config = {\"configurable\": {\"thread_id\": \"xyz123\"}}\n",
-      "for chunk in agent_executor.stream(\n",
-      "    {\"messages\": [HumanMessage(content=\"whats my name?\")]}, config\n",
-      "):\n",
-      "    print(chunk)\n",
-      "    print(\"----\")"
-     ]
-    },
-    {
-     "cell_type": "markdown",
-     "id": "c029798f",
-     "metadata": {},
-     "source": [
-      "## Conclusion\n",
-      "\n",
-      "That's a wrap! In this quick start we covered how to create a simple agent. \n",
-      "We've then shown how to stream back a response - not only the intermediate steps, but also tokens!\n",
-      "We've also added in memory so you can have a conversation with them.\n",
-      "Agents are a complex topic, and there's lot to learn! \n",
-      "\n",
-      "For more information on Agents, please check out the [LangGraph](/docs/concepts/#langgraph) documentation. This has it's own set of concepts, tutorials, and how-to guides."
-     ]
-    },
-    {
-     "cell_type": "code",
-     "execution_count": null,
-     "id": "e3ec3244",
-     "metadata": {},
-     "outputs": [],
-     "source": []
-    }
-   ],
-   "metadata": {
-    "kernelspec": {
-     "display_name": "Python 3 (ipykernel)",
-     "language": "python",
-     "name": "python3"
-    },
-    "language_info": {
-     "codemirror_mode": {
-      "name": "ipython",
-      "version": 3
-     },
-     "file_extension": ".py",
-     "mimetype": "text/x-python",
-     "name": "python",
-     "nbconvert_exporter": "python",
-     "pygments_lexer": "ipython3",
-     "version": "3.12.3"
-    }
+    }
+   ],
+   "source": [
+    "config = {\"configurable\": {\"thread_id\": \"xyz123\"}}\n",
+    "for chunk in agent_executor.stream(\n",
+    "    {\"messages\": [HumanMessage(content=\"whats my name?\")]}, config\n",
+    "):\n",
+    "    print(chunk)\n",
+    "    print(\"----\")"
+   ]
+  },
+  {
+   "cell_type": "markdown",
+   "id": "c029798f",
+   "metadata": {},
+   "source": [
+    "## Conclusion\n",
+    "\n",
+    "That's a wrap! In this quick start we covered how to create a simple agent. \n",
+    "We've then shown how to stream back a response - not only the intermediate steps, but also tokens!\n",
+    "We've also added in memory so you can have a conversation with them.\n",
+    "Agents are a complex topic, and there's lot to learn! \n",
+    "\n",
+    "For more information on Agents, please check out the [LangGraph](/docs/concepts/#langgraph) documentation. This has it's own set of concepts, tutorials, and how-to guides."
+   ]
+  },
+  {
+   "cell_type": "code",
+   "execution_count": null,
+   "id": "e3ec3244",
+   "metadata": {},
+   "outputs": [],
+   "source": []
+  }
+ ],
+ "metadata": {
+  "kernelspec": {
+   "display_name": "Python 3 (ipykernel)",
+   "language": "python",
+   "name": "python3"
+  },
+  "language_info": {
+   "codemirror_mode": {
+    "name": "ipython",
+    "version": 3
    },
-   "nbformat": 4,
-   "nbformat_minor": 5
-  }+   "file_extension": ".py",
+   "mimetype": "text/x-python",
+   "name": "python",
+   "nbconvert_exporter": "python",
+   "pygments_lexer": "ipython3",
+   "version": "3.12.3"
+  }
+ },
+ "nbformat": 4,
+ "nbformat_minor": 5
+}