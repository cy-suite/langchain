--- conflicted
+++ resolved
@@ -1,222 +1,32 @@
 {
-<<<<<<< HEAD
-   "cells": [
-      {
-         "attachments": {},
-         "cell_type": "markdown",
-         "id": "df770c72",
-         "metadata": {},
-         "source": [
-            "# YouTube transcripts\n",
-            "\n",
-            ">[YouTube](https://www.youtube.com/) is an online video sharing and social media platform created by Google.\n",
-            "\n",
-            "This notebook covers how to load documents from `YouTube transcripts`."
-         ]
-      },
-      {
-         "cell_type": "code",
-         "id": "427d5745",
-         "metadata": {},
-         "source": "from langchain_community.document_loaders import YoutubeLoader",
-         "outputs": [],
-         "execution_count": null
-      },
-      {
-         "cell_type": "code",
-         "id": "34a25b57",
-         "metadata": {
-            "scrolled": true
-         },
-         "source": [
-            "%pip install --upgrade --quiet  youtube-transcript-api"
-         ],
-         "outputs": [],
-         "execution_count": null
-      },
-      {
-         "cell_type": "code",
-         "id": "bc8b308a",
-         "metadata": {},
-         "source": [
-            "loader = YoutubeLoader.from_youtube_url(\n",
-            "    \"https://www.youtube.com/watch?v=QsYGlZkevEg\", add_video_info=False\n",
-            ")"
-         ],
-         "outputs": [],
-         "execution_count": null
-      },
-      {
-         "cell_type": "code",
-         "id": "d073dd36",
-         "metadata": {},
-         "source": [
-            "loader.load()"
-         ],
-         "outputs": [],
-         "execution_count": null
-      },
-      {
-         "attachments": {},
-         "cell_type": "markdown",
-         "id": "fc417e31",
-         "metadata": {},
-         "source": [
-            "## Загрузка транскрибации видео\n",
-            "Дополнительно можно указать язык оригинальной аудиодорожки, которую нужно использовать, и язык на который требуется перевод.\n",
-            "Параметр add_video_info=True указывает на то, что кроме текста требуется загрузить дополнительную информацию о ролике.\n",
-            "\n",
-            "В данном примере мы используем небольшое видео, в котором трое ученых обсуждают проблемы науки.\n",
-            "%pip install --upgrade --quiet  pytube"
-         ]
-      },
-      {
-         "cell_type": "code",
-         "execution_count": 45,
-         "id": "08510625",
-         "metadata": {},
-         "outputs": [
-            {
-               "data": {
-                  "text/plain": [
-                     "'Давайте начнем с того, что нет никакой науки вообще есть отдельные конкретные дисциплины. И внутри каждой конкретной науки есть свои собственные методы, свои этапы доказательств, и свои собственные представления о том, что является истиной. Это огромный муравейник, в котором каждый муравей не то, что выполняет какую-то функцию он выполняет там часть функций. Очень сложная структура, которая пытается решить прежние вопросы: как улучшить нашу жизнь или понять, как устроен мир. Современная наука для меня – это двигатель научного прогресса. Это реакторное материаловедение, которым я занимаюсь, это различные технологии, которые применимы для гуманитарного назначения. Такие как изотопная продукция, очистка воды, опреснение воды. Я могу говорить про атомную энергетику, и с точки зрения атомной энергетики современная наука – это не только обеспечение людей чистой энергией и безопасной энергией это пласт проблем, целый пласт работ, который находит применение в любой сфере нашей жизнедеятельности. Я эколог, и моя наука относительно молода, но при этом обладает огромным количеством направлений. Экология – это не про защиту окружающей среды, и не про охрану окружающей среды. Этим занимаются, собственно, направления охраны окружающей среды, которые так и называются, все логично. Экология – это про взаимосвязь, например, твою, твою как индивидуума, с окружающей средой. Каким воздухом ты дышишь, что тебе хорошо, какие питательные вещества в тебя поступают, что ты выделяешь в процессе своей жизнедеятельности. Это касается и отходов в плане мусора, в том числе. Наука – это наш лучший инструмент для познания окружающей реальности, но даже в науке встречаются косяки, встречаются примеры подлогов и фальсификаций. Например, мы знаем, что даже очень влиятельные люди могут иметь списанные диссертации, и при этом быть ректорами вузов. На ученых есть очень большое давление, для того чтобы публиковаться. От того, как много у вас статей, зависит ваше финансирование, от этого зависит то, как воспринимают вас коллеги. Это приводит к такой проблеме, которая называется по-английски publish or perish публикуйся или умри, или исчезни. Люди пытаются придумать какие-то способы как хакнуть эту систему. Давайте вольем одну статью, и разобьем её на 10, чтобы было больше публикаций.'"
-                  ]
-               },
-               "execution_count": 45,
-               "metadata": {},
-               "output_type": "execute_result"
-            }
-         ],
-         "source": [
-            "loader = YoutubeLoader.from_youtube_url(\n",
-            "    \"https://www.youtube.com/watch?v=PIedulkk48k\",\n",
-            "    add_video_info=True,\n",
-            "    language=[\"ru\", \"id\"],\n",
-            "    translation=\"ru\",\n",
-            ")\n",
-            "documents = loader.load()\n",
-            "text = documents[0].page_content\n",
-            "text"
-         ]
-      },
-      {
-         "cell_type": "code",
-         "execution_count": 46,
-         "id": "4086fcca",
-         "metadata": {},
-         "outputs": [
-            {
-               "name": "stderr",
-               "output_type": "stream",
-               "text": [
-                  "No `_type` key found, defaulting to `prompt`.\n"
-               ]
-            },
-            {
-               "data": {
-                  "text/plain": [
-                     "'Ниже приведен набор фактов и мыслей. Выдели из них 7 самых важных.\\n\\n\"Давайте начнем с того, что нет никакой науки вообще есть отдельные конкретные дисциплины. И внутри каждой конкретной науки есть свои собственные методы, свои этапы доказательств, и свои собственные представления о том, что является истиной. Это огромный муравейник, в котором каждый муравей не то, что выполняет какую-то функцию он выполняет там часть функций. Очень сложная структура, которая пытается решить прежние вопросы: как улучшить нашу жизнь или понять, как устроен мир. Современная наука для меня – это двигатель научного прогресса. Это реакторное материаловедение, которым я занимаюсь, это различные технологии, которые применимы для гуманитарного назначения. Такие как изотопная продукция, очистка воды, опреснение воды. Я могу говорить про атомную энергетику, и с точки зрения атомной энергетики современная наука – это не только обеспечение людей чистой энергией и безопасной энергией это пласт проблем, целый пласт работ, который находит применение в любой сфере нашей жизнедеятельности. Я эколог, и моя наука относительно молода, но при этом обладает огромным количеством направлений. Экология – это не про защиту окружающей среды, и не про охрану окружающей среды. Этим занимаются, собственно, направления охраны окружающей среды, которые так и называются, все логично. Экология – это про взаимосвязь, например, твою, твою как индивидуума, с окружающей средой. Каким воздухом ты дышишь, что тебе хорошо, какие питательные вещества в тебя поступают, что ты выделяешь в процессе своей жизнедеятельности. Это касается и отходов в плане мусора, в том числе. Наука – это наш лучший инструмент для познания окружающей реальности, но даже в науке встречаются косяки, встречаются примеры подлогов и фальсификаций. Например, мы знаем, что даже очень влиятельные люди могут иметь списанные диссертации, и при этом быть ректорами вузов. На ученых есть очень большое давление, для того чтобы публиковаться. От того, как много у вас статей, зависит ваше финансирование, от этого зависит то, как воспринимают вас коллеги. Это приводит к такой проблеме, которая называется по-английски publish or perish публикуйся или умри, или исчезни. Люди пытаются придумать какие-то способы как хакнуть эту систему. Давайте вольем одну статью, и разобьем её на 10, чтобы было больше публикаций.\"\\n\\nОсновные 7 фактов из текста:'"
-                  ]
-               },
-               "execution_count": 46,
-               "metadata": {},
-               "output_type": "execute_result"
-            }
-         ],
-         "source": [
-            "from langchain.prompts import load_prompt\n",
-            "\n",
-            "prompt = load_prompt(\"lc://prompts/summarize/map_reduce/combine.yaml\")\n",
-            "\n",
-            "request = prompt.format(text=text)\n",
-            "request"
-         ]
-      },
-      {
-         "cell_type": "code",
-         "execution_count": 48,
-         "id": "73a4b4d9",
-         "metadata": {},
-         "outputs": [
-            {
-               "name": "stdout",
-               "output_type": "stream",
-               "text": [
-                  "1. Нет науки как единой системы знаний.\n",
-                  "2. Внутри каждой науки есть свои методы и этапы доказательства.\n",
-                  "3. Современная наука решает множество проблем, включая улучшение жизни людей и понимание устройства мира.\n",
-                  "4. Наука имеет огромное количество направлений, таких как экология, атомная энергетика, медицина и др.\n",
-                  "5. В науке существуют проблемы фальсификации данных и давления со стороны коллег.\n",
-                  "6. Ученые должны публиковать свои работы, чтобы продвигаться в карьере и получать финансирование.\n",
-                  "7. Хакерство методов публикации может помочь ученым увеличить число своих публикаций.\n"
-               ]
-            }
-         ],
-         "source": [
-            "from langchain.schema import HumanMessage\n",
-            "from langchain_community.chat_models import GigaChat\n",
-            "\n",
-            "chat = GigaChat(credentials=...)\n",
-            "resp = chat([HumanMessage(content=request)])\n",
-            "\n",
-            "print(f\"{resp.content}\")"
-         ]
-      },
-      {
-         "attachments": {},
-         "cell_type": "markdown",
-         "id": "65796cc5",
-         "metadata": {},
-         "source": [
-            "## YouTube loader from Google Cloud\n",
-            "\n",
-            "### Prerequisites\n",
-            "\n",
-            "1. Create a Google Cloud project or use an existing project\n",
-            "1. Enable the [Youtube Api](https://console.cloud.google.com/apis/enableflow?apiid=youtube.googleapis.com&project=sixth-grammar-344520)\n",
-            "1. [Authorize credentials for desktop app](https://developers.google.com/drive/api/quickstart/python#authorize_credentials_for_a_desktop_application)\n",
-            "1. `pip install --upgrade google-api-python-client google-auth-httplib2 google-auth-oauthlib youtube-transcript-api`\n",
-            "\n",
-            "### 🧑 Instructions for ingesting your Google Docs data\n",
-            "By default, the `GoogleDriveLoader` expects the `credentials.json` file to be `~/.credentials/credentials.json`, but this is configurable using the `credentials_file` keyword argument. Same thing with `token.json`. Note that `token.json` will be created automatically the first time you use the loader.\n",
-            "\n",
-            "`GoogleApiYoutubeLoader` can load from a list of Google Docs document ids or a folder id. You can obtain your folder and document id from the URL:\n",
-            "Note depending on your set up, the `service_account_path` needs to be set up. See [here](https://developers.google.com/drive/api/v3/quickstart/python) for more details."
-         ]
-      },
-      {
-         "cell_type": "code",
-         "id": "c345bc43",
-         "metadata": {},
-         "source": [
-            "# Init the GoogleApiClient\n",
-            "from pathlib import Path\n",
-            "\n",
-            "from langchain_community.document_loaders import GoogleApiClient, GoogleApiYoutubeLoader\n",
-            "\n",
-            "google_api_client = GoogleApiClient(credentials_path=Path(\"your_path_creds.json\"))\n",
-            "\n",
-            "\n",
-            "# Use a Channel\n",
-            "youtube_loader_channel = GoogleApiYoutubeLoader(\n",
-            "    google_api_client=google_api_client,\n",
-            "    channel_name=\"Reducible\",\n",
-            "    captions_language=\"en\",\n",
-            ")\n",
-            "\n",
-            "# Use Youtube Ids\n",
-            "\n",
-            "youtube_loader_ids = GoogleApiYoutubeLoader(\n",
-            "    google_api_client=google_api_client, video_ids=[\"TrdevFK_am4\"], add_video_info=True\n",
-            ")\n",
-            "\n",
-            "# returns a list of Documents\n",
-            "youtube_loader_channel.load()"
-         ],
-         "outputs": [],
-         "execution_count": null
-      }
-   ],
+ "cells": [
+  {
+   "attachments": {},
+   "cell_type": "markdown",
+   "id": "df770c72",
+   "metadata": {},
+   "source": [
+    "# YouTube transcripts\n",
+    "\n",
+    ">[YouTube](https://www.youtube.com/) is an online video sharing and social media platform created by Google.\n",
+    "\n",
+    "This notebook covers how to load documents from `YouTube transcripts`."
+   ]
+  },
+  {
+   "cell_type": "code",
+   "execution_count": null,
+   "id": "427d5745",
+   "metadata": {},
+   "outputs": [],
+   "source": [
+    "from langchain_community.document_loaders import YoutubeLoader"
+   ]
+  },
+  {
+   "cell_type": "code",
+   "execution_count": null,
+   "id": "34a25b57",
    "metadata": {
       "kernelspec": {
          "display_name": "Python 3 (ipykernel)",
@@ -240,37 +50,6 @@
             "hash": "604c1013f65d31a2eb1fca07aae054bedd5a5a0d272dbb31e502c81f0b254b99"
          }
       }
-=======
- "cells": [
-  {
-   "attachments": {},
-   "cell_type": "markdown",
-   "id": "df770c72",
-   "metadata": {},
-   "source": [
-    "# YouTube transcripts\n",
-    "\n",
-    ">[YouTube](https://www.youtube.com/) is an online video sharing and social media platform created by Google.\n",
-    "\n",
-    "This notebook covers how to load documents from `YouTube transcripts`."
-   ]
-  },
-  {
-   "cell_type": "code",
-   "execution_count": null,
-   "id": "427d5745",
-   "metadata": {},
-   "outputs": [],
-   "source": [
-    "from langchain_community.document_loaders import YoutubeLoader"
-   ]
-  },
-  {
-   "cell_type": "code",
-   "execution_count": null,
-   "id": "34a25b57",
-   "metadata": {
-    "scrolled": true
    },
    "outputs": [],
    "source": [
@@ -457,8 +236,20 @@
    "codemirror_mode": {
     "name": "ipython",
     "version": 3
->>>>>>> 99f9a664
    },
-   "nbformat": 4,
-   "nbformat_minor": 5
+   "file_extension": ".py",
+   "mimetype": "text/x-python",
+   "name": "python",
+   "nbconvert_exporter": "python",
+   "pygments_lexer": "ipython3",
+   "version": "3.10.6"
+  },
+  "vscode": {
+   "interpreter": {
+    "hash": "604c1013f65d31a2eb1fca07aae054bedd5a5a0d272dbb31e502c81f0b254b99"
+   }
+  }
+ },
+ "nbformat": 4,
+ "nbformat_minor": 5
 }