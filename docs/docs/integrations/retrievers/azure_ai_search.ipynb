--- conflicted
+++ resolved
@@ -1,293 +1,285 @@
 {
- "cells": [
-  {
-   "cell_type": "markdown",
-   "id": "1edb9e6b",
-   "metadata": {},
-   "source": [
-    "# Azure AI Search\n",
-    "\n",
-    "[Azure AI Search](https://learn.microsoft.com/azure/search/search-what-is-azure-search) (formerly known as `Azure Cognitive Search`) is a Microsoft cloud search service that gives developers infrastructure, APIs, and tools for information retrieval of vector, keyword, and hybrid queries at scale.\n",
-    "\n",
-    "`AzureAISearchRetriever` is an integration module that returns documents from an unstructured query. It's based on the BaseRetriever class and it targets the 2023-11-01 stable REST API version of Azure AI Search, which means it supports vector indexing and queries.\n",
-    "\n",
-    "To use this module, you need:\n",
-    "\n",
-    "+ An Azure AI Search service. You can [create one](https://learn.microsoft.com/azure/search/search-create-service-portal) for free if you sign up for the Azure trial. A free service has lower quotas, but it's sufficient for running the code in this notebook.\n",
-    "\n",
-    "+ An existing index with vector fields. There are several ways to create one, including using the [vector store module](../vectorstores/azuresearch.ipynb). Or, [try the Azure AI Search REST APIs](https://learn.microsoft.com/azure/search/search-get-started-vector).\n",
-    "\n",
-    "+ An API key. API keys are generated when you create the search service. If you're just querying an index, you can use the query API key, otherwise use an admin API key. See [Find your API keys](https://learn.microsoft.com/azure/search/search-security-api-keys?tabs=rest-use%2Cportal-find%2Cportal-query#find-existing-keys) for details.\n",
-    "\n",
-    "`AzureAISearchRetriever` replaces `AzureCognitiveSearchRetriever`, which will soon be deprecated. We recommend switching to the newer version that's based on the most recent stable version of the search APIs."
-   ]
-  },
-  {
-   "cell_type": "markdown",
-   "id": "f99d4456",
-   "metadata": {},
-   "source": [
-    "## Install packages\n",
-    "\n",
-    "Use azure-documents-search package 11.4 or later."
-   ]
-  },
-  {
-   "cell_type": "code",
-   "execution_count": null,
-   "id": "ad4521b0",
-   "metadata": {},
-   "outputs": [],
-   "source": [
-    "%pip install --upgrade --quiet langchain\n",
-    "%pip install --upgrade --quiet langchain-openai\n",
-    "%pip install --upgrade --quiet  azure-search-documents\n",
-    "%pip install --upgrade --quiet  azure-identity"
-   ]
-  },
-  {
-   "cell_type": "markdown",
-   "id": "0474661d",
-   "metadata": {},
-   "source": [
-    "## Import required libraries"
-   ]
-  },
-  {
-   "cell_type": "code",
-   "execution_count": null,
-   "id": "39d6074e",
-   "metadata": {},
-   "outputs": [],
-   "source": [
-    "import os\n",
-    "\n",
-    "from langchain_community.retrievers import (\n",
-    "    AzureAISearchRetriever,\n",
-    ")"
-   ]
-  },
-  {
-   "cell_type": "markdown",
-   "id": "b7243e6d",
-   "metadata": {},
-   "source": [
-    "## Configure search settings\n",
-    "\n",
-    "Set the search service name, index name, and API key as environment variables (alternatively, you can pass them as arguments to `AzureAISearchRetriever`). The search index provides the searchable content. "
-   ]
-  },
-  {
-   "cell_type": "code",
-   "execution_count": null,
-   "id": "33fd23d1",
-   "metadata": {},
-   "outputs": [],
-   "source": [
-    "os.environ[\"AZURE_AI_SEARCH_SERVICE_NAME\"] = \"<YOUR_SEARCH_SERVICE_NAME>\"\n",
-    "os.environ[\"AZURE_AI_SEARCH_INDEX_NAME\"] = \"<YOUR_SEARCH_INDEX_NAME>\"\n",
-    "os.environ[\"AZURE_AI_SEARCH_API_KEY\"] = \"<YOUR_API_KEY>\""
-   ]
-  },
-  {
-   "cell_type": "markdown",
-   "id": "057deaad",
-   "metadata": {},
-   "source": [
-    "## Create the retriever\n",
-    "\n",
-    "For `AzureAISearchRetriever`, provide an `index_name`, `content_key`, and `top_k` set to the number of number of results you'd like to retrieve. Setting `top_k` to zero (the default) returns all results."
-   ]
-  },
-  {
-   "cell_type": "code",
-   "execution_count": 23,
-   "id": "c18d0c4c",
-   "metadata": {},
-   "outputs": [],
-   "source": [
-    "retriever = AzureAISearchRetriever(\n",
-    "    content_key=\"content\", top_k=1, index_name=\"langchain-vector-demo\"\n",
-    ")"
-   ]
-  },
-  {
-   "cell_type": "markdown",
-   "id": "e94ea104",
-   "metadata": {},
-   "source": [
-    "Now you can use it to retrieve documents from Azure AI Search. \n",
-    "This is the method you would call to do so. It will return all documents relevant to the query. "
-   ]
-  },
-  {
-   "cell_type": "code",
-   "execution_count": null,
-   "id": "c8b5794b",
-   "metadata": {},
-   "outputs": [],
-   "source": [
-    "retriever.invoke(\"here is my unstructured query string\")"
-   ]
-  },
-  {
-   "cell_type": "markdown",
-   "id": "48649d37",
-   "metadata": {},
-   "source": [
-    "## Example \n",
-    "\n",
-    "This section demonstrates using the retriever over built-in sample data. You can skip this step if you already have a vector index on your search service.\n",
-    "\n",
-    "Start by providing the endpoints and keys. Since we're creating a vector index in this step, specify a text embedding model to get a vector representation of the text. This example assumes Azure OpenAI with a deployment of text-embedding-ada-002. Because this step creates an index, be sure to use an admin API key for your search service."
-   ]
-  },
-  {
-   "cell_type": "code",
-   "execution_count": null,
-   "id": "0b313473",
-   "metadata": {},
-   "outputs": [],
-   "source": [
-    "import os\n",
-    "\n",
-<<<<<<< HEAD
-    "from langchain.document_loaders import DirectoryLoader, TextLoader\n",
-    "from langchain.text_splitter import TokenTextSplitter\n",
-    "from langchain.vectorstores import AzureSearch\n",
-    "from langchain_community.retrievers import AzureAISearchRetriever\n",
-    "from langchain_openai import AzureOpenAIEmbeddings, OpenAIEmbeddings\n",
-=======
-    "from langchain_community.document_loaders import DirectoryLoader, TextLoader\n",
-    "from langchain_community.retrievers import AzureAISearchRetriever\n",
-    "from langchain_community.vectorstores import AzureSearch\n",
-    "from langchain_openai import AzureOpenAIEmbeddings, OpenAIEmbeddings\n",
-    "from langchain_text_splitters import TokenTextSplitter\n",
->>>>>>> 29aa9d67
-    "\n",
-    "os.environ[\"AZURE_AI_SEARCH_SERVICE_NAME\"] = \"<YOUR_SEARCH_SERVICE_NAME>\"\n",
-    "os.environ[\"AZURE_AI_SEARCH_INDEX_NAME\"] = \"langchain-vector-demo\"\n",
-    "os.environ[\"AZURE_AI_SEARCH_API_KEY\"] = \"<YOUR_SEARCH_SERVICE_ADMIN_API_KEY>\"\n",
-    "azure_endpoint: str = \"<YOUR_AZURE_OPENAI_ENDPOINT>\"\n",
-    "azure_openai_api_key: str = \"<YOUR_AZURE_OPENAI_API_KEY>\"\n",
-    "azure_openai_api_version: str = \"2023-05-15\"\n",
-    "azure_deployment: str = \"text-embedding-ada-002\""
-   ]
-  },
-  {
-   "cell_type": "markdown",
-   "id": "e889d1dd",
-   "metadata": {},
-   "source": [
-    "We'll use an embedding model from Azure OpenAI to turn our documents into embeddings stored in the Azure AI Search vector store. We'll also set the index name to `langchain-vector-demo`. This will create a new vector store associated with that index name. "
-   ]
-  },
-  {
-   "cell_type": "code",
-   "execution_count": null,
-   "id": "281064b5",
-   "metadata": {},
-   "outputs": [],
-   "source": [
-    "embeddings = AzureOpenAIEmbeddings(\n",
-    "    model=azure_deployment,\n",
-    "    azure_endpoint=azure_endpoint,\n",
-    "    openai_api_key=azure_openai_api_key,\n",
-    ")\n",
-    "\n",
-    "vector_store: AzureSearch = AzureSearch(\n",
-    "    embedding_function=embeddings.embed_query,\n",
-    "    azure_search_endpoint=os.getenv(\"AZURE_AI_SEARCH_SERVICE_NAME\"),\n",
-    "    azure_search_key=os.getenv(\"AZURE_AI_SEARCH_API_KEY\"),\n",
-    "    index_name=\"langchain-vector-demo\",\n",
-    ")"
-   ]
-  },
-  {
-   "cell_type": "markdown",
-   "id": "76c86a34",
-   "metadata": {},
-   "source": [
-    "Next, we'll load data into our newly created vector store. For this example, we load the `state_of_the_union.txt` file. We'll split the text in 400 token chunks with no overlap. Finally, the documents are added to our vector store as emeddings."
-   ]
-  },
-  {
-   "cell_type": "code",
-   "execution_count": null,
-   "id": "f4830b14",
-   "metadata": {},
-   "outputs": [],
-   "source": [
-    "from langchain_community.document_loaders import TextLoader\n",
-    "from langchain_text_splitters import CharacterTextSplitter\n",
-    "\n",
-    "loader = TextLoader(\"../../how_to/state_of_the_union.txt\", encoding=\"utf-8\")\n",
-    "\n",
-    "documents = loader.load()\n",
-    "text_splitter = CharacterTextSplitter(chunk_size=400, chunk_overlap=0)\n",
-    "docs = text_splitter.split_documents(documents)\n",
-    "\n",
-    "vector_store.add_documents(documents=docs)"
-   ]
-  },
-  {
-   "cell_type": "markdown",
-   "id": "ebb4c433",
-   "metadata": {},
-   "source": [
-    "Next, we'll create a retriever. The current `index_name` variable is `langchain-vector-demo` from the last step. If you skipped vector store creation, provide your index name in the parameter. In this query, the top result is returned."
-   ]
-  },
-  {
-   "cell_type": "code",
-   "execution_count": 21,
-   "id": "7ba2e413",
-   "metadata": {},
-   "outputs": [],
-   "source": [
-    "retriever = AzureAISearchRetriever(\n",
-    "    content_key=\"content\", top_k=1, index_name=\"langchain-vector-demo\"\n",
-    ")"
-   ]
-  },
-  {
-   "cell_type": "markdown",
-   "id": "8f497f09",
-   "metadata": {},
-   "source": [
-    "Now we can retrieve the data that is relevant to our query from the documents we uploaded. "
-   ]
-  },
-  {
-   "cell_type": "code",
-   "execution_count": null,
-   "id": "7edb45e8",
-   "metadata": {},
-   "outputs": [],
-   "source": [
-    "retriever.invoke(\"does the president have a plan for covid-19?\")"
-   ]
-  }
- ],
- "metadata": {
-  "kernelspec": {
-   "display_name": "Python 3 (ipykernel)",
-   "language": "python",
-   "name": "python3"
-  },
-  "language_info": {
-   "codemirror_mode": {
-    "name": "ipython",
-    "version": 3
-   },
-   "file_extension": ".py",
-   "mimetype": "text/x-python",
-   "name": "python",
-   "nbconvert_exporter": "python",
-   "pygments_lexer": "ipython3",
-   "version": "3.11.3"
-  }
- },
- "nbformat": 4,
- "nbformat_minor": 5
+    "cells": [
+        {
+            "cell_type": "markdown",
+            "id": "1edb9e6b",
+            "metadata": {},
+            "source": [
+                "# Azure AI Search\n",
+                "\n",
+                "[Azure AI Search](https://learn.microsoft.com/azure/search/search-what-is-azure-search) (formerly known as `Azure Cognitive Search`) is a Microsoft cloud search service that gives developers infrastructure, APIs, and tools for information retrieval of vector, keyword, and hybrid queries at scale.\n",
+                "\n",
+                "`AzureAISearchRetriever` is an integration module that returns documents from an unstructured query. It's based on the BaseRetriever class and it targets the 2023-11-01 stable REST API version of Azure AI Search, which means it supports vector indexing and queries.\n",
+                "\n",
+                "To use this module, you need:\n",
+                "\n",
+                "+ An Azure AI Search service. You can [create one](https://learn.microsoft.com/azure/search/search-create-service-portal) for free if you sign up for the Azure trial. A free service has lower quotas, but it's sufficient for running the code in this notebook.\n",
+                "\n",
+                "+ An existing index with vector fields. There are several ways to create one, including using the [vector store module](../vectorstores/azuresearch.ipynb). Or, [try the Azure AI Search REST APIs](https://learn.microsoft.com/azure/search/search-get-started-vector).\n",
+                "\n",
+                "+ An API key. API keys are generated when you create the search service. If you're just querying an index, you can use the query API key, otherwise use an admin API key. See [Find your API keys](https://learn.microsoft.com/azure/search/search-security-api-keys?tabs=rest-use%2Cportal-find%2Cportal-query#find-existing-keys) for details.\n",
+                "\n",
+                "`AzureAISearchRetriever` replaces `AzureCognitiveSearchRetriever`, which will soon be deprecated. We recommend switching to the newer version that's based on the most recent stable version of the search APIs."
+            ]
+        },
+        {
+            "cell_type": "markdown",
+            "id": "f99d4456",
+            "metadata": {},
+            "source": [
+                "## Install packages\n",
+                "\n",
+                "Use azure-documents-search package 11.4 or later."
+            ]
+        },
+        {
+            "cell_type": "code",
+            "execution_count": null,
+            "id": "ad4521b0",
+            "metadata": {},
+            "outputs": [],
+            "source": [
+                "%pip install --upgrade --quiet langchain\n",
+                "%pip install --upgrade --quiet langchain-openai\n",
+                "%pip install --upgrade --quiet  azure-search-documents\n",
+                "%pip install --upgrade --quiet  azure-identity"
+            ]
+        },
+        {
+            "cell_type": "markdown",
+            "id": "0474661d",
+            "metadata": {},
+            "source": [
+                "## Import required libraries"
+            ]
+        },
+        {
+            "cell_type": "code",
+            "execution_count": null,
+            "id": "39d6074e",
+            "metadata": {},
+            "outputs": [],
+            "source": [
+                "import os\n",
+                "\n",
+                "from langchain_community.retrievers import (\n",
+                "    AzureAISearchRetriever,\n",
+                ")"
+            ]
+        },
+        {
+            "cell_type": "markdown",
+            "id": "b7243e6d",
+            "metadata": {},
+            "source": [
+                "## Configure search settings\n",
+                "\n",
+                "Set the search service name, index name, and API key as environment variables (alternatively, you can pass them as arguments to `AzureAISearchRetriever`). The search index provides the searchable content. "
+            ]
+        },
+        {
+            "cell_type": "code",
+            "execution_count": null,
+            "id": "33fd23d1",
+            "metadata": {},
+            "outputs": [],
+            "source": [
+                "os.environ[\"AZURE_AI_SEARCH_SERVICE_NAME\"] = \"<YOUR_SEARCH_SERVICE_NAME>\"\n",
+                "os.environ[\"AZURE_AI_SEARCH_INDEX_NAME\"] = \"<YOUR_SEARCH_INDEX_NAME>\"\n",
+                "os.environ[\"AZURE_AI_SEARCH_API_KEY\"] = \"<YOUR_API_KEY>\""
+            ]
+        },
+        {
+            "cell_type": "markdown",
+            "id": "057deaad",
+            "metadata": {},
+            "source": [
+                "## Create the retriever\n",
+                "\n",
+                "For `AzureAISearchRetriever`, provide an `index_name`, `content_key`, and `top_k` set to the number of number of results you'd like to retrieve. Setting `top_k` to zero (the default) returns all results."
+            ]
+        },
+        {
+            "cell_type": "code",
+            "execution_count": 23,
+            "id": "c18d0c4c",
+            "metadata": {},
+            "outputs": [],
+            "source": [
+                "retriever = AzureAISearchRetriever(\n",
+                "    content_key=\"content\", top_k=1, index_name=\"langchain-vector-demo\"\n",
+                ")"
+            ]
+        },
+        {
+            "cell_type": "markdown",
+            "id": "e94ea104",
+            "metadata": {},
+            "source": [
+                "Now you can use it to retrieve documents from Azure AI Search. \n",
+                "This is the method you would call to do so. It will return all documents relevant to the query. "
+            ]
+        },
+        {
+            "cell_type": "code",
+            "execution_count": null,
+            "id": "c8b5794b",
+            "metadata": {},
+            "outputs": [],
+            "source": [
+                "retriever.invoke(\"here is my unstructured query string\")"
+            ]
+        },
+        {
+            "cell_type": "markdown",
+            "id": "48649d37",
+            "metadata": {},
+            "source": [
+                "## Example \n",
+                "\n",
+                "This section demonstrates using the retriever over built-in sample data. You can skip this step if you already have a vector index on your search service.\n",
+                "\n",
+                "Start by providing the endpoints and keys. Since we're creating a vector index in this step, specify a text embedding model to get a vector representation of the text. This example assumes Azure OpenAI with a deployment of text-embedding-ada-002. Because this step creates an index, be sure to use an admin API key for your search service."
+            ]
+        },
+        {
+            "cell_type": "code",
+            "execution_count": null,
+            "id": "0b313473",
+            "metadata": {},
+            "outputs": [],
+            "source": [
+                "import os\n",
+                "\n",
+                "from langchain_community.document_loaders import DirectoryLoader, TextLoader\n",
+                "from langchain_community.retrievers import AzureAISearchRetriever\n",
+                "from langchain_community.vectorstores import AzureSearch\n",
+                "from langchain_openai import AzureOpenAIEmbeddings, OpenAIEmbeddings\n",
+                "from langchain_text_splitters import TokenTextSplitter\n",
+                "\n",
+                "os.environ[\"AZURE_AI_SEARCH_SERVICE_NAME\"] = \"<YOUR_SEARCH_SERVICE_NAME>\"\n",
+                "os.environ[\"AZURE_AI_SEARCH_INDEX_NAME\"] = \"langchain-vector-demo\"\n",
+                "os.environ[\"AZURE_AI_SEARCH_API_KEY\"] = \"<YOUR_SEARCH_SERVICE_ADMIN_API_KEY>\"\n",
+                "azure_endpoint: str = \"<YOUR_AZURE_OPENAI_ENDPOINT>\"\n",
+                "azure_openai_api_key: str = \"<YOUR_AZURE_OPENAI_API_KEY>\"\n",
+                "azure_openai_api_version: str = \"2023-05-15\"\n",
+                "azure_deployment: str = \"text-embedding-ada-002\""
+            ]
+        },
+        {
+            "cell_type": "markdown",
+            "id": "e889d1dd",
+            "metadata": {},
+            "source": [
+                "We'll use an embedding model from Azure OpenAI to turn our documents into embeddings stored in the Azure AI Search vector store. We'll also set the index name to `langchain-vector-demo`. This will create a new vector store associated with that index name. "
+            ]
+        },
+        {
+            "cell_type": "code",
+            "execution_count": null,
+            "id": "281064b5",
+            "metadata": {},
+            "outputs": [],
+            "source": [
+                "embeddings = AzureOpenAIEmbeddings(\n",
+                "    model=azure_deployment,\n",
+                "    azure_endpoint=azure_endpoint,\n",
+                "    openai_api_key=azure_openai_api_key,\n",
+                ")\n",
+                "\n",
+                "vector_store: AzureSearch = AzureSearch(\n",
+                "    embedding_function=embeddings.embed_query,\n",
+                "    azure_search_endpoint=os.getenv(\"AZURE_AI_SEARCH_SERVICE_NAME\"),\n",
+                "    azure_search_key=os.getenv(\"AZURE_AI_SEARCH_API_KEY\"),\n",
+                "    index_name=\"langchain-vector-demo\",\n",
+                ")"
+            ]
+        },
+        {
+            "cell_type": "markdown",
+            "id": "76c86a34",
+            "metadata": {},
+            "source": [
+                "Next, we'll load data into our newly created vector store. For this example, we load the `state_of_the_union.txt` file. We'll split the text in 400 token chunks with no overlap. Finally, the documents are added to our vector store as emeddings."
+            ]
+        },
+        {
+            "cell_type": "code",
+            "execution_count": null,
+            "id": "f4830b14",
+            "metadata": {},
+            "outputs": [],
+            "source": [
+                "from langchain_community.document_loaders import TextLoader\n",
+                "from langchain_text_splitters import CharacterTextSplitter\n",
+                "\n",
+                "loader = TextLoader(\"../../how_to/state_of_the_union.txt\", encoding=\"utf-8\")\n",
+                "\n",
+                "documents = loader.load()\n",
+                "text_splitter = CharacterTextSplitter(chunk_size=400, chunk_overlap=0)\n",
+                "docs = text_splitter.split_documents(documents)\n",
+                "\n",
+                "vector_store.add_documents(documents=docs)"
+            ]
+        },
+        {
+            "cell_type": "markdown",
+            "id": "ebb4c433",
+            "metadata": {},
+            "source": [
+                "Next, we'll create a retriever. The current `index_name` variable is `langchain-vector-demo` from the last step. If you skipped vector store creation, provide your index name in the parameter. In this query, the top result is returned."
+            ]
+        },
+        {
+            "cell_type": "code",
+            "execution_count": 21,
+            "id": "7ba2e413",
+            "metadata": {},
+            "outputs": [],
+            "source": [
+                "retriever = AzureAISearchRetriever(\n",
+                "    content_key=\"content\", top_k=1, index_name=\"langchain-vector-demo\"\n",
+                ")"
+            ]
+        },
+        {
+            "cell_type": "markdown",
+            "id": "8f497f09",
+            "metadata": {},
+            "source": [
+                "Now we can retrieve the data that is relevant to our query from the documents we uploaded. "
+            ]
+        },
+        {
+            "cell_type": "code",
+            "execution_count": null,
+            "id": "7edb45e8",
+            "metadata": {},
+            "outputs": [],
+            "source": [
+                "retriever.invoke(\"does the president have a plan for covid-19?\")"
+            ]
+        }
+    ],
+    "metadata": {
+        "kernelspec": {
+            "display_name": "Python 3 (ipykernel)",
+            "language": "python",
+            "name": "python3"
+        },
+        "language_info": {
+            "codemirror_mode": {
+                "name": "ipython",
+                "version": 3
+            },
+            "file_extension": ".py",
+            "mimetype": "text/x-python",
+            "name": "python",
+            "nbconvert_exporter": "python",
+            "pygments_lexer": "ipython3",
+            "version": "3.11.3"
+        }
+    },
+    "nbformat": 4,
+    "nbformat_minor": 5
 }