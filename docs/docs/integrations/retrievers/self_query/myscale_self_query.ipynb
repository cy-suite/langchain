--- conflicted
+++ resolved
@@ -169,16 +169,10 @@
    },
    "outputs": [],
    "source": [
-<<<<<<< HEAD
     "import getpass\n",
     "from langchain.llms import OpenAI\n",
     "from langchain.retrievers.self_query.base import SelfQueryRetriever\n",
     "from langchain.chains.query_constructor.base import AttributeInfo, VirtualColumnName\n",
-=======
-    "from langchain.chains.query_constructor.base import AttributeInfo\n",
-    "from langchain.llms import OpenAI\n",
-    "from langchain.retrievers.self_query.base import SelfQueryRetriever\n",
->>>>>>> 9e6748e1
     "\n",
     "metadata_field_info = [\n",
     "    # You can use plain string to specify a column\n",
