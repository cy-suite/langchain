--- conflicted
+++ resolved
@@ -1,308 +1,303 @@
 {
- "cells": [
-  {
-   "cell_type": "markdown",
-   "id": "7f0b0c06-ee70-468c-8bf5-b023f9e5e0a2",
-   "metadata": {},
-   "source": [
-    "# Diffbot\n",
-    "\n",
-<<<<<<< HEAD
-    "\n",
-    ">[Diffbot](https://docs.diffbot.com/docs/getting-started-with-diffbot) is a suite of products that make it easy to integrate and research data on the web.\n",
-=======
-    ">[Diffbot](https://docs.diffbot.com/docs/getting-started-with-diffbot) is a suite of ML-based products that make it easy to structure web data.\n",
->>>>>>> 29aa9d67
-    ">\n",
-    ">Diffbot's [Natural Language Processing API](https://www.diffbot.com/products/natural-language/) allows for the extraction of entities, relationships, and semantic meaning from unstructured text data.\n",
-    "[![Open In Colab](https://colab.research.google.com/assets/colab-badge.svg)](https://colab.research.google.com/github/langchain-ai/langchain/blob/master/docs/docs/integrations/graphs/diffbot.ipynb)\n",
-    "\n",
-    "## Use case\n",
-    "\n",
-    "Text data often contain rich relationships and insights used for various analytics, recommendation engines, or knowledge management applications.\n",
-    "\n",
-    "By coupling `Diffbot's NLP API` with `Neo4j`, a graph database, you can create powerful, dynamic graph structures based on the information extracted from text. These graph structures are fully queryable and can be integrated into various applications.\n",
-    "\n",
-    "This combination allows for use cases such as:\n",
-    "\n",
-    "* Building knowledge graphs (like [Diffbot's Knowledge Graph](https://www.diffbot.com/products/knowledge-graph/)) from textual documents, websites, or social media feeds.\n",
-    "* Generating recommendations based on semantic relationships in the data.\n",
-    "* Creating advanced search features that understand the relationships between entities.\n",
-    "* Building analytics dashboards that allow users to explore the hidden relationships in data.\n",
-    "\n",
-    "## Overview\n",
-    "\n",
-    "LangChain provides tools to interact with Graph Databases:\n",
-    "\n",
-    "1. `Construct knowledge graphs from text` using graph transformer and store integrations \n",
-    "2. `Query a graph database` using chains for query creation and execution\n",
-    "3. `Interact with a graph database` using agents for robust and flexible querying \n",
-    "\n",
-    "## Setting up\n",
-    "\n",
-    "First, get required packages and set environment variables:"
-   ]
-  },
-  {
-   "cell_type": "code",
-   "execution_count": null,
-   "id": "975648da-b24f-4164-a671-6772179e12df",
-   "metadata": {},
-   "outputs": [],
-   "source": [
-    "%pip install --upgrade --quiet  gigachain gigachain-experimental langchain-openai neo4j wikipedia"
-   ]
-  },
-  {
-   "cell_type": "markdown",
-   "id": "77718977-629e-46c2-b091-f9191b9ec569",
-   "metadata": {},
-   "source": [
-    "### Diffbot NLP API\n",
-    "\n",
-    "`Diffbot's NLP API` is a tool for extracting entities, relationships, and semantic context from unstructured text data.\n",
-    "This extracted information can be used to construct a knowledge graph.\n",
-    "To use the API, you'll need to obtain a [free API token from Diffbot](https://app.diffbot.com/get-started/)."
-   ]
-  },
-  {
-   "cell_type": "code",
-   "execution_count": 2,
-   "id": "2cbf97d0-3682-439b-8750-b695ff726789",
-   "metadata": {},
-   "outputs": [],
-   "source": [
-    "from langchain_experimental.graph_transformers.diffbot import DiffbotGraphTransformer\n",
-    "\n",
-    "diffbot_api_key = \"DIFFBOT_KEY\"\n",
-    "diffbot_nlp = DiffbotGraphTransformer(diffbot_api_key=diffbot_api_key)"
-   ]
-  },
-  {
-   "cell_type": "markdown",
-   "id": "5e3b894a-e3ee-46c7-8116-f8377f8f0159",
-   "metadata": {},
-   "source": [
-    "This code fetches Wikipedia articles about \"Warren Buffett\" and then uses `DiffbotGraphTransformer` to extract entities and relationships.\n",
-    "The `DiffbotGraphTransformer` outputs a structured data `GraphDocument`, which can be used to populate a graph database.\n",
-    "Note that text chunking is avoided due to Diffbot's [character limit per API request](https://docs.diffbot.com/reference/introduction-to-natural-language-api)."
-   ]
-  },
-  {
-   "cell_type": "code",
-   "execution_count": 3,
-   "id": "53f8df86-47a1-44a1-9a0f-6725b90703bc",
-   "metadata": {},
-   "outputs": [],
-   "source": [
-    "from langchain_community.document_loaders import WikipediaLoader\n",
-    "\n",
-    "query = \"Warren Buffett\"\n",
-    "raw_documents = WikipediaLoader(query=query).load()\n",
-    "graph_documents = diffbot_nlp.convert_to_graph_documents(raw_documents)"
-   ]
-  },
-  {
-   "cell_type": "markdown",
-   "id": "31bb851a-aab4-4b97-a6b7-fce397d32b47",
-   "metadata": {},
-   "source": [
-    "## Loading the data into a knowledge graph\n",
-    "\n",
-    "You will need to have a running Neo4j instance. One option is to create a [free Neo4j database instance in their Aura cloud service](https://neo4j.com/cloud/platform/aura-graph-database/). You can also run the database locally using the [Neo4j Desktop application](https://neo4j.com/download/), or running a docker container. You can run a local docker container by running the executing the following script:\n",
-    "```\n",
-    "docker run \\\n",
-    "    --name neo4j \\\n",
-    "    -p 7474:7474 -p 7687:7687 \\\n",
-    "    -d \\\n",
-    "    -e NEO4J_AUTH=neo4j/password \\\n",
-    "    -e NEO4J_PLUGINS=\\[\\\"apoc\\\"\\]  \\\n",
-    "    neo4j:latest\n",
-    "```    \n",
-    "If you are using the docker container, you need to wait a couple of second for the database to start."
-   ]
-  },
-  {
-   "cell_type": "code",
-   "execution_count": 4,
-   "id": "0b2b6641-5a5d-467c-b148-e6aad5e4baa7",
-   "metadata": {},
-   "outputs": [],
-   "source": [
-    "from langchain_community.graphs import Neo4jGraph\n",
-    "\n",
-    "url = \"bolt://localhost:7687\"\n",
-    "username = \"neo4j\"\n",
-    "password = \"password\"\n",
-    "\n",
-    "graph = Neo4jGraph(url=url, username=username, password=password)"
-   ]
-  },
-  {
-   "cell_type": "markdown",
-   "id": "0b15e840-fe6f-45db-9193-1b4e2df5c12c",
-   "metadata": {},
-   "source": [
-    "The `GraphDocuments` can be loaded into a knowledge graph using the `add_graph_documents` method."
-   ]
-  },
-  {
-   "cell_type": "code",
-   "execution_count": 5,
-   "id": "1a67c4a8-955c-42a2-9c5d-de3ac0e640ec",
-   "metadata": {},
-   "outputs": [],
-   "source": [
-    "graph.add_graph_documents(graph_documents)"
-   ]
-  },
-  {
-   "cell_type": "markdown",
-   "id": "ed411e05-2b03-460d-997e-938482774f40",
-   "metadata": {},
-   "source": [
-    "## Refresh graph schema information\n",
-    "If the schema of database changes, you can refresh the schema information needed to generate Cypher statements"
-   ]
-  },
-  {
-   "cell_type": "code",
-   "execution_count": 6,
-   "id": "904c9ee3-787c-403f-857d-459ce5ad5a1b",
-   "metadata": {},
-   "outputs": [],
-   "source": [
-    "graph.refresh_schema()"
-   ]
-  },
-  {
-   "cell_type": "markdown",
-   "id": "f19d1387-5899-4258-8c94-8ef5fa7db464",
-   "metadata": {},
-   "source": [
-    "## Querying the graph\n",
-    "We can now use the graph cypher QA chain to ask question of the graph. It is advisable to use **gpt-4** to construct Cypher queries to get the best experience."
-   ]
-  },
-  {
-   "cell_type": "code",
-   "execution_count": 7,
-   "id": "9393b732-67c8-45c1-9ec2-089f49c62448",
-   "metadata": {},
-   "outputs": [],
-   "source": [
-    "from langchain.chains import GraphCypherQAChain\n",
-    "from langchain_openai import ChatOpenAI\n",
-    "\n",
-    "chain = GraphCypherQAChain.from_llm(\n",
-    "    cypher_llm=ChatOpenAI(temperature=0, model_name=\"gpt-4\"),\n",
-    "    qa_llm=ChatOpenAI(temperature=0, model_name=\"gpt-3.5-turbo\"),\n",
-    "    graph=graph,\n",
-    "    verbose=True,\n",
-    ")"
-   ]
-  },
-  {
-   "cell_type": "code",
-   "execution_count": 8,
-   "id": "1a9b3652-b436-404d-aa25-5fb576f23dc0",
-   "metadata": {},
-   "outputs": [
-    {
-     "name": "stdout",
-     "output_type": "stream",
-     "text": [
-      "\n",
-      "\n",
-      "\u001b[1m> Entering new GraphCypherQAChain chain...\u001b[0m\n",
-      "Generated Cypher:\n",
-      "\u001b[32;1m\u001b[1;3mMATCH (p:Person {name: \"Warren Buffett\"})-[:EDUCATED_AT]->(o:Organization)\n",
-      "RETURN o.name\u001b[0m\n",
-      "Full Context:\n",
-      "\u001b[32;1m\u001b[1;3m[{'o.name': 'New York Institute of Finance'}, {'o.name': 'Alice Deal Junior High School'}, {'o.name': 'Woodrow Wilson High School'}, {'o.name': 'University of Nebraska'}]\u001b[0m\n",
-      "\n",
-      "\u001b[1m> Finished chain.\u001b[0m\n"
-     ]
+    "cells": [
+        {
+            "cell_type": "markdown",
+            "id": "7f0b0c06-ee70-468c-8bf5-b023f9e5e0a2",
+            "metadata": {},
+            "source": [
+                "# Diffbot\n",
+                "\n",
+                ">[Diffbot](https://docs.diffbot.com/docs/getting-started-with-diffbot) is a suite of ML-based products that make it easy to structure web data.\n",
+                ">\n",
+                ">Diffbot's [Natural Language Processing API](https://www.diffbot.com/products/natural-language/) allows for the extraction of entities, relationships, and semantic meaning from unstructured text data.\n",
+                "[![Open In Colab](https://colab.research.google.com/assets/colab-badge.svg)](https://colab.research.google.com/github/langchain-ai/langchain/blob/master/docs/docs/integrations/graphs/diffbot.ipynb)\n",
+                "\n",
+                "## Use case\n",
+                "\n",
+                "Text data often contain rich relationships and insights used for various analytics, recommendation engines, or knowledge management applications.\n",
+                "\n",
+                "By coupling `Diffbot's NLP API` with `Neo4j`, a graph database, you can create powerful, dynamic graph structures based on the information extracted from text. These graph structures are fully queryable and can be integrated into various applications.\n",
+                "\n",
+                "This combination allows for use cases such as:\n",
+                "\n",
+                "* Building knowledge graphs (like [Diffbot's Knowledge Graph](https://www.diffbot.com/products/knowledge-graph/)) from textual documents, websites, or social media feeds.\n",
+                "* Generating recommendations based on semantic relationships in the data.\n",
+                "* Creating advanced search features that understand the relationships between entities.\n",
+                "* Building analytics dashboards that allow users to explore the hidden relationships in data.\n",
+                "\n",
+                "## Overview\n",
+                "\n",
+                "LangChain provides tools to interact with Graph Databases:\n",
+                "\n",
+                "1. `Construct knowledge graphs from text` using graph transformer and store integrations \n",
+                "2. `Query a graph database` using chains for query creation and execution\n",
+                "3. `Interact with a graph database` using agents for robust and flexible querying \n",
+                "\n",
+                "## Setting up\n",
+                "\n",
+                "First, get required packages and set environment variables:"
+            ]
+        },
+        {
+            "cell_type": "code",
+            "execution_count": null,
+            "id": "975648da-b24f-4164-a671-6772179e12df",
+            "metadata": {},
+            "outputs": [],
+            "source": [
+                "%pip install --upgrade --quiet  gigachain gigachain-experimental langchain-openai neo4j wikipedia"
+            ]
+        },
+        {
+            "cell_type": "markdown",
+            "id": "77718977-629e-46c2-b091-f9191b9ec569",
+            "metadata": {},
+            "source": [
+                "### Diffbot NLP API\n",
+                "\n",
+                "`Diffbot's NLP API` is a tool for extracting entities, relationships, and semantic context from unstructured text data.\n",
+                "This extracted information can be used to construct a knowledge graph.\n",
+                "To use the API, you'll need to obtain a [free API token from Diffbot](https://app.diffbot.com/get-started/)."
+            ]
+        },
+        {
+            "cell_type": "code",
+            "execution_count": 2,
+            "id": "2cbf97d0-3682-439b-8750-b695ff726789",
+            "metadata": {},
+            "outputs": [],
+            "source": [
+                "from langchain_experimental.graph_transformers.diffbot import DiffbotGraphTransformer\n",
+                "\n",
+                "diffbot_api_key = \"DIFFBOT_KEY\"\n",
+                "diffbot_nlp = DiffbotGraphTransformer(diffbot_api_key=diffbot_api_key)"
+            ]
+        },
+        {
+            "cell_type": "markdown",
+            "id": "5e3b894a-e3ee-46c7-8116-f8377f8f0159",
+            "metadata": {},
+            "source": [
+                "This code fetches Wikipedia articles about \"Warren Buffett\" and then uses `DiffbotGraphTransformer` to extract entities and relationships.\n",
+                "The `DiffbotGraphTransformer` outputs a structured data `GraphDocument`, which can be used to populate a graph database.\n",
+                "Note that text chunking is avoided due to Diffbot's [character limit per API request](https://docs.diffbot.com/reference/introduction-to-natural-language-api)."
+            ]
+        },
+        {
+            "cell_type": "code",
+            "execution_count": 3,
+            "id": "53f8df86-47a1-44a1-9a0f-6725b90703bc",
+            "metadata": {},
+            "outputs": [],
+            "source": [
+                "from langchain_community.document_loaders import WikipediaLoader\n",
+                "\n",
+                "query = \"Warren Buffett\"\n",
+                "raw_documents = WikipediaLoader(query=query).load()\n",
+                "graph_documents = diffbot_nlp.convert_to_graph_documents(raw_documents)"
+            ]
+        },
+        {
+            "cell_type": "markdown",
+            "id": "31bb851a-aab4-4b97-a6b7-fce397d32b47",
+            "metadata": {},
+            "source": [
+                "## Loading the data into a knowledge graph\n",
+                "\n",
+                "You will need to have a running Neo4j instance. One option is to create a [free Neo4j database instance in their Aura cloud service](https://neo4j.com/cloud/platform/aura-graph-database/). You can also run the database locally using the [Neo4j Desktop application](https://neo4j.com/download/), or running a docker container. You can run a local docker container by running the executing the following script:\n",
+                "```\n",
+                "docker run \\\n",
+                "    --name neo4j \\\n",
+                "    -p 7474:7474 -p 7687:7687 \\\n",
+                "    -d \\\n",
+                "    -e NEO4J_AUTH=neo4j/password \\\n",
+                "    -e NEO4J_PLUGINS=\\[\\\"apoc\\\"\\]  \\\n",
+                "    neo4j:latest\n",
+                "```    \n",
+                "If you are using the docker container, you need to wait a couple of second for the database to start."
+            ]
+        },
+        {
+            "cell_type": "code",
+            "execution_count": 4,
+            "id": "0b2b6641-5a5d-467c-b148-e6aad5e4baa7",
+            "metadata": {},
+            "outputs": [],
+            "source": [
+                "from langchain_community.graphs import Neo4jGraph\n",
+                "\n",
+                "url = \"bolt://localhost:7687\"\n",
+                "username = \"neo4j\"\n",
+                "password = \"password\"\n",
+                "\n",
+                "graph = Neo4jGraph(url=url, username=username, password=password)"
+            ]
+        },
+        {
+            "cell_type": "markdown",
+            "id": "0b15e840-fe6f-45db-9193-1b4e2df5c12c",
+            "metadata": {},
+            "source": [
+                "The `GraphDocuments` can be loaded into a knowledge graph using the `add_graph_documents` method."
+            ]
+        },
+        {
+            "cell_type": "code",
+            "execution_count": 5,
+            "id": "1a67c4a8-955c-42a2-9c5d-de3ac0e640ec",
+            "metadata": {},
+            "outputs": [],
+            "source": [
+                "graph.add_graph_documents(graph_documents)"
+            ]
+        },
+        {
+            "cell_type": "markdown",
+            "id": "ed411e05-2b03-460d-997e-938482774f40",
+            "metadata": {},
+            "source": [
+                "## Refresh graph schema information\n",
+                "If the schema of database changes, you can refresh the schema information needed to generate Cypher statements"
+            ]
+        },
+        {
+            "cell_type": "code",
+            "execution_count": 6,
+            "id": "904c9ee3-787c-403f-857d-459ce5ad5a1b",
+            "metadata": {},
+            "outputs": [],
+            "source": [
+                "graph.refresh_schema()"
+            ]
+        },
+        {
+            "cell_type": "markdown",
+            "id": "f19d1387-5899-4258-8c94-8ef5fa7db464",
+            "metadata": {},
+            "source": [
+                "## Querying the graph\n",
+                "We can now use the graph cypher QA chain to ask question of the graph. It is advisable to use **gpt-4** to construct Cypher queries to get the best experience."
+            ]
+        },
+        {
+            "cell_type": "code",
+            "execution_count": 7,
+            "id": "9393b732-67c8-45c1-9ec2-089f49c62448",
+            "metadata": {},
+            "outputs": [],
+            "source": [
+                "from langchain.chains import GraphCypherQAChain\n",
+                "from langchain_openai import ChatOpenAI\n",
+                "\n",
+                "chain = GraphCypherQAChain.from_llm(\n",
+                "    cypher_llm=ChatOpenAI(temperature=0, model_name=\"gpt-4\"),\n",
+                "    qa_llm=ChatOpenAI(temperature=0, model_name=\"gpt-3.5-turbo\"),\n",
+                "    graph=graph,\n",
+                "    verbose=True,\n",
+                ")"
+            ]
+        },
+        {
+            "cell_type": "code",
+            "execution_count": 8,
+            "id": "1a9b3652-b436-404d-aa25-5fb576f23dc0",
+            "metadata": {},
+            "outputs": [
+                {
+                    "name": "stdout",
+                    "output_type": "stream",
+                    "text": [
+                        "\n",
+                        "\n",
+                        "\u001b[1m> Entering new GraphCypherQAChain chain...\u001b[0m\n",
+                        "Generated Cypher:\n",
+                        "\u001b[32;1m\u001b[1;3mMATCH (p:Person {name: \"Warren Buffett\"})-[:EDUCATED_AT]->(o:Organization)\n",
+                        "RETURN o.name\u001b[0m\n",
+                        "Full Context:\n",
+                        "\u001b[32;1m\u001b[1;3m[{'o.name': 'New York Institute of Finance'}, {'o.name': 'Alice Deal Junior High School'}, {'o.name': 'Woodrow Wilson High School'}, {'o.name': 'University of Nebraska'}]\u001b[0m\n",
+                        "\n",
+                        "\u001b[1m> Finished chain.\u001b[0m\n"
+                    ]
+                },
+                {
+                    "data": {
+                        "text/plain": [
+                            "'Warren Buffett attended the University of Nebraska.'"
+                        ]
+                    },
+                    "execution_count": 8,
+                    "metadata": {},
+                    "output_type": "execute_result"
+                }
+            ],
+            "source": [
+                "chain.run(\"Which university did Warren Buffett attend?\")"
+            ]
+        },
+        {
+            "cell_type": "code",
+            "execution_count": 9,
+            "id": "adc0ba0f-a62c-4875-89ce-da717f3ab148",
+            "metadata": {},
+            "outputs": [
+                {
+                    "name": "stdout",
+                    "output_type": "stream",
+                    "text": [
+                        "\n",
+                        "\n",
+                        "\u001b[1m> Entering new GraphCypherQAChain chain...\u001b[0m\n",
+                        "Generated Cypher:\n",
+                        "\u001b[32;1m\u001b[1;3mMATCH (p:Person)-[r:EMPLOYEE_OR_MEMBER_OF]->(o:Organization) WHERE o.name = 'Berkshire Hathaway' RETURN p.name\u001b[0m\n",
+                        "Full Context:\n",
+                        "\u001b[32;1m\u001b[1;3m[{'p.name': 'Charlie Munger'}, {'p.name': 'Oliver Chace'}, {'p.name': 'Howard Buffett'}, {'p.name': 'Howard'}, {'p.name': 'Susan Buffett'}, {'p.name': 'Warren Buffett'}]\u001b[0m\n",
+                        "\n",
+                        "\u001b[1m> Finished chain.\u001b[0m\n"
+                    ]
+                },
+                {
+                    "data": {
+                        "text/plain": [
+                            "'Charlie Munger, Oliver Chace, Howard Buffett, Susan Buffett, and Warren Buffett are or were working at Berkshire Hathaway.'"
+                        ]
+                    },
+                    "execution_count": 9,
+                    "metadata": {},
+                    "output_type": "execute_result"
+                }
+            ],
+            "source": [
+                "chain.run(\"Who is or was working at Berkshire Hathaway?\")"
+            ]
+        },
+        {
+            "cell_type": "code",
+            "execution_count": null,
+            "id": "d636954b-d967-4e96-9489-92e11c74af35",
+            "metadata": {},
+            "outputs": [],
+            "source": []
+        }
+    ],
+    "metadata": {
+        "kernelspec": {
+            "display_name": "Python 3 (ipykernel)",
+            "language": "python",
+            "name": "python3"
+        },
+        "language_info": {
+            "codemirror_mode": {
+                "name": "ipython",
+                "version": 3
+            },
+            "file_extension": ".py",
+            "mimetype": "text/x-python",
+            "name": "python",
+            "nbconvert_exporter": "python",
+            "pygments_lexer": "ipython3",
+            "version": "3.9.18"
+        }
     },
-    {
-     "data": {
-      "text/plain": [
-       "'Warren Buffett attended the University of Nebraska.'"
-      ]
-     },
-     "execution_count": 8,
-     "metadata": {},
-     "output_type": "execute_result"
-    }
-   ],
-   "source": [
-    "chain.run(\"Which university did Warren Buffett attend?\")"
-   ]
-  },
-  {
-   "cell_type": "code",
-   "execution_count": 9,
-   "id": "adc0ba0f-a62c-4875-89ce-da717f3ab148",
-   "metadata": {},
-   "outputs": [
-    {
-     "name": "stdout",
-     "output_type": "stream",
-     "text": [
-      "\n",
-      "\n",
-      "\u001b[1m> Entering new GraphCypherQAChain chain...\u001b[0m\n",
-      "Generated Cypher:\n",
-      "\u001b[32;1m\u001b[1;3mMATCH (p:Person)-[r:EMPLOYEE_OR_MEMBER_OF]->(o:Organization) WHERE o.name = 'Berkshire Hathaway' RETURN p.name\u001b[0m\n",
-      "Full Context:\n",
-      "\u001b[32;1m\u001b[1;3m[{'p.name': 'Charlie Munger'}, {'p.name': 'Oliver Chace'}, {'p.name': 'Howard Buffett'}, {'p.name': 'Howard'}, {'p.name': 'Susan Buffett'}, {'p.name': 'Warren Buffett'}]\u001b[0m\n",
-      "\n",
-      "\u001b[1m> Finished chain.\u001b[0m\n"
-     ]
-    },
-    {
-     "data": {
-      "text/plain": [
-       "'Charlie Munger, Oliver Chace, Howard Buffett, Susan Buffett, and Warren Buffett are or were working at Berkshire Hathaway.'"
-      ]
-     },
-     "execution_count": 9,
-     "metadata": {},
-     "output_type": "execute_result"
-    }
-   ],
-   "source": [
-    "chain.run(\"Who is or was working at Berkshire Hathaway?\")"
-   ]
-  },
-  {
-   "cell_type": "code",
-   "execution_count": null,
-   "id": "d636954b-d967-4e96-9489-92e11c74af35",
-   "metadata": {},
-   "outputs": [],
-   "source": []
-  }
- ],
- "metadata": {
-  "kernelspec": {
-   "display_name": "Python 3 (ipykernel)",
-   "language": "python",
-   "name": "python3"
-  },
-  "language_info": {
-   "codemirror_mode": {
-    "name": "ipython",
-    "version": 3
-   },
-   "file_extension": ".py",
-   "mimetype": "text/x-python",
-   "name": "python",
-   "nbconvert_exporter": "python",
-   "pygments_lexer": "ipython3",
-   "version": "3.9.18"
-  }
- },
- "nbformat": 4,
- "nbformat_minor": 5
+    "nbformat": 4,
+    "nbformat_minor": 5
 }