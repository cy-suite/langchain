{
 "cells": [
  {
   "cell_type": "raw",
   "id": "afaf8039",
   "metadata": {},
   "source": [
    "---\n",
    "sidebar_label: OpenAI\n",
    "keywords: [openaiembeddings]\n",
    "---"
   ]
  },
  {
   "cell_type": "markdown",
   "id": "9a3d6f34",
   "metadata": {},
   "source": [
    "# OpenAIEmbeddings\n",
    "\n",
    "This will help you get started with OpenAI embedding models using LangChain. For detailed documentation on `OpenAIEmbeddings` features and configuration options, please refer to the [API reference](https://python.langchain.com/v0.2/api_reference/openai/embeddings/langchain_openai.embeddings.base.OpenAIEmbeddings.html).\n",
    "\n",
    "\n",
    "## Overview\n",
    "### Integration details\n",
    "\n",
    "import { ItemTable } from \"@theme/FeatureTables\";\n",
    "\n",
    "<ItemTable category=\"text_embedding\" item=\"OpenAI\" />\n",
    "\n",
    "## Setup\n",
    "\n",
<<<<<<< HEAD
    "First we install gigachain-openai and set the required env vars"
   ]
  },
  {
   "cell_type": "code",
   "execution_count": null,
   "id": "c66c4613-6c67-40ca-b3b1-c026750d1742",
   "metadata": {},
   "outputs": [],
   "source": [
    "%pip install -qU langchain-openai"
=======
    "To access OpenAI embedding models you'll need to create a/an OpenAI account, get an API key, and install the `langchain-openai` integration package.\n",
    "\n",
    "### Credentials\n",
    "\n",
    "Head to [platform.openai.com](https://platform.openai.com) to sign up to OpenAI and generate an API key. Once you’ve done this set the OPENAI_API_KEY environment variable:"
>>>>>>> 99f9a664
   ]
  },
  {
   "cell_type": "code",
   "execution_count": 6,
   "id": "36521c2a",
   "metadata": {},
   "outputs": [],
   "source": [
    "import getpass\n",
    "import os\n",
    "\n",
    "if not os.getenv(\"OPENAI_API_KEY\"):\n",
    "    os.environ[\"OPENAI_API_KEY\"] = getpass.getpass(\"Enter your OpenAI API key: \")"
   ]
  },
  {
   "cell_type": "markdown",
   "id": "c84fb993",
   "metadata": {},
   "source": [
    "If you want to get automated tracing of your model calls you can also set your [LangSmith](https://docs.smith.langchain.com/) API key by uncommenting below:"
   ]
  },
  {
   "cell_type": "code",
   "execution_count": 7,
   "id": "39a4953b",
   "metadata": {},
   "outputs": [],
   "source": [
    "# os.environ[\"LANGCHAIN_TRACING_V2\"] = \"true\"\n",
    "# os.environ[\"LANGCHAIN_API_KEY\"] = getpass.getpass(\"Enter your LangSmith API key: \")"
   ]
  },
  {
   "cell_type": "markdown",
   "id": "d9664366",
   "metadata": {},
   "source": [
    "### Installation\n",
    "\n",
    "The LangChain OpenAI integration lives in the `langchain-openai` package:"
   ]
  },
  {
   "cell_type": "code",
   "execution_count": null,
   "id": "64853226",
   "metadata": {},
   "outputs": [],
   "source": [
    "%pip install -qU langchain-openai"
   ]
  },
  {
   "cell_type": "markdown",
   "id": "45dd1724",
   "metadata": {},
   "source": [
    "## Instantiation\n",
    "\n",
    "Now we can instantiate our model object and generate chat completions:"
   ]
  },
  {
   "cell_type": "code",
   "execution_count": 10,
   "id": "9ea7a09b",
   "metadata": {},
   "outputs": [],
   "source": [
    "from langchain_openai import OpenAIEmbeddings\n",
    "\n",
    "embeddings = OpenAIEmbeddings(\n",
    "    model=\"text-embedding-3-large\",\n",
    "    # With the `text-embedding-3` class\n",
    "    # of models, you can specify the size\n",
    "    # of the embeddings you want returned.\n",
    "    # dimensions=1024\n",
    ")"
   ]
  },
  {
   "cell_type": "markdown",
   "id": "77d271b6",
   "metadata": {},
   "source": [
    "## Indexing and Retrieval\n",
    "\n",
    "Embedding models are often used in retrieval-augmented generation (RAG) flows, both as part of indexing data as well as later retrieving it. For more detailed instructions, please see our RAG tutorials under the [working with external knowledge tutorials](/docs/tutorials/#working-with-external-knowledge).\n",
    "\n",
    "Below, see how to index and retrieve data using the `embeddings` object we initialized above. In this example, we will index and retrieve a sample document in the `InMemoryVectorStore`."
   ]
  },
  {
   "cell_type": "code",
   "execution_count": 11,
   "id": "d817716b",
   "metadata": {},
   "outputs": [
    {
     "data": {
      "text/plain": [
       "'LangChain is the framework for building context-aware reasoning applications'"
      ]
     },
     "execution_count": 11,
     "metadata": {},
     "output_type": "execute_result"
    }
   ],
   "source": [
    "# Create a vector store with a sample text\n",
    "from langchain_core.vectorstores import InMemoryVectorStore\n",
    "\n",
    "text = \"LangChain is the framework for building context-aware reasoning applications\"\n",
    "\n",
    "vectorstore = InMemoryVectorStore.from_texts(\n",
    "    [text],\n",
    "    embedding=embeddings,\n",
    ")\n",
    "\n",
    "# Use the vectorstore as a retriever\n",
    "retriever = vectorstore.as_retriever()\n",
    "\n",
    "# Retrieve the most similar text\n",
    "retrieved_documents = retriever.invoke(\"What is LangChain?\")\n",
    "\n",
    "# show the retrieved document's content\n",
    "retrieved_documents[0].page_content"
   ]
  },
  {
   "cell_type": "markdown",
   "id": "e02b9855",
   "metadata": {},
   "source": [
    "## Direct Usage\n",
    "\n",
    "Under the hood, the vectorstore and retriever implementations are calling `embeddings.embed_documents(...)` and `embeddings.embed_query(...)` to create embeddings for the text(s) used in `from_texts` and retrieval `invoke` operations, respectively.\n",
    "\n",
    "You can directly call these methods to get embeddings for your own use cases.\n",
    "\n",
    "### Embed single texts\n",
    "\n",
    "You can embed single texts or documents with `embed_query`:"
   ]
  },
  {
   "cell_type": "code",
   "execution_count": 12,
   "id": "0d2befcd",
   "metadata": {},
   "outputs": [
    {
     "name": "stdout",
     "output_type": "stream",
     "text": [
      "[-0.019276829436421394, 0.0037708976306021214, -0.03294256329536438, 0.0037671267054975033, 0.008175\n"
     ]
    }
   ],
   "source": [
    "single_vector = embeddings.embed_query(text)\n",
    "print(str(single_vector)[:100])  # Show the first 100 characters of the vector"
   ]
  },
  {
   "cell_type": "markdown",
   "id": "1b5a7d03",
   "metadata": {},
   "source": [
    "### Embed multiple texts\n",
    "\n",
    "You can embed multiple texts with `embed_documents`:"
   ]
  },
  {
   "cell_type": "code",
   "execution_count": 13,
   "id": "2f4d6e97",
   "metadata": {},
   "outputs": [
    {
     "name": "stdout",
     "output_type": "stream",
     "text": [
      "[-0.019260549917817116, 0.0037612367887049913, -0.03291035071015358, 0.003757466096431017, 0.0082049\n",
      "[-0.010181212797760963, 0.023419594392180443, -0.04215526953339577, -0.001532090245746076, -0.023573\n"
     ]
    }
   ],
   "source": [
    "text2 = (\n",
    "    \"LangGraph is a library for building stateful, multi-actor applications with LLMs\"\n",
    ")\n",
    "two_vectors = embeddings.embed_documents([text, text2])\n",
    "for vector in two_vectors:\n",
    "    print(str(vector)[:100])  # Show the first 100 characters of the vector"
   ]
  },
  {
   "cell_type": "markdown",
   "id": "98785c12",
   "metadata": {},
   "source": [
    "## API Reference\n",
    "\n",
    "For detailed documentation on `OpenAIEmbeddings` features and configuration options, please refer to the [API reference](https://python.langchain.com/v0.2/api_reference/openai/embeddings/langchain_openai.embeddings.base.OpenAIEmbeddings.html).\n"
   ]
  }
 ],
 "metadata": {
  "kernelspec": {
   "display_name": "Python 3 (ipykernel)",
   "language": "python",
   "name": "python3"
  },
  "language_info": {
   "codemirror_mode": {
    "name": "ipython",
    "version": 3
   },
   "file_extension": ".py",
   "mimetype": "text/x-python",
   "name": "python",
   "nbconvert_exporter": "python",
   "pygments_lexer": "ipython3",
   "version": "3.11.4"
  }
 },
 "nbformat": 4,
 "nbformat_minor": 5
}<|MERGE_RESOLUTION|>--- conflicted
+++ resolved
@@ -30,25 +30,11 @@
     "\n",
     "## Setup\n",
     "\n",
-<<<<<<< HEAD
-    "First we install gigachain-openai and set the required env vars"
-   ]
-  },
-  {
-   "cell_type": "code",
-   "execution_count": null,
-   "id": "c66c4613-6c67-40ca-b3b1-c026750d1742",
-   "metadata": {},
-   "outputs": [],
-   "source": [
-    "%pip install -qU langchain-openai"
-=======
     "To access OpenAI embedding models you'll need to create a/an OpenAI account, get an API key, and install the `langchain-openai` integration package.\n",
     "\n",
     "### Credentials\n",
     "\n",
     "Head to [platform.openai.com](https://platform.openai.com) to sign up to OpenAI and generate an API key. Once you’ve done this set the OPENAI_API_KEY environment variable:"
->>>>>>> 99f9a664
    ]
   },
   {
