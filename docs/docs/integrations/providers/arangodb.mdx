--- conflicted
+++ resolved
@@ -13,11 +13,7 @@
 
 ## Graph QA Chain
 
-<<<<<<< HEAD
-Connect your ArangoDB Database with a Chat Model to get insights on your data. 
-=======
 Connect your `ArangoDB` Database with a chat model to get insights on your data. 
->>>>>>> de2d9447
 
 See the notebook example [here](/docs/use_cases/graph/graph_arangodb_qa).
 
