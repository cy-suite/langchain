{
 "cells": [
  {
   "cell_type": "markdown",
   "metadata": {},
   "source": [
    "# NucliaDB\n",
    "\n",
    "You can use a local NucliaDB instance or use [Nuclia Cloud](https://nuclia.cloud).\n",
    "\n",
    "When using a local instance, you need a Nuclia Understanding API key, so your texts are properly vectorized and indexed. You can get a key by creating a free account at [https://nuclia.cloud](https://nuclia.cloud), and then [create a NUA key](https://docs.nuclia.dev/docs/docs/using/understanding/intro)."
   ]
  },
  {
   "cell_type": "code",
   "execution_count": null,
   "metadata": {},
   "outputs": [],
   "source": [
<<<<<<< HEAD
    "%pip install --upgrade --quiet  gigachain nuclia"
=======
    "%pip install --upgrade --quiet  langchain langchain-community nuclia"
>>>>>>> 29aa9d67
   ]
  },
  {
   "cell_type": "markdown",
   "metadata": {},
   "source": [
    "## Usage with nuclia.cloud"
   ]
  },
  {
   "cell_type": "code",
   "execution_count": null,
   "metadata": {},
   "outputs": [],
   "source": [
    "from langchain_community.vectorstores.nucliadb import NucliaDB\n",
    "\n",
    "API_KEY = \"YOUR_API_KEY\"\n",
    "\n",
    "ndb = NucliaDB(knowledge_box=\"YOUR_KB_ID\", local=False, api_key=API_KEY)"
   ]
  },
  {
   "cell_type": "markdown",
   "metadata": {},
   "source": [
    "## Usage with a local instance\n",
    "\n",
    "Note: By default `backend` is set to `http://localhost:8080`."
   ]
  },
  {
   "cell_type": "code",
   "execution_count": null,
   "metadata": {},
   "outputs": [],
   "source": [
    "from langchain_community.vectorstores.nucliadb import NucliaDB\n",
    "\n",
    "ndb = NucliaDB(knowledge_box=\"YOUR_KB_ID\", local=True, backend=\"http://my-local-server\")"
   ]
  },
  {
   "cell_type": "markdown",
   "metadata": {},
   "source": [
    "## Add and delete texts to your Knowledge Box"
   ]
  },
  {
   "cell_type": "code",
   "execution_count": null,
   "metadata": {},
   "outputs": [],
   "source": [
    "ids = ndb.add_texts([\"This is a new test\", \"This is a second test\"])"
   ]
  },
  {
   "cell_type": "code",
   "execution_count": null,
   "metadata": {},
   "outputs": [],
   "source": [
    "ndb.delete(ids=ids)"
   ]
  },
  {
   "cell_type": "markdown",
   "metadata": {},
   "source": [
    "## Search in your Knowledge Box"
   ]
  },
  {
   "cell_type": "code",
   "execution_count": null,
   "metadata": {},
   "outputs": [],
   "source": [
    "results = ndb.similarity_search(\"Who was inspired by Ada Lovelace?\")\n",
    "print(results[0].page_content)"
   ]
  }
 ],
 "metadata": {
  "kernelspec": {
   "display_name": "Python 3 (ipykernel)",
   "language": "python",
   "name": "python3"
  },
  "language_info": {
   "codemirror_mode": {
    "name": "ipython",
    "version": 3
   },
   "file_extension": ".py",
   "mimetype": "text/x-python",
   "name": "python",
   "nbconvert_exporter": "python",
   "pygments_lexer": "ipython3",
   "version": "3.10.12"
  }
 },
 "nbformat": 4,
 "nbformat_minor": 4
}<|MERGE_RESOLUTION|>--- conflicted
+++ resolved
@@ -1,131 +1,127 @@
 {
- "cells": [
-  {
-   "cell_type": "markdown",
-   "metadata": {},
-   "source": [
-    "# NucliaDB\n",
-    "\n",
-    "You can use a local NucliaDB instance or use [Nuclia Cloud](https://nuclia.cloud).\n",
-    "\n",
-    "When using a local instance, you need a Nuclia Understanding API key, so your texts are properly vectorized and indexed. You can get a key by creating a free account at [https://nuclia.cloud](https://nuclia.cloud), and then [create a NUA key](https://docs.nuclia.dev/docs/docs/using/understanding/intro)."
-   ]
-  },
-  {
-   "cell_type": "code",
-   "execution_count": null,
-   "metadata": {},
-   "outputs": [],
-   "source": [
-<<<<<<< HEAD
-    "%pip install --upgrade --quiet  gigachain nuclia"
-=======
-    "%pip install --upgrade --quiet  langchain langchain-community nuclia"
->>>>>>> 29aa9d67
-   ]
-  },
-  {
-   "cell_type": "markdown",
-   "metadata": {},
-   "source": [
-    "## Usage with nuclia.cloud"
-   ]
-  },
-  {
-   "cell_type": "code",
-   "execution_count": null,
-   "metadata": {},
-   "outputs": [],
-   "source": [
-    "from langchain_community.vectorstores.nucliadb import NucliaDB\n",
-    "\n",
-    "API_KEY = \"YOUR_API_KEY\"\n",
-    "\n",
-    "ndb = NucliaDB(knowledge_box=\"YOUR_KB_ID\", local=False, api_key=API_KEY)"
-   ]
-  },
-  {
-   "cell_type": "markdown",
-   "metadata": {},
-   "source": [
-    "## Usage with a local instance\n",
-    "\n",
-    "Note: By default `backend` is set to `http://localhost:8080`."
-   ]
-  },
-  {
-   "cell_type": "code",
-   "execution_count": null,
-   "metadata": {},
-   "outputs": [],
-   "source": [
-    "from langchain_community.vectorstores.nucliadb import NucliaDB\n",
-    "\n",
-    "ndb = NucliaDB(knowledge_box=\"YOUR_KB_ID\", local=True, backend=\"http://my-local-server\")"
-   ]
-  },
-  {
-   "cell_type": "markdown",
-   "metadata": {},
-   "source": [
-    "## Add and delete texts to your Knowledge Box"
-   ]
-  },
-  {
-   "cell_type": "code",
-   "execution_count": null,
-   "metadata": {},
-   "outputs": [],
-   "source": [
-    "ids = ndb.add_texts([\"This is a new test\", \"This is a second test\"])"
-   ]
-  },
-  {
-   "cell_type": "code",
-   "execution_count": null,
-   "metadata": {},
-   "outputs": [],
-   "source": [
-    "ndb.delete(ids=ids)"
-   ]
-  },
-  {
-   "cell_type": "markdown",
-   "metadata": {},
-   "source": [
-    "## Search in your Knowledge Box"
-   ]
-  },
-  {
-   "cell_type": "code",
-   "execution_count": null,
-   "metadata": {},
-   "outputs": [],
-   "source": [
-    "results = ndb.similarity_search(\"Who was inspired by Ada Lovelace?\")\n",
-    "print(results[0].page_content)"
-   ]
-  }
- ],
- "metadata": {
-  "kernelspec": {
-   "display_name": "Python 3 (ipykernel)",
-   "language": "python",
-   "name": "python3"
-  },
-  "language_info": {
-   "codemirror_mode": {
-    "name": "ipython",
-    "version": 3
-   },
-   "file_extension": ".py",
-   "mimetype": "text/x-python",
-   "name": "python",
-   "nbconvert_exporter": "python",
-   "pygments_lexer": "ipython3",
-   "version": "3.10.12"
-  }
- },
- "nbformat": 4,
- "nbformat_minor": 4
+    "cells": [
+        {
+            "cell_type": "markdown",
+            "metadata": {},
+            "source": [
+                "# NucliaDB\n",
+                "\n",
+                "You can use a local NucliaDB instance or use [Nuclia Cloud](https://nuclia.cloud).\n",
+                "\n",
+                "When using a local instance, you need a Nuclia Understanding API key, so your texts are properly vectorized and indexed. You can get a key by creating a free account at [https://nuclia.cloud](https://nuclia.cloud), and then [create a NUA key](https://docs.nuclia.dev/docs/docs/using/understanding/intro)."
+            ]
+        },
+        {
+            "cell_type": "code",
+            "execution_count": null,
+            "metadata": {},
+            "outputs": [],
+            "source": [
+                "%pip install --upgrade --quiet  langchain langchain-community nuclia"
+            ]
+        },
+        {
+            "cell_type": "markdown",
+            "metadata": {},
+            "source": [
+                "## Usage with nuclia.cloud"
+            ]
+        },
+        {
+            "cell_type": "code",
+            "execution_count": null,
+            "metadata": {},
+            "outputs": [],
+            "source": [
+                "from langchain_community.vectorstores.nucliadb import NucliaDB\n",
+                "\n",
+                "API_KEY = \"YOUR_API_KEY\"\n",
+                "\n",
+                "ndb = NucliaDB(knowledge_box=\"YOUR_KB_ID\", local=False, api_key=API_KEY)"
+            ]
+        },
+        {
+            "cell_type": "markdown",
+            "metadata": {},
+            "source": [
+                "## Usage with a local instance\n",
+                "\n",
+                "Note: By default `backend` is set to `http://localhost:8080`."
+            ]
+        },
+        {
+            "cell_type": "code",
+            "execution_count": null,
+            "metadata": {},
+            "outputs": [],
+            "source": [
+                "from langchain_community.vectorstores.nucliadb import NucliaDB\n",
+                "\n",
+                "ndb = NucliaDB(knowledge_box=\"YOUR_KB_ID\", local=True, backend=\"http://my-local-server\")"
+            ]
+        },
+        {
+            "cell_type": "markdown",
+            "metadata": {},
+            "source": [
+                "## Add and delete texts to your Knowledge Box"
+            ]
+        },
+        {
+            "cell_type": "code",
+            "execution_count": null,
+            "metadata": {},
+            "outputs": [],
+            "source": [
+                "ids = ndb.add_texts([\"This is a new test\", \"This is a second test\"])"
+            ]
+        },
+        {
+            "cell_type": "code",
+            "execution_count": null,
+            "metadata": {},
+            "outputs": [],
+            "source": [
+                "ndb.delete(ids=ids)"
+            ]
+        },
+        {
+            "cell_type": "markdown",
+            "metadata": {},
+            "source": [
+                "## Search in your Knowledge Box"
+            ]
+        },
+        {
+            "cell_type": "code",
+            "execution_count": null,
+            "metadata": {},
+            "outputs": [],
+            "source": [
+                "results = ndb.similarity_search(\"Who was inspired by Ada Lovelace?\")\n",
+                "print(results[0].page_content)"
+            ]
+        }
+    ],
+    "metadata": {
+        "kernelspec": {
+            "display_name": "Python 3 (ipykernel)",
+            "language": "python",
+            "name": "python3"
+        },
+        "language_info": {
+            "codemirror_mode": {
+                "name": "ipython",
+                "version": 3
+            },
+            "file_extension": ".py",
+            "mimetype": "text/x-python",
+            "name": "python",
+            "nbconvert_exporter": "python",
+            "pygments_lexer": "ipython3",
+            "version": "3.10.12"
+        }
+    },
+    "nbformat": 4,
+    "nbformat_minor": 4
 }