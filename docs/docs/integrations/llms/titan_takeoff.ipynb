{
 "cells": [
  {
   "attachments": {},
   "cell_type": "markdown",
   "metadata": {},
   "source": [
    "# Titan Takeoff\n",
    "\n",
    "TitanML helps businesses build and deploy better, smaller, cheaper, and faster NLP models through our training, compression, and inference optimization platform. \n",
    "\n",
    "Our inference server, [Titan Takeoff](https://docs.titanml.co/docs/titan-takeoff/getting-started) enables deployment of LLMs locally on your hardware in a single command. Most generative model architectures are supported, such as Falcon, Llama 2, GPT2, T5 and many more."
   ]
  },
  {
   "attachments": {},
   "cell_type": "markdown",
   "metadata": {},
   "source": [
    "## Installation\n",
    "\n",
    "To get started with Iris Takeoff, all you need is to have docker and python installed on your local system. If you wish to use the server with gpu support, then you will need to install docker with cuda support.\n",
    "\n",
    "For Mac and Windows users, make sure you have the docker daemon running! You can check this by running docker ps in your terminal. To start the daemon, open the docker desktop app.\n",
    "\n",
    "Run the following command to install the Iris CLI that will enable you to run the takeoff server:"
   ]
  },
  {
   "cell_type": "code",
   "execution_count": null,
   "metadata": {
    "vscode": {
     "languageId": "shellscript"
    }
   },
   "outputs": [],
   "source": [
    "!pip install titan-iris"
   ]
  },
  {
   "attachments": {},
   "cell_type": "markdown",
   "metadata": {},
   "source": [
    "## Choose a Model\n",
    "Iris Takeoff supports many of the most powerful generative text models, such as Falcon, MPT, and Llama. See the [supported models](https://docs.titanml.co/docs/titan-takeoff/supported-models) for more information. For information about using your own models, see the [custom models](https://docs.titanml.co/docs/titan-takeoff/Advanced/custom-models).\n",
    "\n",
    "Going forward in this demo we will be using the falcon 7B instruct model. This is a good open-source model that is trained to follow instructions, and is small enough to easily inference even on CPUs.\n",
    "\n",
    "## Taking off\n",
    "Models are referred to by their model id on HuggingFace. Takeoff uses port 8000 by default, but can be configured to use another port. There is also support to use a Nvidia GPU by specifying cuda for the device flag.\n",
    "\n",
    "To start the takeoff server, run:\n",
    "\n",
    "```shell\n",
    "iris takeoff --model tiiuae/falcon-7b-instruct --device cpu\n",
    "iris takeoff --model tiiuae/falcon-7b-instruct --device cuda # Nvidia GPU required\n",
    "iris takeoff --model tiiuae/falcon-7b-instruct --device cpu --port 5000 # run on port 5000 (default: 8000)\n",
    "```"
   ]
  },
  {
   "attachments": {},
   "cell_type": "markdown",
   "metadata": {},
   "source": [
    "You will then be directed to a login page, where you will need to create an account to proceed.\n",
    "After logging in, run the command onscreen to check whether the server is ready. When it is ready, you can start using the Takeoff integration\n",
    "\n",
<<<<<<< HEAD
=======
    "To shutdown the server, run the following command. You will be presented with options on which Takeoff server to shut down, in case you have multiple running servers.\n",
    "\n",
    "```shell\n",
    "iris takeoff --shutdown # shutdown the server\n",
    "```"
   ]
  },
  {
   "attachments": {},
   "cell_type": "markdown",
   "metadata": {},
   "source": [
>>>>>>> fe7b40cb
    "## Inferencing your model\n",
    "To access your LLM, use the TitanTakeoff LLM wrapper:"
   ]
  },
  {
   "cell_type": "code",
   "execution_count": null,
   "metadata": {},
   "outputs": [],
   "source": [
    "from langchain.llms import TitanTakeoff\n",
    "\n",
    "llm = TitanTakeoff(\n",
    "    base_url=\"http://localhost:8000\", generate_max_length=128, temperature=1.0\n",
    ")\n",
    "\n",
    "prompt = \"What is the largest planet in the solar system?\"\n",
    "\n",
    "llm(prompt)"
   ]
  },
  {
   "attachments": {},
   "cell_type": "markdown",
   "metadata": {},
   "source": [
    "No parameters are needed by default, but a port can be specified and [generation parameters](https://docs.titanml.co/docs/titan-takeoff/Advanced/generation-parameters) can be supplied.\n",
    "\n",
    "### Streaming\n",
    "Streaming is also supported via the streaming flag:"
   ]
  },
  {
   "cell_type": "code",
   "execution_count": null,
   "metadata": {},
   "outputs": [],
   "source": [
    "from langchain.callbacks.manager import CallbackManager\n",
    "from langchain.callbacks.streaming_stdout import StreamingStdOutCallbackHandler\n",
    "\n",
    "llm = TitanTakeoff(\n",
    "    callback_manager=CallbackManager([StreamingStdOutCallbackHandler()]), streaming=True\n",
    ")\n",
    "\n",
    "prompt = \"What is the capital of France?\"\n",
    "\n",
    "llm(prompt)"
   ]
  },
  {
   "attachments": {},
   "cell_type": "markdown",
   "metadata": {},
   "source": [
    "### Integration with LLMChain"
   ]
  },
  {
   "cell_type": "code",
   "execution_count": null,
   "metadata": {},
   "outputs": [],
   "source": [
    "from langchain.chains import LLMChain\n",
    "from langchain.prompts import PromptTemplate\n",
    "\n",
    "llm = TitanTakeoff()\n",
    "\n",
    "template = \"What is the capital of {country}\"\n",
    "\n",
    "prompt = PromptTemplate(template=template, input_variables=[\"country\"])\n",
    "\n",
    "llm_chain = LLMChain(llm=llm, prompt=prompt)\n",
    "\n",
    "generated = llm_chain.run(country=\"Belgium\")\n",
    "print(generated)"
   ]
  }
 ],
 "metadata": {
  "language_info": {
   "name": "python"
  },
  "orig_nbformat": 4
 },
 "nbformat": 4,
 "nbformat_minor": 2
}<|MERGE_RESOLUTION|>--- conflicted
+++ resolved
@@ -1,19 +1,17 @@
 {
  "cells": [
   {
-   "attachments": {},
    "cell_type": "markdown",
    "metadata": {},
    "source": [
     "# Titan Takeoff\n",
     "\n",
-    "TitanML helps businesses build and deploy better, smaller, cheaper, and faster NLP models through our training, compression, and inference optimization platform. \n",
+    ">`TitanML` helps businesses build and deploy better, smaller, cheaper, and faster NLP models through our training, compression, and inference optimization platform. \n",
     "\n",
-    "Our inference server, [Titan Takeoff](https://docs.titanml.co/docs/titan-takeoff/getting-started) enables deployment of LLMs locally on your hardware in a single command. Most generative model architectures are supported, such as Falcon, Llama 2, GPT2, T5 and many more."
+    ">Our inference server, [Titan Takeoff](https://docs.titanml.co/docs/titan-takeoff/getting-started) enables deployment of LLMs locally on your hardware in a single command. Most generative model architectures are supported, such as Falcon, Llama 2, GPT2, T5 and many more."
    ]
   },
   {
-   "attachments": {},
    "cell_type": "markdown",
    "metadata": {},
    "source": [
@@ -40,12 +38,11 @@
    ]
   },
   {
-   "attachments": {},
    "cell_type": "markdown",
    "metadata": {},
    "source": [
     "## Choose a Model\n",
-    "Iris Takeoff supports many of the most powerful generative text models, such as Falcon, MPT, and Llama. See the [supported models](https://docs.titanml.co/docs/titan-takeoff/supported-models) for more information. For information about using your own models, see the [custom models](https://docs.titanml.co/docs/titan-takeoff/Advanced/custom-models).\n",
+    "Takeoff supports many of the most powerful generative text models, such as Falcon, MPT, and Llama. See the [supported models](https://docs.titanml.co/docs/titan-takeoff/supported-models) for more information. For information about using your own models, see the [custom models](https://docs.titanml.co/docs/titan-takeoff/Advanced/custom-models).\n",
     "\n",
     "Going forward in this demo we will be using the falcon 7B instruct model. This is a good open-source model that is trained to follow instructions, and is small enough to easily inference even on CPUs.\n",
     "\n",
@@ -62,15 +59,12 @@
    ]
   },
   {
-   "attachments": {},
    "cell_type": "markdown",
    "metadata": {},
    "source": [
     "You will then be directed to a login page, where you will need to create an account to proceed.\n",
-    "After logging in, run the command onscreen to check whether the server is ready. When it is ready, you can start using the Takeoff integration\n",
+    "After logging in, run the command onscreen to check whether the server is ready. When it is ready, you can start using the Takeoff integration.\n",
     "\n",
-<<<<<<< HEAD
-=======
     "To shutdown the server, run the following command. You will be presented with options on which Takeoff server to shut down, in case you have multiple running servers.\n",
     "\n",
     "```shell\n",
@@ -83,7 +77,6 @@
    "cell_type": "markdown",
    "metadata": {},
    "source": [
->>>>>>> fe7b40cb
     "## Inferencing your model\n",
     "To access your LLM, use the TitanTakeoff LLM wrapper:"
    ]
@@ -106,11 +99,10 @@
    ]
   },
   {
-   "attachments": {},
    "cell_type": "markdown",
    "metadata": {},
    "source": [
-    "No parameters are needed by default, but a port can be specified and [generation parameters](https://docs.titanml.co/docs/titan-takeoff/Advanced/generation-parameters) can be supplied.\n",
+    "No parameters are needed by default, but a baseURL that points to your desired URL where Takeoff is running can be specified and [generation parameters](https://docs.titanml.co/docs/titan-takeoff/Advanced/generation-parameters) can be supplied.\n",
     "\n",
     "### Streaming\n",
     "Streaming is also supported via the streaming flag:"
@@ -135,7 +127,6 @@
    ]
   },
   {
-   "attachments": {},
    "cell_type": "markdown",
    "metadata": {},
    "source": [
@@ -165,11 +156,24 @@
   }
  ],
  "metadata": {
+  "kernelspec": {
+   "display_name": "Python 3 (ipykernel)",
+   "language": "python",
+   "name": "python3"
+  },
   "language_info": {
-   "name": "python"
-  },
-  "orig_nbformat": 4
+   "codemirror_mode": {
+    "name": "ipython",
+    "version": 3
+   },
+   "file_extension": ".py",
+   "mimetype": "text/x-python",
+   "name": "python",
+   "nbconvert_exporter": "python",
+   "pygments_lexer": "ipython3",
+   "version": "3.10.12"
+  }
  },
  "nbformat": 4,
- "nbformat_minor": 2
+ "nbformat_minor": 4
 }