{
 "cells": [
  {
   "cell_type": "markdown",
   "id": "25a3f834-60b7-4c21-bfb4-ad16d30fd3f7",
   "metadata": {},
   "source": [
    "# Amazon Comprehend Moderation Chain\n",
    "\n",
    "This notebook shows how to use [Amazon Comprehend](https://aws.amazon.com/comprehend/) to detect and handle `Personally Identifiable Information` (`PII`) and toxicity.\n",
    "\n",
    "## Setting up"
   ]
  },
  {
   "cell_type": "code",
   "execution_count": null,
   "id": "2c4236d8-4054-473d-84a4-87a4db278a62",
   "metadata": {
    "scrolled": true,
    "tags": []
   },
   "outputs": [],
   "source": [
    "%pip install boto3 nltk"
   ]
  },
  {
   "cell_type": "code",
<<<<<<< HEAD
   "execution_count": null,
   "id": "9c792c3d-c601-409c-8e41-1c05a2fa0e84",
   "metadata": {
    "scrolled": true,
    "tags": []
   },
   "outputs": [],
   "source": [
    "%pip install -U langchain_experimental"
   ]
  },
  {
   "cell_type": "code",
   "execution_count": null,
   "id": "496df413-a840-40a1-9ac0-3af7c1303476",
   "metadata": {
    "scrolled": true,
    "tags": []
   },
   "outputs": [],
   "source": [
    "%pip install -U langchain pydantic"
   ]
  },
  {
   "cell_type": "code",
   "execution_count": null,
=======
   "execution_count": 2,
>>>>>>> 68599d98
   "id": "3f8518ad-c762-413c-b8c9-f1c211fc311d",
   "metadata": {
    "tags": []
   },
   "outputs": [],
   "source": [
    "import boto3\n",
    "import os\n",
    "\n",
    "comprehend_client = boto3.client('comprehend', region_name='us-east-1')"
   ]
  },
  {
   "cell_type": "code",
   "execution_count": 4,
   "id": "cde58cc6-ff83-493a-9aed-93d755f984a7",
   "metadata": {
    "tags": []
   },
   "outputs": [],
   "source": [
    "from langchain_experimental.comprehend_moderation import AmazonComprehendModerationChain\n",
    "\n",
    "comprehend_moderation = AmazonComprehendModerationChain(\n",
    "    client=comprehend_client, #optional\n",
    "    verbose=True\n",
    ")"
   ]
  },
  {
   "cell_type": "markdown",
   "id": "ad646d01-82d2-435a-939b-c450693857ab",
   "metadata": {},
   "source": [
    "## Using AmazonComprehendModerationChain with LLM chain\n",
    "\n",
    "**Note**: The example below uses the _Fake LLM_ from LangChain, but the same concept could be applied to other LLMs."
   ]
  },
  {
   "cell_type": "code",
   "execution_count": null,
   "id": "0efa1946-d4a9-467a-920a-a8fb78720fc2",
   "metadata": {
    "tags": []
   },
   "outputs": [],
   "source": [
    "from langchain.prompts import PromptTemplate\n",
    "from langchain.llms.fake import FakeListLLM\n",
    "from langchain_experimental.comprehend_moderation.base_moderation_exceptions import ModerationPiiError\n",
    "\n",
    "template = \"\"\"Question: {question}\n",
    "\n",
    "Answer:\"\"\"\n",
    "\n",
    "prompt = PromptTemplate(template=template, input_variables=[\"question\"])\n",
    "\n",
    "responses = [\n",
    "    \"Final Answer: A credit card number looks like 1289-2321-1123-2387. A fake SSN number looks like 323-22-9980. John Doe's phone number is (999)253-9876.\", \n",
    "    # replace with your own expletive\n",
    "    \"Final Answer: This is a really <expletive> way of constructing a birdhouse. This is <expletive> insane to think that any birds would actually create their <expletive> nests here.\"\n",
    "]\n",
    "llm = FakeListLLM(responses=responses)\n",
    "\n",
    "chain = (\n",
    "    prompt \n",
    "    | comprehend_moderation \n",
    "    | {\"input\": (lambda x: x['output'] ) | llm}\n",
    "    | comprehend_moderation \n",
    ")\n",
    "\n",
    "try:\n",
    "    response = chain.invoke({\"question\": \"A sample SSN number looks like this 123-22-3345. Can you give me some more samples?\"})\n",
    "except ModerationPiiError as e:\n",
    "    print(str(e))\n",
    "else:\n",
    "    print(response['output'])\n"
   ]
  },
  {
   "cell_type": "markdown",
   "id": "6da25d96-0d96-4c01-94ae-a2ead17f10aa",
   "metadata": {},
   "source": [
    "## Using `moderation_config` to customize your moderation"
   ]
  },
  {
   "attachments": {},
   "cell_type": "markdown",
   "id": "bfd550e7-5012-41fa-9546-8b78ddf1c673",
   "metadata": {},
   "source": [
    "Use Amazon Comprehend Moderation with a configuration to control what moderations you wish to perform and what actions should be taken for each of them. There are three different moderations that happen when no configuration is passed as demonstrated above. These moderations are:\n",
    "\n",
    "- PII (Personally Identifiable Information) checks \n",
    "- Toxicity content detection\n",
    "- Prompt Safety detection\n",
    "\n",
    "Here is an example of a moderation config."
   ]
  },
  {
   "cell_type": "code",
   "execution_count": null,
   "id": "d6e8900a-44ef-4967-bde8-b88af282139d",
   "metadata": {
    "tags": []
   },
   "outputs": [],
   "source": [
    "from langchain_experimental.comprehend_moderation import (BaseModerationConfig, \n",
    "                                 ModerationPromptSafetyConfig, \n",
    "                                 ModerationPiiConfig, \n",
    "                                 ModerationToxicityConfig\n",
    ")\n",
    "\n",
    "pii_config = ModerationPiiConfig(\n",
    "    labels=[\"SSN\"],\n",
    "    redact=True,\n",
    "    mask_character=\"X\"\n",
    ")\n",
    "\n",
    "toxicity_config = ModerationToxicityConfig(\n",
    "    threshold=0.5\n",
    ")\n",
    "\n",
    "prompt_safety_config = ModerationPromptSafetyConfig(\n",
    "    threshold=0.5\n",
    ")\n",
    "\n",
    "moderation_config = BaseModerationConfig(\n",
    "    filters=[pii_config, toxicity_config, prompt_safety_config]\n",
    ")"
   ]
  },
  {
   "attachments": {},
   "cell_type": "markdown",
   "id": "3634376b-5938-43df-9ed6-70ca7e99290f",
   "metadata": {},
   "source": [
    "At the core of the the configuration there are three configuration models to be used\n",
    "\n",
    "- `ModerationPiiConfig` used for configuring the behavior of the PII validations. Following are the parameters it can be initialized with\n",
    "  - `labels` the PII entity labels. Defaults to an empty list which means that the PII validation will consider all PII entities.\n",
    "  - `threshold` the confidence threshold for the detected entities, defaults to 0.5 or 50%\n",
    "  - `redact` a boolean flag to enforce whether redaction should be performed on the text, defaults to `False`. When `False`, the PII validation will error out when it detects any PII entity, when set to `True` it simply redacts the PII values in the text.\n",
    "  - `mask_character` the character used for masking, defaults to asterisk (*)\n",
    "- `ModerationToxicityConfig` used for configuring the behavior of the toxicity validations. Following are the parameters it can be initialized with\n",
    "  - `labels` the Toxic entity labels. Defaults to an empty list which means that the toxicity validation will consider all toxic entities. all\n",
    "  - `threshold` the confidence threshold for the detected entities, defaults to 0.5 or 50% \n",
    "- `ModerationPromptSafetyConfig` used for configuring the behavior of the prompt safety validation\n",
    "  - `threshold` the confidence threshold for the the prompt safety classification, defaults to 0.5 or 50% \n",
    "\n",
    "Finally, you use the `BaseModerationConfig` to define the order in which each of these checks are to be performed. The `BaseModerationConfig` takes an optional `filters` parameter which can be a list of one or more than one of the above validation checks, as seen in the previous code block. The  `BaseModerationConfig` can also be initialized with any `filters` in which case it will use all the checks with default configuration (more on this explained later).\n",
    "\n",
    "Using the configuration in the previous cell will perform PII checks and will allow the prompt to pass through however it will mask any SSN numbers present in either the prompt or the LLM output.\n"
   ]
  },
  {
   "cell_type": "code",
   "execution_count": null,
   "id": "a25e6f93-765b-4f99-8c1c-929157dbd4aa",
   "metadata": {
    "tags": []
   },
   "outputs": [],
   "source": [
    "comp_moderation_with_config = AmazonComprehendModerationChain(\n",
    "    moderation_config=moderation_config, #specify the configuration\n",
    "    client=comprehend_client,            #optionally pass the Boto3 Client\n",
    "    verbose=True\n",
<<<<<<< HEAD
    ")"
   ]
  },
  {
   "cell_type": "code",
   "execution_count": null,
   "id": "a25e6f93-765b-4f99-8c1c-929157dbd4aa",
   "metadata": {
    "tags": []
   },
   "outputs": [],
   "source": [
    "from langchain.prompts import PromptTemplate\n",
    "from langchain.llms.fake import FakeListLLM\n",
=======
    ")\n",
>>>>>>> 68599d98
    "\n",
    "template = \"\"\"Question: {question}\n",
    "\n",
    "Answer:\"\"\"\n",
    "\n",
    "prompt = PromptTemplate(template=template, input_variables=[\"question\"])\n",
    "\n",
    "responses = [\n",
    "    \"Final Answer: A credit card number looks like 1289-2321-1123-2387. A fake SSN number looks like 323-22-9980. John Doe's phone number is (999)253-9876.\", \n",
    "    # replace with your own expletive\n",
    "    \"Final Answer: This is a really <expletive> way of constructing a birdhouse. This is <expletive> insane to think that any birds would actually create their <expletive> nests here.\"\n",
    "]\n",
    "llm = FakeListLLM(responses=responses)\n",
    "\n",
    "chain = ( \n",
    "    prompt \n",
    "    | comp_moderation_with_config \n",
    "    | {\"input\": (lambda x: x['output'] ) | llm}\n",
    "    | comp_moderation_with_config \n",
    ")\n",
    "\n",
    "\n",
    "try:\n",
    "    response = chain.invoke({\"question\": \"A sample SSN number looks like this 123-45-7890. Can you give me some more samples?\"})\n",
    "except Exception as e:\n",
    "    print(str(e))\n",
    "else:\n",
    "    print(response['output'])"
   ]
  },
  {
   "attachments": {},
   "cell_type": "markdown",
   "id": "ba890681-feeb-43ca-a0d5-9c11d2d9de3e",
   "metadata": {
    "tags": []
   },
   "source": [
    "## Unique ID, and Moderation Callbacks\n",
    "\n",
    "When Amazon Comprehend moderation action identifies any of the configugred entity, the chain will raise one of the following exceptions-\n",
    "    - `ModerationPiiError`, for PII checks\n",
    "    - `ModerationToxicityError`, for Toxicity checks \n",
    "    - `ModerationPromptSafetyError` for Prompt Safety checks\n",
    "\n",
    "In addition to the moderation configuration, the `AmazonComprehendModerationChain` can also be initialized with the following parameters\n",
    "\n",
    "- `unique_id` [Optional] a string parameter. This parameter can be used to pass any string value or ID. For example, in a chat application, you may want to keep track of abusive users, in this case, you can pass the user's username/email ID etc. This defaults to `None`.\n",
    "\n",
<<<<<<< HEAD
    "- `moderation_callback` [Optional] the `BaseModerationCallbackHandler` that will be called asynchronously (non-blocking to the chain). Callback functions are useful when you want to perform additional actions when the moderation functions are executed, for example logging into a database, or writing a log file. You can override three functions by subclassing `BaseModerationCallbackHandler` - `on_after_pii()`, `on_after_toxicity()`, and `on_after_prompt_safety()`. Note that all three functions must be `async` functions. These callback functions receive two arguments:\n",
    "    - `moderation_beacon` a dictionary that will contain information about the moderation function, the full response from Amazon Comprehend model, a unique chain id, the moderation status, and the input string which was validated. The dictionary is of the following schema-\n",
=======
    "- `moderation_callback` [Optional] the `BaseModerationCallbackHandler` will be called asynchronously (non-blocking to the chain). Callback functions are useful when you want to perform additional actions when the moderation functions are executed, for example logging into a database, or writing a log file. You can override three functions by subclassing `BaseModerationCallbackHandler` - `on_after_pii()`, `on_after_toxicity()`, and `on_after_intent()`. Note that all three functions must be `async` functions. These callback functions receive two arguments:\n",
    "    - `moderation_beacon` is a dictionary that will contain information about the moderation function, the full response from the Amazon Comprehend model, a unique chain id, the moderation status, and the input string which was validated. The dictionary is of the following schema-\n",
>>>>>>> 68599d98
    "    \n",
    "    ```\n",
    "    { \n",
    "        'moderation_chain_id': 'xxx-xxx-xxx', # Unique chain ID\n",
    "        'moderation_type': 'Toxicity' | 'PII' | 'PromptSafety', \n",
    "        'moderation_status': 'LABELS_FOUND' | 'LABELS_NOT_FOUND',\n",
    "        'moderation_input': 'A sample SSN number looks like this 123-456-7890. Can you give me some more samples?',\n",
    "        'moderation_output': {...} #Full Amazon Comprehend PII, Toxicity, or Prompt Safety Model Output\n",
    "    }\n",
    "    ```\n",
    "    \n",
    "    - `unique_id` if passed to the `AmazonComprehendModerationChain`"
   ]
  },
  {
   "cell_type": "markdown",
   "id": "3c178835-0264-4ac6-aef4-091d2993d06c",
   "metadata": {},
   "source": [
    "<div class=\"alert alert-block alert-info\"> <b>NOTE:</b> <code>moderation_callback</code> is different from LangChain Chain Callbacks. You can still use LangChain Chain callbacks with <code>AmazonComprehendModerationChain</code> via the callbacks parameter. Example: <br/>\n",
    "<pre>\n",
    "from langchain.callbacks.stdout import StdOutCallbackHandler\n",
    "comp_moderation_with_config = AmazonComprehendModerationChain(verbose=True, callbacks=[StdOutCallbackHandler()])\n",
    "</pre>\n",
    "</div>"
   ]
  },
  {
   "cell_type": "code",
   "execution_count": null,
   "id": "0ec38536-8cc9-408e-860b-e4a439283643",
   "metadata": {
    "tags": []
   },
   "outputs": [],
   "source": [
    "from langchain_experimental.comprehend_moderation import BaseModerationCallbackHandler"
   ]
  },
  {
   "cell_type": "code",
   "execution_count": null,
   "id": "1be744c7-3f99-4165-bf7f-9c5c249bbb53",
   "metadata": {
    "tags": []
   },
   "outputs": [],
   "source": [
    "# Define callback handlers by subclassing BaseModerationCallbackHandler\n",
    "\n",
    "class MyModCallback(BaseModerationCallbackHandler):\n",
    "    \n",
    "    async def on_after_pii(self, output_beacon, unique_id):\n",
    "        import json\n",
    "        moderation_type = output_beacon['moderation_type']\n",
    "        chain_id = output_beacon['moderation_chain_id']\n",
    "        with open(f'output-{moderation_type}-{chain_id}.json', 'w') as file:\n",
    "            data = { 'beacon_data': output_beacon, 'unique_id': unique_id }\n",
    "            json.dump(data, file)\n",
    "    \n",
    "    '''\n",
    "    async def on_after_toxicity(self, output_beacon, unique_id):\n",
    "        pass\n",
    "    \n",
    "    async def on_after_prompt_safety(self, output_beacon, unique_id):\n",
    "        pass\n",
    "    '''\n",
    "    \n",
    "\n",
    "my_callback = MyModCallback()"
   ]
  },
  {
   "cell_type": "code",
   "execution_count": null,
   "id": "362a3fe0-f09f-411e-9df1-d79b3e87510c",
   "metadata": {
    "tags": []
   },
   "outputs": [],
   "source": [
    "pii_config = ModerationPiiConfig(\n",
    "    labels=[\"SSN\"],\n",
    "    redact=True,\n",
    "    mask_character=\"X\"\n",
    ")\n",
    "\n",
    "toxicity_config = ModerationToxicityConfig(\n",
    "    threshold=0.5\n",
    ")\n",
    "\n",
    "moderation_config = BaseModerationConfig(\n",
    "    filters=[pii_config, toxicity_config]\n",
    ")\n",
    "\n",
    "comp_moderation_with_config = AmazonComprehendModerationChain(\n",
    "        moderation_config=moderation_config, # specify the configuration\n",
    "        client=comprehend_client,            # optionally pass the Boto3 Client\n",
    "        unique_id='john.doe@email.com',      # A unique ID\n",
    "        moderation_callback=my_callback,     # BaseModerationCallbackHandler\n",
    "        verbose=True\n",
    ")"
   ]
  },
  {
   "cell_type": "code",
   "execution_count": null,
   "id": "2af07937-67ea-4738-8343-c73d4d28c2cc",
   "metadata": {
    "tags": []
   },
   "outputs": [],
   "source": [
    "from langchain.prompts import PromptTemplate\n",
    "from langchain.llms.fake import FakeListLLM\n",
    "\n",
    "template = \"\"\"Question: {question}\n",
    "\n",
    "Answer:\"\"\"\n",
    "\n",
    "prompt = PromptTemplate(template=template, input_variables=[\"question\"])\n",
    "\n",
    "responses = [\n",
    "    \"Final Answer: A credit card number looks like 1289-2321-1123-2387. A fake SSN number looks like 323-22-9980. John Doe's phone number is (999)253-9876.\", \n",
    "    # replace with your own expletive\n",
    "    \"Final Answer: This is a really <expletive> way of constructing a birdhouse. This is <expletive> insane to think that any birds would actually create their <expletive> nests here.\"\n",
    "]\n",
    "\n",
    "llm = FakeListLLM(responses=responses)\n",
    "\n",
    "chain = (\n",
    "    prompt \n",
    "    | comp_moderation_with_config \n",
    "    | {\"input\": (lambda x: x['output'] ) | llm}\n",
    "    | comp_moderation_with_config \n",
    ") \n",
    "\n",
    "try:\n",
    "    response = chain.invoke({\"question\": \"A sample SSN number looks like this 123-456-7890. Can you give me some more samples?\"})\n",
    "except Exception as e:\n",
    "    print(str(e))\n",
    "else:\n",
    "    print(response['output'])"
   ]
  },
  {
   "attachments": {},
   "cell_type": "markdown",
   "id": "706454b2-2efa-4d41-abc8-ccf2b4e87822",
   "metadata": {
    "tags": []
   },
   "source": [
    "## `moderation_config` and moderation execution order\n",
    "\n",
<<<<<<< HEAD
    "If `AmazonComprehendModerationChain` is not initialized with any `moderation_config` then it is initialized with the default values of `BaseModerationConfig`. If no `filters` are used then the sequence of moderation check is as follows.\n",
=======
    "If `AmazonComprehendModerationChain` is not initialized with any `moderation_config` then the default action is `STOP` and the default order of moderation check is as follows.\n",
>>>>>>> 68599d98
    "\n",
    "```\n",
    "AmazonComprehendModerationChain\n",
    "│\n",
    "└──Check PII with Stop Action\n",
    "    ├── Callback (if available)\n",
    "    ├── Label Found ⟶ [Error Stop]\n",
    "    └── No Label Found \n",
    "        └──Check Toxicity with Stop Action\n",
    "            ├── Callback (if available)\n",
    "            ├── Label Found ⟶ [Error Stop]\n",
    "            └── No Label Found\n",
    "                └──Check Prompt Safety with Stop Action\n",
    "                    ├── Callback (if available)\n",
    "                    ├── Label Found ⟶ [Error Stop]\n",
    "                    └── No Label Found\n",
    "                        └── Return Prompt\n",
    "```\n",
    "\n",
<<<<<<< HEAD
    "If any of the check raises a validation exception then the subsequent checks will not be performed. If a `callback` is provided in this case, then it will be called for each of the checks that have been performed. For example, in the case above, if the Chain fails due to presence of PII then the Toxicity and Prompt Safety checks will not be performed.\n",
=======
    "If any of the checks raises an exception then the subsequent checks will not be performed. If a `callback` is provided in this case, then it will be called for each of the checks that have been performed. For example, in the case above, if the Chain fails due to the presence of PII then the Toxicity and Intent checks will not be performed.\n",
>>>>>>> 68599d98
    "\n",
    "You can override the execution order by passing `moderation_config` and simply specifying the desired order in the `filters` parameter of the `BaseModerationConfig`. In case you specify the filters, then the order of the checks as specified in the `filters` parameter will be maintained. For example, in the configuration below, first Toxicity check will be performed, then PII, and finally Prompt Safety validation will be performed. In this case, `AmazonComprehendModerationChain` will perform the desired checks in the specified order with default values of each model `kwargs`.\n",
    "\n",
    "```python\n",
    "pii_check = ModerationPiiConfig()\n",
    "toxicity_check = ModerationToxicityConfig()\n",
    "prompt_safety_check = ModerationPromptSafetyConfig()\n",
    "\n",
    "moderation_config = BaseModerationConfig(filters=[toxicity_check, pii_check, prompt_safety_check])\n",
    "```\n",
    "\n",
    "You can have also use more than one configuration for a specific moderation check, for example in the sample below, two consecutive PII checks are performed. First the configuration checks for any SSN, if found it would raise an error. If any SSN isn't found then it will next check if any NAME and CREDIT_DEBIT_NUMBER is present in the prompt and will mask it.\n",
    "\n",
    "```python\n",
    "pii_check_1 = ModerationPiiConfig(labels=[\"SSN\"])\n",
    "pii_check_2 = ModerationPiiConfig(labels=[\"NAME\", \"CREDIT_DEBIT_NUMBER\"], redact=True)\n",
    "\n",
    "moderation_config = BaseModerationConfig(filters=[pii_check_1, pii_check_2])\n",
    "```\n",
    "\n",
    "1. For a list of PII labels see Amazon Comprehend Universal PII entity types - https://docs.aws.amazon.com/comprehend/latest/dg/how-pii.html#how-pii-types\n",
    "2. Following are the list of available Toxicity labels-\n",
    "    - `HATE_SPEECH`: Speech that criticizes, insults, denounces or dehumanizes a person or a group on the basis of an identity, be it race, ethnicity, gender identity, religion, sexual orientation, ability, national origin, or another identity-group.\n",
    "    - `GRAPHIC`: Speech that uses visually descriptive, detailed and unpleasantly vivid imagery is considered as graphic. Such language is often made verbose so as to amplify an insult, discomfort or harm to the recipient.\n",
    "    - `HARASSMENT_OR_ABUSE`: Speech that imposes disruptive power dynamics between the speaker and hearer, regardless of intent, seeks to affect the psychological well-being of the recipient, or objectifies a person should be classified as Harassment.\n",
    "    - `SEXUAL`: Speech that indicates sexual interest, activity or arousal by using direct or indirect references to body parts or physical traits or sex is considered as toxic with toxicityType \"sexual\". \n",
    "    - `VIOLENCE_OR_THREAT`: Speech that includes threats which seek to inflict pain, injury or hostility towards a person or group.\n",
    "    - `INSULT`: Speech that includes demeaning, humiliating, mocking, insulting, or belittling language.\n",
    "    - `PROFANITY`: Speech that contains words, phrases or acronyms that are impolite, vulgar, or offensive is considered as profane.\n",
    "3. For a list of Prompt Safety labels refer to documentation [link here]"
   ]
  },
  {
   "attachments": {},
   "cell_type": "markdown",
   "id": "78905aec-55ae-4fc3-a23b-8a69bd1e33f2",
   "metadata": {},
   "source": [
    "## Examples\n",
    "\n",
    "### With Hugging Face Hub Models\n",
    "\n",
    "Get your [API Key from Hugging Face hub](https://huggingface.co/docs/api-inference/quicktour#get-your-api-token)"
   ]
  },
  {
   "cell_type": "code",
   "execution_count": null,
   "id": "359b9627-769b-46ce-8be2-c8a5cf7728ba",
   "metadata": {
    "scrolled": true,
    "tags": []
   },
   "outputs": [],
   "source": [
    "%pip install huggingface_hub"
   ]
  },
  {
   "cell_type": "code",
   "execution_count": null,
   "id": "41b7ea98-ad16-4454-8f12-c03c17113a86",
   "metadata": {
    "tags": []
   },
   "outputs": [],
   "source": [
    "import os\n",
    "os.environ[\"HUGGINGFACEHUB_API_TOKEN\"] = \"<YOUR HF TOKEN HERE>\""
   ]
  },
  {
   "cell_type": "code",
   "execution_count": null,
   "id": "3b235427-cc06-4c07-874b-1f67c2d1f924",
   "metadata": {
    "tags": []
   },
   "outputs": [],
   "source": [
    "# See https://huggingface.co/models?pipeline_tag=text-generation&sort=downloads for some other options\n",
    "repo_id = \"google/flan-t5-xxl\"  "
   ]
  },
  {
   "cell_type": "code",
   "execution_count": null,
   "id": "9d86e256-34fb-4c8e-8092-1a4f863a5c96",
   "metadata": {
    "tags": []
   },
   "outputs": [],
   "source": [
    "from langchain import HuggingFaceHub\n",
    "from langchain.prompts import PromptTemplate\n",
    "\n",
    "template = \"\"\"{question}\"\"\"\n",
    "\n",
    "prompt = PromptTemplate(template=template, input_variables=[\"question\"])\n",
    "llm = HuggingFaceHub(\n",
    "    repo_id=repo_id, model_kwargs={\"temperature\": 0.5, \"max_length\": 256}\n",
    ")"
   ]
  },
  {
   "cell_type": "markdown",
   "id": "ad603796-ad8b-4599-9022-a486f1c1b89a",
   "metadata": {},
   "source": [
    "Create a configuration and initialize an Amazon Comprehend Moderation chain"
   ]
  },
  {
   "cell_type": "code",
   "execution_count": null,
   "id": "decc3409-5be5-433d-b6da-38b9e5c5ee3f",
   "metadata": {
    "tags": []
   },
   "outputs": [],
   "source": [
    "\n",
    "# define filter configs\n",
    "pii_config = ModerationPiiConfig(\n",
    "    labels=[\"SSN\", \"CREDIT_DEBIT_NUMBER\"],\n",
    "    redact=True,\n",
    "    mask_character=\"X\"\n",
    ")\n",
    "\n",
    "toxicity_config = ModerationToxicityConfig(\n",
    "    threshold=0.5\n",
    ")\n",
    "\n",
    "prompt_safety_config = ModerationPromptSafetyConfig(\n",
    "    threshold=0.8\n",
    ")\n",
    "\n",
    "# define different moderation configs using the filter configs above\n",
    "moderation_config_1 = BaseModerationConfig(\n",
    "    filters=[pii_config, toxicity_config, prompt_safety_config]\n",
    ")\n",
    "\n",
    "moderation_config_2 = BaseModerationConfig(\n",
    "    filters=[pii_config]\n",
    ")\n",
    "\n",
    "\n",
    "# input prompt moderation chain with callback\n",
    "amazon_comp_moderation = AmazonComprehendModerationChain(moderation_config=moderation_config_1, \n",
    "                                                         client=comprehend_client,\n",
    "                                                         moderation_callback=my_callback,\n",
    "                                                         verbose=True)\n",
    "\n",
    "# Output from LLM moderation chain without callback\n",
    "amazon_comp_moderation_out = AmazonComprehendModerationChain(moderation_config=moderation_config_2, \n",
    "                                                         client=comprehend_client,\n",
    "                                                         verbose=True)"
   ]
  },
  {
   "cell_type": "markdown",
   "id": "b1256bc8-1321-4624-9e8a-a2d4a8df59bf",
   "metadata": {},
   "source": [
    "The `moderation_config` will now prevent any inputs containing obscene words or sentences, bad intent, or PII with entities other than SSN with score above threshold or 0.5 or 50%. If it finds Pii entities - SSN - it will redact them before allowing the call to proceed. It will also mask any SSN or credit card numbers from the model's response."
   ]
  },
  {
   "cell_type": "code",
   "execution_count": null,
   "id": "0337becc-7c3c-483e-a55c-a225226cb9ee",
   "metadata": {
    "tags": []
   },
   "outputs": [],
   "source": [
    "chain = (\n",
    "    prompt \n",
    "    | amazon_comp_moderation \n",
    "    | { \"input\" : (lambda x: x['output']) | llm }\n",
    "    | amazon_comp_moderation_out\n",
    ")\n",
    "\n",
    "try:\n",
    "    response = chain.invoke({\"question\": \"\"\"What is John Doe's address, phone number and SSN from the following text?\n",
    "\n",
    "John Doe, a resident of 1234 Elm Street in Springfield, recently celebrated his birthday on January 1st. Turning 43 this year, John reflected on the years gone by. He often shares memories of his younger days with his close friends through calls on his phone, (555) 123-4567. Meanwhile, during a casual evening, he received an email at johndoe@example.com reminding him of an old acquaintance's reunion. As he navigated through some old documents, he stumbled upon a paper that listed his SSN as 123-45-6789, reminding him to store it in a safer place.\n",
    "\"\"\"})\n",
    "except Exception as e:\n",
    "    print(str(e))\n",
    "else:\n",
    "    print(response['output'])"
   ]
  },
  {
   "cell_type": "markdown",
   "id": "ee52c7b8-6526-4f68-a2b3-b5ad3cf82489",
   "metadata": {
    "tags": []
   },
   "source": [
    "### With Amazon SageMaker Jumpstart\n",
    "\n",
<<<<<<< HEAD
    "The exmaple below shows how to use Amazon Comprehend Moderation chain with an Amazon SageMaker Jumpstart hosted LLM. You should have an Amazon SageMaker Jumpstart hosted LLM endpoint within your AWS Account. Refer to [this notebook](https://github.com/aws/amazon-sagemaker-examples/blob/main/introduction_to_amazon_algorithms/jumpstart-foundation-models/text-generation-falcon.ipynb) for more on how to deploy an LLM with Amazon SageMaker Jumpstart hosted endpoints."
=======
    "The example below shows how to use the `Amazon Comprehend Moderation chain` with an Amazon SageMaker Jumpstart hosted LLM. You should have an `Amazon SageMaker Jumpstart` hosted LLM endpoint within your AWS Account. "
>>>>>>> 68599d98
   ]
  },
  {
   "cell_type": "code",
   "execution_count": null,
   "id": "cd49d075-bc23-4ab8-a92c-0ddbbc436c30",
   "metadata": {},
   "outputs": [],
   "source": [
    "endpoint_name = \"<SAGEMAKER_ENDPOINT_NAME>\" # replace with your SageMaker Endpoint name\n",
    "region = \"<REGION>\"  # replace with your SageMaker Endpoint region"
   ]
  },
  {
   "cell_type": "code",
   "execution_count": null,
   "id": "5978a5e6-667d-4926-842c-d965f88e5640",
   "metadata": {},
   "outputs": [],
   "source": [
    "from langchain import SagemakerEndpoint\n",
    "from langchain.llms.sagemaker_endpoint import LLMContentHandler\n",
    "from langchain.prompts import PromptTemplate\n",
    "import json\n",
    "\n",
    "class ContentHandler(LLMContentHandler):\n",
    "    content_type = \"application/json\"\n",
    "    accepts = \"application/json\"\n",
    "\n",
    "    def transform_input(self, prompt: str, model_kwargs: dict) -> bytes:\n",
    "        input_str = json.dumps({\"text_inputs\": prompt,  **model_kwargs})\n",
    "        return input_str.encode('utf-8')\n",
    "    \n",
    "    def transform_output(self, output: bytes) -> str:\n",
    "        response_json = json.loads(output.read().decode(\"utf-8\"))\n",
    "        return response_json['generated_texts'][0]\n",
    "\n",
    "content_handler = ContentHandler()\n",
    "\n",
    "template = \"\"\"From the following 'Document', precisely answer the 'Question'. Do not add any spurious information in your answer.\n",
    "\n",
    "Document: John Doe, a resident of 1234 Elm Street in Springfield, recently celebrated his birthday on January 1st. Turning 43 this year, John reflected on the years gone by. He often shares memories of his younger days with his close friends through calls on his phone, (555) 123-4567. Meanwhile, during a casual evening, he received an email at johndoe@example.com reminding him of an old acquaintance's reunion. As he navigated through some old documents, he stumbled upon a paper that listed his SSN as 123-45-6789, reminding him to store it in a safer place.\n",
    "Question: {question}\n",
    "Answer:\n",
    "\"\"\"\n",
    "\n",
    "#prompt template for input text\n",
    "llm_prompt = PromptTemplate(template=template, input_variables=[\"question\"])\n",
    "\n",
    "llm=SagemakerEndpoint(\n",
    "        endpoint_name=endpoint_name, \n",
    "        region_name=region,\n",
    "        model_kwargs={\"temperature\":0.95,\n",
    "                      \"max_length\": 200,\n",
    "                      \"num_return_sequences\": 3,\n",
    "                      \"top_k\": 50,\n",
    "                      \"top_p\": 0.95,\n",
    "                      \"do_sample\": True},\n",
    "        content_handler=content_handler\n",
    "    )"
   ]
  },
  {
   "cell_type": "markdown",
   "id": "d577b036-99a4-47fe-9a8e-4a34aa4cd88d",
   "metadata": {},
   "source": [
    "Create a configuration and initialize an Amazon Comprehend Moderation chain"
   ]
  },
  {
   "cell_type": "code",
   "execution_count": null,
   "id": "859da135-94d3-4a9c-970e-a873913592e2",
   "metadata": {
    "tags": []
   },
   "outputs": [],
   "source": [
    "# define filter configs\n",
    "pii_config = ModerationPiiConfig(\n",
    "    labels=[\"SSN\"],\n",
    "    redact=True,\n",
    "    mask_character=\"X\"\n",
    ")\n",
    "\n",
    "toxicity_config = ModerationToxicityConfig(\n",
    "    threshold=0.5\n",
    ")\n",
    "\n",
    "\n",
    "# define different moderation configs using the filter configs above\n",
    "moderation_config_1 = BaseModerationConfig(\n",
    "    filters=[pii_config, toxicity_config]\n",
    ")\n",
    "\n",
    "moderation_config_2 = BaseModerationConfig(\n",
    "    filters=[pii_config]\n",
    ")\n",
    "\n",
    "\n",
    "# input prompt moderation chain with callback\n",
    "amazon_comp_moderation = AmazonComprehendModerationChain(moderation_config=moderation_config_1, \n",
    "                                                         client=comprehend_client,\n",
    "                                                         moderation_callback=my_callback,\n",
    "                                                         verbose=True)\n",
    "\n",
    "# Output from LLM moderation chain without callback\n",
    "amazon_comp_moderation_out = AmazonComprehendModerationChain(moderation_config=moderation_config_2, \n",
    "                                                         client=comprehend_client,\n",
    "                                                         verbose=True)"
   ]
  },
  {
   "cell_type": "markdown",
   "id": "9abb191f-7a96-4077-8c30-b9ddc225bd6b",
   "metadata": {},
   "source": [
    "The `moderation_config` will now prevent any inputs and model outputs containing obscene words or sentences, bad intent, or Pii with entities other than SSN with score above threshold or 0.5 or 50%. If it finds Pii entities - SSN - it will redact them before allowing the call to proceed. "
   ]
  },
  {
   "cell_type": "code",
   "execution_count": null,
   "id": "6db5aa2a-9c00-42a0-8e24-c5ba39994f7d",
   "metadata": {
    "tags": []
   },
   "outputs": [],
   "source": [
    "chain = (\n",
    "    prompt \n",
    "    | amazon_comp_moderation \n",
    "    | { \"input\" : (lambda x: x['output']) | llm }\n",
    "    | amazon_comp_moderation_out\n",
    ")\n",
    "\n",
    "try:\n",
    "    response = chain.invoke({\"question\": \"What is John Doe's address, phone number and SSN?\"})\n",
    "except Exception as e:\n",
    "    print(str(e))\n",
    "else:\n",
    "    print(response['output'])"
   ]
  },
  {
   "cell_type": "code",
   "execution_count": null,
   "id": "7fdfedf9-1a0a-4a9f-a6b0-d9ed2dbaa5ad",
   "metadata": {},
   "outputs": [],
   "source": []
  }
 ],
 "metadata": {
  "availableInstances": [
   {
    "_defaultOrder": 0,
    "_isFastLaunch": true,
    "category": "General purpose",
    "gpuNum": 0,
    "hideHardwareSpecs": false,
    "memoryGiB": 4,
    "name": "ml.t3.medium",
    "vcpuNum": 2
   },
   {
    "_defaultOrder": 1,
    "_isFastLaunch": false,
    "category": "General purpose",
    "gpuNum": 0,
    "hideHardwareSpecs": false,
    "memoryGiB": 8,
    "name": "ml.t3.large",
    "vcpuNum": 2
   },
   {
    "_defaultOrder": 2,
    "_isFastLaunch": false,
    "category": "General purpose",
    "gpuNum": 0,
    "hideHardwareSpecs": false,
    "memoryGiB": 16,
    "name": "ml.t3.xlarge",
    "vcpuNum": 4
   },
   {
    "_defaultOrder": 3,
    "_isFastLaunch": false,
    "category": "General purpose",
    "gpuNum": 0,
    "hideHardwareSpecs": false,
    "memoryGiB": 32,
    "name": "ml.t3.2xlarge",
    "vcpuNum": 8
   },
   {
    "_defaultOrder": 4,
    "_isFastLaunch": true,
    "category": "General purpose",
    "gpuNum": 0,
    "hideHardwareSpecs": false,
    "memoryGiB": 8,
    "name": "ml.m5.large",
    "vcpuNum": 2
   },
   {
    "_defaultOrder": 5,
    "_isFastLaunch": false,
    "category": "General purpose",
    "gpuNum": 0,
    "hideHardwareSpecs": false,
    "memoryGiB": 16,
    "name": "ml.m5.xlarge",
    "vcpuNum": 4
   },
   {
    "_defaultOrder": 6,
    "_isFastLaunch": false,
    "category": "General purpose",
    "gpuNum": 0,
    "hideHardwareSpecs": false,
    "memoryGiB": 32,
    "name": "ml.m5.2xlarge",
    "vcpuNum": 8
   },
   {
    "_defaultOrder": 7,
    "_isFastLaunch": false,
    "category": "General purpose",
    "gpuNum": 0,
    "hideHardwareSpecs": false,
    "memoryGiB": 64,
    "name": "ml.m5.4xlarge",
    "vcpuNum": 16
   },
   {
    "_defaultOrder": 8,
    "_isFastLaunch": false,
    "category": "General purpose",
    "gpuNum": 0,
    "hideHardwareSpecs": false,
    "memoryGiB": 128,
    "name": "ml.m5.8xlarge",
    "vcpuNum": 32
   },
   {
    "_defaultOrder": 9,
    "_isFastLaunch": false,
    "category": "General purpose",
    "gpuNum": 0,
    "hideHardwareSpecs": false,
    "memoryGiB": 192,
    "name": "ml.m5.12xlarge",
    "vcpuNum": 48
   },
   {
    "_defaultOrder": 10,
    "_isFastLaunch": false,
    "category": "General purpose",
    "gpuNum": 0,
    "hideHardwareSpecs": false,
    "memoryGiB": 256,
    "name": "ml.m5.16xlarge",
    "vcpuNum": 64
   },
   {
    "_defaultOrder": 11,
    "_isFastLaunch": false,
    "category": "General purpose",
    "gpuNum": 0,
    "hideHardwareSpecs": false,
    "memoryGiB": 384,
    "name": "ml.m5.24xlarge",
    "vcpuNum": 96
   },
   {
    "_defaultOrder": 12,
    "_isFastLaunch": false,
    "category": "General purpose",
    "gpuNum": 0,
    "hideHardwareSpecs": false,
    "memoryGiB": 8,
    "name": "ml.m5d.large",
    "vcpuNum": 2
   },
   {
    "_defaultOrder": 13,
    "_isFastLaunch": false,
    "category": "General purpose",
    "gpuNum": 0,
    "hideHardwareSpecs": false,
    "memoryGiB": 16,
    "name": "ml.m5d.xlarge",
    "vcpuNum": 4
   },
   {
    "_defaultOrder": 14,
    "_isFastLaunch": false,
    "category": "General purpose",
    "gpuNum": 0,
    "hideHardwareSpecs": false,
    "memoryGiB": 32,
    "name": "ml.m5d.2xlarge",
    "vcpuNum": 8
   },
   {
    "_defaultOrder": 15,
    "_isFastLaunch": false,
    "category": "General purpose",
    "gpuNum": 0,
    "hideHardwareSpecs": false,
    "memoryGiB": 64,
    "name": "ml.m5d.4xlarge",
    "vcpuNum": 16
   },
   {
    "_defaultOrder": 16,
    "_isFastLaunch": false,
    "category": "General purpose",
    "gpuNum": 0,
    "hideHardwareSpecs": false,
    "memoryGiB": 128,
    "name": "ml.m5d.8xlarge",
    "vcpuNum": 32
   },
   {
    "_defaultOrder": 17,
    "_isFastLaunch": false,
    "category": "General purpose",
    "gpuNum": 0,
    "hideHardwareSpecs": false,
    "memoryGiB": 192,
    "name": "ml.m5d.12xlarge",
    "vcpuNum": 48
   },
   {
    "_defaultOrder": 18,
    "_isFastLaunch": false,
    "category": "General purpose",
    "gpuNum": 0,
    "hideHardwareSpecs": false,
    "memoryGiB": 256,
    "name": "ml.m5d.16xlarge",
    "vcpuNum": 64
   },
   {
    "_defaultOrder": 19,
    "_isFastLaunch": false,
    "category": "General purpose",
    "gpuNum": 0,
    "hideHardwareSpecs": false,
    "memoryGiB": 384,
    "name": "ml.m5d.24xlarge",
    "vcpuNum": 96
   },
   {
    "_defaultOrder": 20,
    "_isFastLaunch": false,
    "category": "General purpose",
    "gpuNum": 0,
    "hideHardwareSpecs": true,
    "memoryGiB": 0,
    "name": "ml.geospatial.interactive",
    "supportedImageNames": [
     "sagemaker-geospatial-v1-0"
    ],
    "vcpuNum": 0
   },
   {
    "_defaultOrder": 21,
    "_isFastLaunch": true,
    "category": "Compute optimized",
    "gpuNum": 0,
    "hideHardwareSpecs": false,
    "memoryGiB": 4,
    "name": "ml.c5.large",
    "vcpuNum": 2
   },
   {
    "_defaultOrder": 22,
    "_isFastLaunch": false,
    "category": "Compute optimized",
    "gpuNum": 0,
    "hideHardwareSpecs": false,
    "memoryGiB": 8,
    "name": "ml.c5.xlarge",
    "vcpuNum": 4
   },
   {
    "_defaultOrder": 23,
    "_isFastLaunch": false,
    "category": "Compute optimized",
    "gpuNum": 0,
    "hideHardwareSpecs": false,
    "memoryGiB": 16,
    "name": "ml.c5.2xlarge",
    "vcpuNum": 8
   },
   {
    "_defaultOrder": 24,
    "_isFastLaunch": false,
    "category": "Compute optimized",
    "gpuNum": 0,
    "hideHardwareSpecs": false,
    "memoryGiB": 32,
    "name": "ml.c5.4xlarge",
    "vcpuNum": 16
   },
   {
    "_defaultOrder": 25,
    "_isFastLaunch": false,
    "category": "Compute optimized",
    "gpuNum": 0,
    "hideHardwareSpecs": false,
    "memoryGiB": 72,
    "name": "ml.c5.9xlarge",
    "vcpuNum": 36
   },
   {
    "_defaultOrder": 26,
    "_isFastLaunch": false,
    "category": "Compute optimized",
    "gpuNum": 0,
    "hideHardwareSpecs": false,
    "memoryGiB": 96,
    "name": "ml.c5.12xlarge",
    "vcpuNum": 48
   },
   {
    "_defaultOrder": 27,
    "_isFastLaunch": false,
    "category": "Compute optimized",
    "gpuNum": 0,
    "hideHardwareSpecs": false,
    "memoryGiB": 144,
    "name": "ml.c5.18xlarge",
    "vcpuNum": 72
   },
   {
    "_defaultOrder": 28,
    "_isFastLaunch": false,
    "category": "Compute optimized",
    "gpuNum": 0,
    "hideHardwareSpecs": false,
    "memoryGiB": 192,
    "name": "ml.c5.24xlarge",
    "vcpuNum": 96
   },
   {
    "_defaultOrder": 29,
    "_isFastLaunch": true,
    "category": "Accelerated computing",
    "gpuNum": 1,
    "hideHardwareSpecs": false,
    "memoryGiB": 16,
    "name": "ml.g4dn.xlarge",
    "vcpuNum": 4
   },
   {
    "_defaultOrder": 30,
    "_isFastLaunch": false,
    "category": "Accelerated computing",
    "gpuNum": 1,
    "hideHardwareSpecs": false,
    "memoryGiB": 32,
    "name": "ml.g4dn.2xlarge",
    "vcpuNum": 8
   },
   {
    "_defaultOrder": 31,
    "_isFastLaunch": false,
    "category": "Accelerated computing",
    "gpuNum": 1,
    "hideHardwareSpecs": false,
    "memoryGiB": 64,
    "name": "ml.g4dn.4xlarge",
    "vcpuNum": 16
   },
   {
    "_defaultOrder": 32,
    "_isFastLaunch": false,
    "category": "Accelerated computing",
    "gpuNum": 1,
    "hideHardwareSpecs": false,
    "memoryGiB": 128,
    "name": "ml.g4dn.8xlarge",
    "vcpuNum": 32
   },
   {
    "_defaultOrder": 33,
    "_isFastLaunch": false,
    "category": "Accelerated computing",
    "gpuNum": 4,
    "hideHardwareSpecs": false,
    "memoryGiB": 192,
    "name": "ml.g4dn.12xlarge",
    "vcpuNum": 48
   },
   {
    "_defaultOrder": 34,
    "_isFastLaunch": false,
    "category": "Accelerated computing",
    "gpuNum": 1,
    "hideHardwareSpecs": false,
    "memoryGiB": 256,
    "name": "ml.g4dn.16xlarge",
    "vcpuNum": 64
   },
   {
    "_defaultOrder": 35,
    "_isFastLaunch": false,
    "category": "Accelerated computing",
    "gpuNum": 1,
    "hideHardwareSpecs": false,
    "memoryGiB": 61,
    "name": "ml.p3.2xlarge",
    "vcpuNum": 8
   },
   {
    "_defaultOrder": 36,
    "_isFastLaunch": false,
    "category": "Accelerated computing",
    "gpuNum": 4,
    "hideHardwareSpecs": false,
    "memoryGiB": 244,
    "name": "ml.p3.8xlarge",
    "vcpuNum": 32
   },
   {
    "_defaultOrder": 37,
    "_isFastLaunch": false,
    "category": "Accelerated computing",
    "gpuNum": 8,
    "hideHardwareSpecs": false,
    "memoryGiB": 488,
    "name": "ml.p3.16xlarge",
    "vcpuNum": 64
   },
   {
    "_defaultOrder": 38,
    "_isFastLaunch": false,
    "category": "Accelerated computing",
    "gpuNum": 8,
    "hideHardwareSpecs": false,
    "memoryGiB": 768,
    "name": "ml.p3dn.24xlarge",
    "vcpuNum": 96
   },
   {
    "_defaultOrder": 39,
    "_isFastLaunch": false,
    "category": "Memory Optimized",
    "gpuNum": 0,
    "hideHardwareSpecs": false,
    "memoryGiB": 16,
    "name": "ml.r5.large",
    "vcpuNum": 2
   },
   {
    "_defaultOrder": 40,
    "_isFastLaunch": false,
    "category": "Memory Optimized",
    "gpuNum": 0,
    "hideHardwareSpecs": false,
    "memoryGiB": 32,
    "name": "ml.r5.xlarge",
    "vcpuNum": 4
   },
   {
    "_defaultOrder": 41,
    "_isFastLaunch": false,
    "category": "Memory Optimized",
    "gpuNum": 0,
    "hideHardwareSpecs": false,
    "memoryGiB": 64,
    "name": "ml.r5.2xlarge",
    "vcpuNum": 8
   },
   {
    "_defaultOrder": 42,
    "_isFastLaunch": false,
    "category": "Memory Optimized",
    "gpuNum": 0,
    "hideHardwareSpecs": false,
    "memoryGiB": 128,
    "name": "ml.r5.4xlarge",
    "vcpuNum": 16
   },
   {
    "_defaultOrder": 43,
    "_isFastLaunch": false,
    "category": "Memory Optimized",
    "gpuNum": 0,
    "hideHardwareSpecs": false,
    "memoryGiB": 256,
    "name": "ml.r5.8xlarge",
    "vcpuNum": 32
   },
   {
    "_defaultOrder": 44,
    "_isFastLaunch": false,
    "category": "Memory Optimized",
    "gpuNum": 0,
    "hideHardwareSpecs": false,
    "memoryGiB": 384,
    "name": "ml.r5.12xlarge",
    "vcpuNum": 48
   },
   {
    "_defaultOrder": 45,
    "_isFastLaunch": false,
    "category": "Memory Optimized",
    "gpuNum": 0,
    "hideHardwareSpecs": false,
    "memoryGiB": 512,
    "name": "ml.r5.16xlarge",
    "vcpuNum": 64
   },
   {
    "_defaultOrder": 46,
    "_isFastLaunch": false,
    "category": "Memory Optimized",
    "gpuNum": 0,
    "hideHardwareSpecs": false,
    "memoryGiB": 768,
    "name": "ml.r5.24xlarge",
    "vcpuNum": 96
   },
   {
    "_defaultOrder": 47,
    "_isFastLaunch": false,
    "category": "Accelerated computing",
    "gpuNum": 1,
    "hideHardwareSpecs": false,
    "memoryGiB": 16,
    "name": "ml.g5.xlarge",
    "vcpuNum": 4
   },
   {
    "_defaultOrder": 48,
    "_isFastLaunch": false,
    "category": "Accelerated computing",
    "gpuNum": 1,
    "hideHardwareSpecs": false,
    "memoryGiB": 32,
    "name": "ml.g5.2xlarge",
    "vcpuNum": 8
   },
   {
    "_defaultOrder": 49,
    "_isFastLaunch": false,
    "category": "Accelerated computing",
    "gpuNum": 1,
    "hideHardwareSpecs": false,
    "memoryGiB": 64,
    "name": "ml.g5.4xlarge",
    "vcpuNum": 16
   },
   {
    "_defaultOrder": 50,
    "_isFastLaunch": false,
    "category": "Accelerated computing",
    "gpuNum": 1,
    "hideHardwareSpecs": false,
    "memoryGiB": 128,
    "name": "ml.g5.8xlarge",
    "vcpuNum": 32
   },
   {
    "_defaultOrder": 51,
    "_isFastLaunch": false,
    "category": "Accelerated computing",
    "gpuNum": 1,
    "hideHardwareSpecs": false,
    "memoryGiB": 256,
    "name": "ml.g5.16xlarge",
    "vcpuNum": 64
   },
   {
    "_defaultOrder": 52,
    "_isFastLaunch": false,
    "category": "Accelerated computing",
    "gpuNum": 4,
    "hideHardwareSpecs": false,
    "memoryGiB": 192,
    "name": "ml.g5.12xlarge",
    "vcpuNum": 48
   },
   {
    "_defaultOrder": 53,
    "_isFastLaunch": false,
    "category": "Accelerated computing",
    "gpuNum": 4,
    "hideHardwareSpecs": false,
    "memoryGiB": 384,
    "name": "ml.g5.24xlarge",
    "vcpuNum": 96
   },
   {
    "_defaultOrder": 54,
    "_isFastLaunch": false,
    "category": "Accelerated computing",
    "gpuNum": 8,
    "hideHardwareSpecs": false,
    "memoryGiB": 768,
    "name": "ml.g5.48xlarge",
    "vcpuNum": 192
   },
   {
    "_defaultOrder": 55,
    "_isFastLaunch": false,
    "category": "Accelerated computing",
    "gpuNum": 8,
    "hideHardwareSpecs": false,
    "memoryGiB": 1152,
    "name": "ml.p4d.24xlarge",
    "vcpuNum": 96
   },
   {
    "_defaultOrder": 56,
    "_isFastLaunch": false,
    "category": "Accelerated computing",
    "gpuNum": 8,
    "hideHardwareSpecs": false,
    "memoryGiB": 1152,
    "name": "ml.p4de.24xlarge",
    "vcpuNum": 96
   }
  ],
  "instance_type": "ml.t3.medium",
  "kernelspec": {
   "display_name": "Python 3 (ipykernel)",
   "language": "python",
   "name": "python3"
  },
  "language_info": {
   "codemirror_mode": {
    "name": "ipython",
    "version": 3
   },
   "file_extension": ".py",
   "mimetype": "text/x-python",
   "name": "python",
   "nbconvert_exporter": "python",
   "pygments_lexer": "ipython3",
<<<<<<< HEAD
   "version": "3.10.6"
=======
   "version": "3.10.12"
>>>>>>> 68599d98
  }
 },
 "nbformat": 4,
 "nbformat_minor": 5
}<|MERGE_RESOLUTION|>--- conflicted
+++ resolved
@@ -27,7 +27,6 @@
   },
   {
    "cell_type": "code",
-<<<<<<< HEAD
    "execution_count": null,
    "id": "9c792c3d-c601-409c-8e41-1c05a2fa0e84",
    "metadata": {
@@ -55,9 +54,6 @@
   {
    "cell_type": "code",
    "execution_count": null,
-=======
-   "execution_count": 2,
->>>>>>> 68599d98
    "id": "3f8518ad-c762-413c-b8c9-f1c211fc311d",
    "metadata": {
     "tags": []
@@ -232,7 +228,6 @@
     "    moderation_config=moderation_config, #specify the configuration\n",
     "    client=comprehend_client,            #optionally pass the Boto3 Client\n",
     "    verbose=True\n",
-<<<<<<< HEAD
     ")"
    ]
   },
@@ -247,9 +242,6 @@
    "source": [
     "from langchain.prompts import PromptTemplate\n",
     "from langchain.llms.fake import FakeListLLM\n",
-=======
-    ")\n",
->>>>>>> 68599d98
     "\n",
     "template = \"\"\"Question: {question}\n",
     "\n",
@@ -299,13 +291,8 @@
     "\n",
     "- `unique_id` [Optional] a string parameter. This parameter can be used to pass any string value or ID. For example, in a chat application, you may want to keep track of abusive users, in this case, you can pass the user's username/email ID etc. This defaults to `None`.\n",
     "\n",
-<<<<<<< HEAD
     "- `moderation_callback` [Optional] the `BaseModerationCallbackHandler` that will be called asynchronously (non-blocking to the chain). Callback functions are useful when you want to perform additional actions when the moderation functions are executed, for example logging into a database, or writing a log file. You can override three functions by subclassing `BaseModerationCallbackHandler` - `on_after_pii()`, `on_after_toxicity()`, and `on_after_prompt_safety()`. Note that all three functions must be `async` functions. These callback functions receive two arguments:\n",
     "    - `moderation_beacon` a dictionary that will contain information about the moderation function, the full response from Amazon Comprehend model, a unique chain id, the moderation status, and the input string which was validated. The dictionary is of the following schema-\n",
-=======
-    "- `moderation_callback` [Optional] the `BaseModerationCallbackHandler` will be called asynchronously (non-blocking to the chain). Callback functions are useful when you want to perform additional actions when the moderation functions are executed, for example logging into a database, or writing a log file. You can override three functions by subclassing `BaseModerationCallbackHandler` - `on_after_pii()`, `on_after_toxicity()`, and `on_after_intent()`. Note that all three functions must be `async` functions. These callback functions receive two arguments:\n",
-    "    - `moderation_beacon` is a dictionary that will contain information about the moderation function, the full response from the Amazon Comprehend model, a unique chain id, the moderation status, and the input string which was validated. The dictionary is of the following schema-\n",
->>>>>>> 68599d98
     "    \n",
     "    ```\n",
     "    { \n",
@@ -461,11 +448,7 @@
    "source": [
     "## `moderation_config` and moderation execution order\n",
     "\n",
-<<<<<<< HEAD
     "If `AmazonComprehendModerationChain` is not initialized with any `moderation_config` then it is initialized with the default values of `BaseModerationConfig`. If no `filters` are used then the sequence of moderation check is as follows.\n",
-=======
-    "If `AmazonComprehendModerationChain` is not initialized with any `moderation_config` then the default action is `STOP` and the default order of moderation check is as follows.\n",
->>>>>>> 68599d98
     "\n",
     "```\n",
     "AmazonComprehendModerationChain\n",
@@ -485,11 +468,7 @@
     "                        └── Return Prompt\n",
     "```\n",
     "\n",
-<<<<<<< HEAD
     "If any of the check raises a validation exception then the subsequent checks will not be performed. If a `callback` is provided in this case, then it will be called for each of the checks that have been performed. For example, in the case above, if the Chain fails due to presence of PII then the Toxicity and Prompt Safety checks will not be performed.\n",
-=======
-    "If any of the checks raises an exception then the subsequent checks will not be performed. If a `callback` is provided in this case, then it will be called for each of the checks that have been performed. For example, in the case above, if the Chain fails due to the presence of PII then the Toxicity and Intent checks will not be performed.\n",
->>>>>>> 68599d98
     "\n",
     "You can override the execution order by passing `moderation_config` and simply specifying the desired order in the `filters` parameter of the `BaseModerationConfig`. In case you specify the filters, then the order of the checks as specified in the `filters` parameter will be maintained. For example, in the configuration below, first Toxicity check will be performed, then PII, and finally Prompt Safety validation will be performed. In this case, `AmazonComprehendModerationChain` will perform the desired checks in the specified order with default values of each model `kwargs`.\n",
     "\n",
@@ -693,11 +672,7 @@
    "source": [
     "### With Amazon SageMaker Jumpstart\n",
     "\n",
-<<<<<<< HEAD
     "The exmaple below shows how to use Amazon Comprehend Moderation chain with an Amazon SageMaker Jumpstart hosted LLM. You should have an Amazon SageMaker Jumpstart hosted LLM endpoint within your AWS Account. Refer to [this notebook](https://github.com/aws/amazon-sagemaker-examples/blob/main/introduction_to_amazon_algorithms/jumpstart-foundation-models/text-generation-falcon.ipynb) for more on how to deploy an LLM with Amazon SageMaker Jumpstart hosted endpoints."
-=======
-    "The example below shows how to use the `Amazon Comprehend Moderation chain` with an Amazon SageMaker Jumpstart hosted LLM. You should have an `Amazon SageMaker Jumpstart` hosted LLM endpoint within your AWS Account. "
->>>>>>> 68599d98
    ]
   },
   {
@@ -1444,11 +1419,7 @@
    "name": "python",
    "nbconvert_exporter": "python",
    "pygments_lexer": "ipython3",
-<<<<<<< HEAD
    "version": "3.10.6"
-=======
-   "version": "3.10.12"
->>>>>>> 68599d98
   }
  },
  "nbformat": 4,
