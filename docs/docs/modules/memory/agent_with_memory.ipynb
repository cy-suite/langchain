--- conflicted
+++ resolved
@@ -96,13 +96,7 @@
    "cell_type": "markdown",
    "id": "0021675b",
    "metadata": {},
-<<<<<<< HEAD
-   "source": [
-    "We can now construct the LLMChain, with the Memory object, and then create the agent."
-   ]
-=======
    "source": []
->>>>>>> cd4c5428
   },
   {
    "cell_type": "code",
