{
 "cells": [
  {
   "cell_type": "markdown",
   "id": "872bb8b5",
   "metadata": {},
   "source": [
    "# Transformation\n",
    "\n",
    "Often we want to transform inputs as they are passed from one component to another.\n",
    "\n",
<<<<<<< HEAD
    "As an example, we will create a dummy transformation that takes in a super long text, filters the text to only the first 3 paragraphs, and then passes that into an LLMChain to summarize those."
=======
    "As an example, we will create a dummy transformation that takes in a super long text, filters the text to only the first 3 paragraphs, and then passes that into a chain to summarize those."
>>>>>>> fd5f549a
   ]
  },
  {
   "cell_type": "code",
   "execution_count": 2,
   "id": "d257f50d-c53d-41b7-be8a-df23fbd7c017",
   "metadata": {},
   "outputs": [],
   "source": [
    "from langchain.prompts import PromptTemplate\n",
    "\n",
    "prompt = PromptTemplate.from_template(\n",
    "    \"\"\"Summarize this text:\n",
    "\n",
    "{output_text}\n",
    "\n",
    "Summary:\"\"\"\n",
    ")"
   ]
  },
  {
   "cell_type": "code",
   "execution_count": 3,
   "id": "8ae5937c",
   "metadata": {},
   "outputs": [],
   "source": [
    "with open(\"../../state_of_the_union.txt\") as f:\n",
    "    state_of_the_union = f.read()"
   ]
  },
  {
   "cell_type": "markdown",
   "id": "4c938536-e3fb-45eb-a1b3-cb82be410e32",
   "metadata": {},
   "source": [
    "## Using LCEL\n",
    "\n",
    "With LCEL this is trivial, since we can add functions in any `RunnableSequence`."
   ]
  },
  {
   "cell_type": "code",
   "execution_count": 17,
   "id": "1e53e851-b1bd-424f-a144-5f2e8b413dcf",
   "metadata": {},
   "outputs": [
    {
     "data": {
      "text/plain": [
       "'The speaker acknowledges the presence of important figures in the government and addresses the audience as fellow Americans. They highlight the impact of COVID-19 on keeping people apart in the previous year but express joy in being able to come together again. The speaker emphasizes the unity of Democrats, Republicans, and Independents as Americans.'"
      ]
     },
     "execution_count": 17,
     "metadata": {},
     "output_type": "execute_result"
    }
   ],
   "source": [
    "from langchain.chat_models import ChatOpenAI\n",
    "from langchain.schema import StrOutputParser\n",
    "\n",
    "runnable = {\"output_text\": lambda text: \"\\n\\n\".join(text.split(\"\\n\\n\")[:3])} | prompt | ChatOpenAI() | StrOutputParser()\n",
    "runnable.invoke(state_of_the_union)"
   ]
  },
  {
   "cell_type": "markdown",
   "id": "a9b9bd07-155f-4777-9215-509d39ecfe3f",
   "metadata": {},
   "source": [
    "## [Legacy] TransformationChain\n",
    "\n",
    ":::note This is a legacy class, using LCEL as shown above is preffered.\n",
    "\n",
    "This notebook showcases using a generic transformation chain."
   ]
  },
  {
   "cell_type": "code",
   "execution_count": 12,
   "id": "bbbb4330",
   "metadata": {},
   "outputs": [],
   "source": [
    "from langchain.chains import TransformChain, LLMChain, SimpleSequentialChain\n",
    "from langchain.llms import OpenAI\n"
   ]
  },
  {
   "cell_type": "code",
   "execution_count": 13,
   "id": "98739592",
   "metadata": {},
   "outputs": [],
   "source": [
    "def transform_func(inputs: dict) -> dict:\n",
    "    text = inputs[\"text\"]\n",
    "    shortened_text = \"\\n\\n\".join(text.split(\"\\n\\n\")[:3])\n",
    "    return {\"output_text\": shortened_text}\n",
    "\n",
    "transform_chain = TransformChain(\n",
    "    input_variables=[\"text\"], output_variables=[\"output_text\"], transform=transform_func\n",
    ")"
   ]
  },
  {
   "cell_type": "code",
   "execution_count": 14,
   "id": "e9397934",
   "metadata": {},
   "outputs": [],
   "source": [
    "template = \"\"\"Summarize this text:\n",
    "\n",
    "{output_text}\n",
    "\n",
    "Summary:\"\"\"\n",
    "prompt = PromptTemplate(input_variables=[\"output_text\"], template=template)\n",
    "llm_chain = LLMChain(llm=OpenAI(), prompt=prompt)"
   ]
  },
  {
   "cell_type": "code",
   "execution_count": 15,
   "id": "06f51f17",
   "metadata": {},
   "outputs": [],
   "source": [
    "sequential_chain = SimpleSequentialChain(chains=[transform_chain, llm_chain])"
   ]
  },
  {
   "cell_type": "code",
   "execution_count": 16,
   "id": "f7caa1ee",
   "metadata": {},
   "outputs": [
    {
     "data": {
      "text/plain": [
       "' In an address to the nation, the speaker acknowledges the hardships of the past year due to the COVID-19 pandemic, but emphasizes that regardless of political affiliation, all Americans can come together.'"
      ]
     },
     "execution_count": 16,
     "metadata": {},
     "output_type": "execute_result"
    }
   ],
   "source": [
    "sequential_chain.run(state_of_the_union)"
   ]
  }
 ],
 "metadata": {
  "kernelspec": {
   "display_name": "Python 3 (ipykernel)",
   "language": "python",
   "name": "python3"
  },
  "language_info": {
   "codemirror_mode": {
    "name": "ipython",
    "version": 3
   },
   "file_extension": ".py",
   "mimetype": "text/x-python",
   "name": "python",
   "nbconvert_exporter": "python",
   "pygments_lexer": "ipython3",
   "version": "3.9.1"
  }
 },
 "nbformat": 4,
 "nbformat_minor": 5
}<|MERGE_RESOLUTION|>--- conflicted
+++ resolved
@@ -9,11 +9,7 @@
     "\n",
     "Often we want to transform inputs as they are passed from one component to another.\n",
     "\n",
-<<<<<<< HEAD
-    "As an example, we will create a dummy transformation that takes in a super long text, filters the text to only the first 3 paragraphs, and then passes that into an LLMChain to summarize those."
-=======
     "As an example, we will create a dummy transformation that takes in a super long text, filters the text to only the first 3 paragraphs, and then passes that into a chain to summarize those."
->>>>>>> fd5f549a
    ]
   },
   {
