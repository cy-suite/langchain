The public API of the `BaseRetriever` class in LangChain is as follows:

```python
from abc import ABC, abstractmethod
from typing import Any, List
from langchain.schema import Document
from langchain.callbacks.manager import Callbacks

class BaseRetriever(ABC):
    ...
    def get_relevant_documents(
        self, query: str, *, callbacks: Callbacks = None, **kwargs: Any
    ) -> List[Document]:
        """Retrieve documents relevant to a query.
        Args:
            query: string to find relevant documents for
            callbacks: Callback manager or list of callbacks
        Returns:
            List of relevant documents
        """
        ...

    async def aget_relevant_documents(
        self, query: str, *, callbacks: Callbacks = None, **kwargs: Any
    ) -> List[Document]:
        """Asynchronously get documents relevant to a query.
        Args:
            query: string to find relevant documents for
            callbacks: Callback manager or list of callbacks
        Returns:
            List of relevant documents
        """
        ...
```

It's that simple! You can call `get_relevant_documents` or the async `aget_relevant_documents` methods to retrieve documents relevant to a query, where "relevance" is defined by
the specific retriever object you are calling.

Of course, we also help construct what we think useful Retrievers are. The main type of Retriever that we focus on is a Vectorstore retriever. We will focus on that for the rest of this guide.

In order to understand what a vectorstore retriever is, it's important to understand what a Vectorstore is. So let's look at that.

By default, LangChain uses [Chroma](/docs/ecosystem/integrations/chroma.html) as the vectorstore to index and search embeddings. To walk through this tutorial, we'll first need to install `chromadb`.

```
pip install chromadb
```

This example showcases question answering over documents.
We have chosen this as the example for getting started because it nicely combines a lot of different elements (Text splitters, embeddings, vectorstores) and then also shows how to use them in a chain.

Question answering over documents consists of four steps:

1. Create an index
2. Create a Retriever from that index
3. Create a question answering chain
4. Ask questions!

Each of the steps has multiple sub steps and potential configurations. In this notebook we will primarily focus on (1). We will start by showing the one-liner for doing so, but then break down what is actually going on.

First, let's import some common classes we'll use no matter what.


```python
from langchain.chains import RetrievalQA
from langchain.llms import OpenAI
```

Next in the generic setup, let's specify the document loader we want to use. You can download the `state_of_the_union.txt` file [here](https://github.com/hwchase17/langchain/blob/master/docs/extras/modules/state_of_the_union.txt)


```python
from langchain.document_loaders import TextLoader
loader = TextLoader('../state_of_the_union.txt', encoding='utf8')
```

## One Line Index Creation

To get started as quickly as possible, we can use the `VectorstoreIndexCreator`.


```python
from langchain.indexes import VectorstoreIndexCreator
```


```python
index = VectorstoreIndexCreator().from_loaders([loader])
```

<CodeOutputBlock lang="python">

```
    Running Chroma using direct local API.
    Using DuckDB in-memory for database. Data will be transient.
```

</CodeOutputBlock>

Now that the index is created, we can use it to ask questions of the data! Note that under the hood this is actually doing a few steps as well, which we will cover later in this guide.


```python
query = "What did the president say about Ketanji Brown Jackson?"
index.query(query)
```

<CodeOutputBlock lang="python">

```
    " The president said that Ketanji Brown Jackson is one of the nation's top legal minds, a former top litigator in private practice, a former federal public defender, and from a family of public school educators and police officers. He also said that she is a consensus builder and has received a broad range of support from the Fraternal Order of Police to former judges appointed by Democrats and Republicans."
```

</CodeOutputBlock>


```python
query = "What did the president say about Ketanji Brown Jackson?"
index.query_with_sources(query)
```

<CodeOutputBlock lang="python">

```
    {'question': 'What did the president say about Ketanji Brown Jackson?',
     'answer': " The president said that he nominated Circuit Court of Appeals Judge Ketanji Brown Jackson, one of the nation's top legal minds, to continue Justice Breyer's legacy of excellence, and that she has received a broad range of support from the Fraternal Order of Police to former judges appointed by Democrats and Republicans.\n",
     'sources': '../state_of_the_union.txt'}
```

</CodeOutputBlock>

What is returned from the `VectorstoreIndexCreator` is `VectorStoreIndexWrapper`, which provides these nice `query` and `query_with_sources` functionality. If we just wanted to access the vectorstore directly, we can also do that.


```python
index.vectorstore
```

<CodeOutputBlock lang="python">

```
    <langchain.vectorstores.chroma.Chroma at 0x119aa5940>
```

</CodeOutputBlock>

If we then want to access the VectorstoreRetriever, we can do that with:


```python
index.vectorstore.as_retriever()
```

<CodeOutputBlock lang="python">

```
    VectorStoreRetriever(vectorstore=<langchain.vectorstores.chroma.Chroma object at 0x119aa5940>, search_kwargs={})
```

</CodeOutputBlock>

<<<<<<< HEAD
It can also be convenient to filter the vectorstore by the metadata associated with documents, particularly when your vectorstore has multiple sources.  This can be done using the `query` method like so:
=======
It can also be convenient to filter the vector store by the metadata associated with documents, particularly when your vector store has multiple sources. This can be done using the `query` method, like this:
>>>>>>> db05ea2b


```python
index.query("Summarize the general content of this document.", retriever_kwargs={"search_kwargs": {"filter": {"source": "../state_of_the_union.txt"}}})
```

<CodeOutputBlock lang="python">

```
    " The document is a speech given by President Trump to the nation on the occasion of his 245th birthday. The speech highlights the importance of American values and the challenges facing the country, including the ongoing conflict in Ukraine, the ongoing trade war with China, and the ongoing conflict in Syria. The speech also discusses the importance of investing in emerging technologies and American manufacturing, and calls on Congress to pass the Bipartisan Innovation Act and other important legislation."
```

</CodeOutputBlock>


## Walkthrough

Okay, so what's actually going on? How is this index getting created?

A lot of the magic is being hid in this `VectorstoreIndexCreator`. What is this doing?

There are three main steps going on after the documents are loaded:

1. Splitting documents into chunks
2. Creating embeddings for each document
3. Storing documents and embeddings in a vectorstore

Let's walk through this in code


```python
documents = loader.load()
```

Next, we will split the documents into chunks.


```python
from langchain.text_splitter import CharacterTextSplitter
text_splitter = CharacterTextSplitter(chunk_size=1000, chunk_overlap=0)
texts = text_splitter.split_documents(documents)
```

We will then select which embeddings we want to use.


```python
from langchain.embeddings import OpenAIEmbeddings
embeddings = OpenAIEmbeddings()
```

We now create the vectorstore to use as the index.


```python
from langchain.vectorstores import Chroma
db = Chroma.from_documents(texts, embeddings)
```

<CodeOutputBlock lang="python">

```
    Running Chroma using direct local API.
    Using DuckDB in-memory for database. Data will be transient.
```

</CodeOutputBlock>

So that's creating the index. Then, we expose this index in a retriever interface.


```python
retriever = db.as_retriever()
```

Then, as before, we create a chain and use it to answer questions!


```python
qa = RetrievalQA.from_chain_type(llm=OpenAI(), chain_type="stuff", retriever=retriever)
```


```python
query = "What did the president say about Ketanji Brown Jackson?"
qa.run(query)
```

<CodeOutputBlock lang="python">

```
    " The President said that Judge Ketanji Brown Jackson is one of the nation's top legal minds, a former top litigator in private practice, a former federal public defender, and from a family of public school educators and police officers. He said she is a consensus builder and has received a broad range of support from organizations such as the Fraternal Order of Police and former judges appointed by Democrats and Republicans."
```

</CodeOutputBlock>

`VectorstoreIndexCreator` is just a wrapper around all this logic. It is configurable in the text splitter it uses, the embeddings it uses, and the vectorstore it uses. For example, you can configure it as below:


```python
index_creator = VectorstoreIndexCreator(
    vectorstore_cls=Chroma,
    embedding=OpenAIEmbeddings(),
    text_splitter=CharacterTextSplitter(chunk_size=1000, chunk_overlap=0)
)
```

Hopefully this highlights what is going on under the hood of `VectorstoreIndexCreator`. While we think it's important to have a simple way to create indexes, we also think it's important to understand what's going on under the hood.<|MERGE_RESOLUTION|>--- conflicted
+++ resolved
@@ -159,11 +159,7 @@
 
 </CodeOutputBlock>
 
-<<<<<<< HEAD
-It can also be convenient to filter the vectorstore by the metadata associated with documents, particularly when your vectorstore has multiple sources.  This can be done using the `query` method like so:
-=======
 It can also be convenient to filter the vector store by the metadata associated with documents, particularly when your vector store has multiple sources. This can be done using the `query` method, like this:
->>>>>>> db05ea2b
 
 
 ```python
