name: "\U0001F41B Сообщение об ошибке"
description: Сообщите об ошибке, чтобы улучшить работу GigaChain. Для обратной связи о проблемах с безопасностью воспользуйтесь отдельной формой ниже.
labels: ["02 Сообщение об ошибке"]
body:
  - type: markdown
    attributes:
      value: >
        Перед тем как сообщить об ошибке, пожалуйста, убедитесь, что вашей проблемы нет среди открытых issue.
        Затем подробно опишите суть проблему и информацию о том, в каком окружении и с какими версиями библиотек возникает ошибка.
  - type: textarea
    id: reproduction
    validations:
      required: true
    attributes:
      label: Описание ошибки
      description: |
        Напишите короткое описание того, что вы делаете, какое поведение наблюдаете и какого поведения ожидали.
        Пожалуйста приложите код, выполнение которого вызывает ошибку
      placeholder: |
        * Я пытаюсь использовать `gigachain` чтобы сделать X.
        * Я ожидаю получить Y.
        * Вместо этого происходит Z.
  - type: textarea
    id: enviroment
    validations:
      required: true
    attributes:
      label: Окружение и версии библиотек
      description: |
<<<<<<< HEAD
        Пожалуйста приложите информацию об окружении и установленных библиотеках.
        Для этого установите gigachain-cli с помощью команды `pip install gigachain-cli` 
        и выполните команду `gigachain info`.
      placeholder: |
        System Information
        ------------------
        > OS:  Darwin
        > OS Version:  Darwin Kernel Version 23.5.0: Wed May  1 20:09:52 PDT 2024; root:xnu-10063.121.3~5/RELEASE_X86_64
        > Python Version:  3.9.19 (main, Mar 19 2024, 16:08:27) 
        [Clang 15.0.0 (clang-1500.3.9.4)]

        Package Information
        -------------------
        > langchain_core: Installed. No version info available.
        > langchain_community: Installed. No version info available.
        > langsmith: 0.1.84
        > langchain_cli: Installed. No version info available.
        > langchain_experimental: Installed. No version info available.
        > langchain_text_splitters: Installed. No version info available.
        > langchainhub: 0.1.15
        > langserve: Installed. No version info available.

        Packages not installed (Not Necessarily a Problem)
        --------------------------------------------------
        The following packages were not found:

        > langgraph
=======
        Please share your system info with us. Do NOT skip this step and please don't trim
        the output. Most users don't include enough information here and it makes it harder
        for us to help you.
        
        Run the following command in your terminal and paste the output here:
        
        python -m langchain_core.sys_info
        
        or if you have an existing python interpreter running:
        
        from langchain_core import sys_info
        sys_info.print_sys_info()
        
        alternatively, put the entire output of `pip freeze` here.
      placeholder: |
        python -m langchain_core.sys_info
    validations:
      required: true
>>>>>>> 16f5fdb3
<|MERGE_RESOLUTION|>--- conflicted
+++ resolved
@@ -27,7 +27,6 @@
     attributes:
       label: Окружение и версии библиотек
       description: |
-<<<<<<< HEAD
         Пожалуйста приложите информацию об окружении и установленных библиотеках.
         Для этого установите gigachain-cli с помощью команды `pip install gigachain-cli` 
         и выполните команду `gigachain info`.
@@ -54,24 +53,4 @@
         --------------------------------------------------
         The following packages were not found:
 
-        > langgraph
-=======
-        Please share your system info with us. Do NOT skip this step and please don't trim
-        the output. Most users don't include enough information here and it makes it harder
-        for us to help you.
-        
-        Run the following command in your terminal and paste the output here:
-        
-        python -m langchain_core.sys_info
-        
-        or if you have an existing python interpreter running:
-        
-        from langchain_core import sys_info
-        sys_info.print_sys_info()
-        
-        alternatively, put the entire output of `pip freeze` here.
-      placeholder: |
-        python -m langchain_core.sys_info
-    validations:
-      required: true
->>>>>>> 16f5fdb3
+        > langgraph