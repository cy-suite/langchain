# Contributing to GigaChain

Hi there! Thank you for even being interested in contributing to GigaChain.
As an open-source project in a rapidly developing field, we are extremely open to contributions, whether they involve new features, improved infrastructure, better documentation, or bug fixes.

To learn about how to contribute, please follow the [guides here](https://python.langchain.com/docs/contributing/)

## 🗺️ Guidelines

### 👩‍💻 Ways to contribute

There are many ways to contribute to LangChain. Here are some common ways people contribute:

- [**Documentation**](https://python.langchain.com/docs/contributing/documentation): Help improve our docs, including this one!
- [**Code**](https://python.langchain.com/docs/contributing/code): Help us write code, fix bugs, or improve our infrastructure.
- [**Integrations**](https://python.langchain.com/docs/contributing/integration): Help us integrate with your favorite vendors and tools.

### 🚩GitHub Issues

Our [issues](https://github.com/langchain-ai/langchain/issues) page is kept up to date with bugs, improvements, and feature requests.

There is a taxonomy of labels to help with sorting and discovery of issues of interest. Please use these to help organize issues.

If you start working on an issue, please assign it to yourself.

If you are adding an issue, please try to keep it focused on a single, modular bug/improvement/feature.
If two issues are related, or blocking, please link them rather than combining them.

We will try to keep these issues as up-to-date as possible, though
with the rapid rate of development in this field some may get out of date.
If you notice this happening, please let us know.

### 🙋Getting Help

Our goal is to have the simplest developer setup possible. Should you experience any difficulty getting setup, please
contact a maintainer! Not only do we want to help get you unblocked, but we also want to make sure that the process is
smooth for future contributors.

In a similar vein, we do enforce certain linting, formatting, and documentation standards in the codebase.
If you are finding these difficult (or even just annoying) to work with, feel free to contact a maintainer for help -
we do not want these to get in the way of getting good code into the codebase.

<<<<<<< HEAD
## 🚀 Quick Start

This quick start guide explains how to run the repository locally.
For a [development container](https://containers.dev/), see the [.devcontainer folder](https://github.com/langchain-ai/langchain/tree/master/.devcontainer).

### Dependency Management: Poetry and other env/dependency managers

This project utilizes [Poetry](https://python-poetry.org/) v1.6.1+ as a dependency manager.

❗Note: *Before installing Poetry*, if you use `Conda`, create and activate a new Conda env (e.g. `conda create -n langchain python=3.9`)

Install Poetry: **[documentation on how to install it](https://python-poetry.org/docs/#installation)**.

❗Note: If you use `Conda` or `Pyenv` as your environment/package manager, after installing Poetry,
tell Poetry to use the virtualenv python environment (`poetry config virtualenvs.prefer-active-python true`)

### Different packages

This repository contains multiple packages:
- `gigachain-core`: Base interfaces for key abstractions as well as logic for combining them in chains (LangChain Expression Language).
- `gigachain-community`: Third-party integrations of various components.
- `gigachain`: Chains, agents, and retrieval logic that makes up the cognitive architecture of your applications.
- `gigachain-experimental`: Components and chains that are experimental, either in the sense that the techniques are novel and still being tested, or they require giving the LLM more access than would be possible in most production systems.

Each of these has its own development environment. Docs are run from the top-level makefile, but development
is split across separate test & release flows.

For this quickstart, start with langchain:

```bash
cd libs/langchain
```

### Local Development Dependencies

Install langchain development requirements (for running langchain, running examples, linting, formatting, tests, and coverage):

```bash
poetry install --with test
```

Then verify dependency installation:

```bash
make test
```

If the tests don't pass, you may need to pip install additional dependencies, such as `numexpr` and `openapi_schema_pydantic`.

If during installation you receive a `WheelFileValidationError` for `debugpy`, please make sure you are running
Poetry v1.6.1+. This bug was present in older versions of Poetry (e.g. 1.4.1) and has been resolved in newer releases.
If you are still seeing this bug on v1.6.1, you may also try disabling "modern installation"
(`poetry config installer.modern-installation false`) and re-installing requirements.
See [this `debugpy` issue](https://github.com/microsoft/debugpy/issues/1246) for more details.

### Testing

_some test dependencies are optional; see section about optional dependencies_.

Unit tests cover modular logic that does not require calls to outside APIs.
If you add new logic, please add a unit test.

To run unit tests:

```bash
make test
```

To run unit tests in Docker:

```bash
make docker_tests
```

There are also [integration tests and code-coverage](https://github.com/langchain-ai/langchain/tree/master/libs/langchain/tests/README.md) available.

### Only develop langchain_core or langchain_experimental

If you are only developing `langchain_core` or `langchain_experimental`, you can simply install the dependencies for the respective projects and run tests:

```bash
cd libs/core
poetry install --with test
make test
```

Or:

```bash
cd libs/experimental
poetry install --with test
make test
```

### Formatting and Linting

Run these locally before submitting a PR; the CI system will check also.

#### Code Formatting

Formatting for this project is done via [ruff](https://docs.astral.sh/ruff/rules/).

To run formatting for docs, cookbook and templates:

```bash
make format
```

To run formatting for a library, run the same command from the relevant library directory:

```bash
cd libs/{LIBRARY}
make format
```

Additionally, you can run the formatter only on the files that have been modified in your current branch as compared to the master branch using the format_diff command:

```bash
make format_diff
```

This is especially useful when you have made changes to a subset of the project and want to ensure your changes are properly formatted without affecting the rest of the codebase.

#### Linting

Linting for this project is done via a combination of [ruff](https://docs.astral.sh/ruff/rules/) and [mypy](http://mypy-lang.org/).

To run linting for docs, cookbook and templates:

```bash
make lint
```

To run linting for a library, run the same command from the relevant library directory:

```bash
cd libs/{LIBRARY}
make lint
```

In addition, you can run the linter only on the files that have been modified in your current branch as compared to the master branch using the lint_diff command:

```bash
make lint_diff
```

This can be very helpful when you've made changes to only certain parts of the project and want to ensure your changes meet the linting standards without having to check the entire codebase.

We recognize linting can be annoying - if you do not want to do it, please contact a project maintainer, and they can help you with it. We do not want this to be a blocker for good code getting contributed.

#### Spellcheck

Spellchecking for this project is done via [codespell](https://github.com/codespell-project/codespell).
Note that `codespell` finds common typos, so it could have false-positive (correctly spelled but rarely used) and false-negatives (not finding misspelled) words.

To check spelling for this project:

```bash
make spell_check
```

To fix spelling in place:

```bash
make spell_fix
```

If codespell is incorrectly flagging a word, you can skip spellcheck for that word by adding it to the codespell config in the `pyproject.toml` file.

```python
[tool.codespell]
...
# Add here:
ignore-words-list = 'momento,collison,ned,foor,reworkd,parth,whats,aapply,mysogyny,unsecure,damon,crate,aadd,symbl'
```

## Working with Optional Dependencies

GigaChain relies heavily on optional dependencies to keep the GigaChain package lightweight.

You only need to add a new dependency if a **unit test** relies on the package.
If your package is only required for **integration tests**, then you can skip these
steps and leave all pyproject.toml and poetry.lock files alone.

If you're adding a new dependency to Langchain, assume that it will be an optional dependency, and
that most users won't have it installed.

Users who do not have the dependency installed should be able to **import** your code without
any side effects (no warnings, no errors, no exceptions).

To introduce the dependency to the pyproject.toml file correctly, please do the following:

1. Add the dependency to the main group as an optional dependency
  ```bash
  poetry add --optional [package_name]
  ```
2. Open pyproject.toml and add the dependency to the `extended_testing` extra
3. Relock the poetry file to update the extra.
  ```bash
  poetry lock --no-update
  ```
4. Add a unit test that the very least attempts to import the new code. Ideally, the unit
test makes use of lightweight fixtures to test the logic of the code.
5. Please use the `@pytest.mark.requires(package_name)` decorator for any tests that require the dependency.

## Adding a Jupyter Notebook

If you are adding a Jupyter Notebook example, you'll want to install the optional `dev` dependencies.

To install dev dependencies:

```bash
poetry install --with dev
```

Launch a notebook:

```bash
poetry run jupyter notebook
```

When you run `poetry install`, the `gigachain` package is installed as editable in the virtualenv, so your new logic can be imported into the notebook.

## Documentation

While the code is split between `langchain` and `langchain.experimental`, the documentation is one holistic thing.
This covers how to get started contributing to documentation.

From the top-level of this repo, install documentation dependencies:

```bash
poetry install
```

### Contribute Documentation

The docs directory contains Documentation and API Reference.

Documentation is built using [Docusaurus 2](https://docusaurus.io/).

API Reference are largely autogenerated by [sphinx](https://www.sphinx-doc.org/en/master/) from the code.
For that reason, we ask that you add good documentation to all classes and methods.

Similar to linting, we recognize documentation can be annoying. If you do not want to do it, please contact a project maintainer, and they can help you with it. We do not want this to be a blocker for good code getting contributed.

### Build Documentation Locally

In the following commands, the prefix `api_` indicates that those are operations for the API Reference.

Before building the documentation, it is always a good idea to clean the build directory:

```bash
make docs_clean
make api_docs_clean
```

Next, you can build the documentation as outlined below:

```bash
make docs_build
make api_docs_build
```

Finally, run the link checker to ensure all links are valid:

```bash
make docs_linkcheck
make api_docs_linkcheck
```

### Verify Documentation changes

After pushing documentation changes to the repository, you can preview and verify that the changes are
what you wanted by clicking the `View deployment` or `Visit Preview` buttons on the pull request `Conversation` page.
This will take you to a preview of the documentation changes.
This preview is created by [Vercel](https://vercel.com/docs/getting-started-with-vercel).

## 📕 Releases & Versioning

As of now, GigaChain has an ad hoc release process: releases are cut with high frequency by
a maintainer and published to [PyPI](https://pypi.org/). 
The different packages are versioned slightly differently.

### `gigachain-core`

`gigachain-core` is currently on version `0.1.x`. 

As `gigachain-core` contains the base abstractions and runtime for the whole LangChain ecosystem, we will communicate any breaking changes with advance notice and version bumps. The exception for this is anything in `gigachain_core.beta`. The reason for `gigachain_core.beta` is that given the rate of change of the field, being able to move quickly is still a priority, and this module is our attempt to do so.

Minor version increases will occur for:

- Breaking changes for any public interfaces NOT in `langchain_core.beta`

Patch version increases will occur for:

- Bug fixes
- New features
- Any changes to private interfaces
- Any changes to `langchain_core.beta`

### `langchain`

`langchain` is currently on version `0.0.x`

All changes will be accompanied by a patch version increase. Any changes to public interfaces are nearly always done in a backwards compatible way and will be communicated ahead of time when they are not backwards compatible.

We are targeting January 2024 for a release of `langchain` v0.1, at which point `langchain` will adopt the same versioning policy as `langchain-core`.

### `langchain-community`

`langchain-community` is currently on version `0.0.x`

All changes will be accompanied by a patch version increase.

### `langchain-experimental`

`langchain-experimental` is currently on version `0.0.x`

All changes will be accompanied by a patch version increase.

## 🌟 Recognition
=======
### Contributor Documentation
>>>>>>> 60c70eff

To learn about how to contribute, please follow the [guides here](https://python.langchain.com/docs/contributing/)<|MERGE_RESOLUTION|>--- conflicted
+++ resolved
@@ -40,330 +40,6 @@
 If you are finding these difficult (or even just annoying) to work with, feel free to contact a maintainer for help -
 we do not want these to get in the way of getting good code into the codebase.
 
-<<<<<<< HEAD
-## 🚀 Quick Start
-
-This quick start guide explains how to run the repository locally.
-For a [development container](https://containers.dev/), see the [.devcontainer folder](https://github.com/langchain-ai/langchain/tree/master/.devcontainer).
-
-### Dependency Management: Poetry and other env/dependency managers
-
-This project utilizes [Poetry](https://python-poetry.org/) v1.6.1+ as a dependency manager.
-
-❗Note: *Before installing Poetry*, if you use `Conda`, create and activate a new Conda env (e.g. `conda create -n langchain python=3.9`)
-
-Install Poetry: **[documentation on how to install it](https://python-poetry.org/docs/#installation)**.
-
-❗Note: If you use `Conda` or `Pyenv` as your environment/package manager, after installing Poetry,
-tell Poetry to use the virtualenv python environment (`poetry config virtualenvs.prefer-active-python true`)
-
-### Different packages
-
-This repository contains multiple packages:
-- `gigachain-core`: Base interfaces for key abstractions as well as logic for combining them in chains (LangChain Expression Language).
-- `gigachain-community`: Third-party integrations of various components.
-- `gigachain`: Chains, agents, and retrieval logic that makes up the cognitive architecture of your applications.
-- `gigachain-experimental`: Components and chains that are experimental, either in the sense that the techniques are novel and still being tested, or they require giving the LLM more access than would be possible in most production systems.
-
-Each of these has its own development environment. Docs are run from the top-level makefile, but development
-is split across separate test & release flows.
-
-For this quickstart, start with langchain:
-
-```bash
-cd libs/langchain
-```
-
-### Local Development Dependencies
-
-Install langchain development requirements (for running langchain, running examples, linting, formatting, tests, and coverage):
-
-```bash
-poetry install --with test
-```
-
-Then verify dependency installation:
-
-```bash
-make test
-```
-
-If the tests don't pass, you may need to pip install additional dependencies, such as `numexpr` and `openapi_schema_pydantic`.
-
-If during installation you receive a `WheelFileValidationError` for `debugpy`, please make sure you are running
-Poetry v1.6.1+. This bug was present in older versions of Poetry (e.g. 1.4.1) and has been resolved in newer releases.
-If you are still seeing this bug on v1.6.1, you may also try disabling "modern installation"
-(`poetry config installer.modern-installation false`) and re-installing requirements.
-See [this `debugpy` issue](https://github.com/microsoft/debugpy/issues/1246) for more details.
-
-### Testing
-
-_some test dependencies are optional; see section about optional dependencies_.
-
-Unit tests cover modular logic that does not require calls to outside APIs.
-If you add new logic, please add a unit test.
-
-To run unit tests:
-
-```bash
-make test
-```
-
-To run unit tests in Docker:
-
-```bash
-make docker_tests
-```
-
-There are also [integration tests and code-coverage](https://github.com/langchain-ai/langchain/tree/master/libs/langchain/tests/README.md) available.
-
-### Only develop langchain_core or langchain_experimental
-
-If you are only developing `langchain_core` or `langchain_experimental`, you can simply install the dependencies for the respective projects and run tests:
-
-```bash
-cd libs/core
-poetry install --with test
-make test
-```
-
-Or:
-
-```bash
-cd libs/experimental
-poetry install --with test
-make test
-```
-
-### Formatting and Linting
-
-Run these locally before submitting a PR; the CI system will check also.
-
-#### Code Formatting
-
-Formatting for this project is done via [ruff](https://docs.astral.sh/ruff/rules/).
-
-To run formatting for docs, cookbook and templates:
-
-```bash
-make format
-```
-
-To run formatting for a library, run the same command from the relevant library directory:
-
-```bash
-cd libs/{LIBRARY}
-make format
-```
-
-Additionally, you can run the formatter only on the files that have been modified in your current branch as compared to the master branch using the format_diff command:
-
-```bash
-make format_diff
-```
-
-This is especially useful when you have made changes to a subset of the project and want to ensure your changes are properly formatted without affecting the rest of the codebase.
-
-#### Linting
-
-Linting for this project is done via a combination of [ruff](https://docs.astral.sh/ruff/rules/) and [mypy](http://mypy-lang.org/).
-
-To run linting for docs, cookbook and templates:
-
-```bash
-make lint
-```
-
-To run linting for a library, run the same command from the relevant library directory:
-
-```bash
-cd libs/{LIBRARY}
-make lint
-```
-
-In addition, you can run the linter only on the files that have been modified in your current branch as compared to the master branch using the lint_diff command:
-
-```bash
-make lint_diff
-```
-
-This can be very helpful when you've made changes to only certain parts of the project and want to ensure your changes meet the linting standards without having to check the entire codebase.
-
-We recognize linting can be annoying - if you do not want to do it, please contact a project maintainer, and they can help you with it. We do not want this to be a blocker for good code getting contributed.
-
-#### Spellcheck
-
-Spellchecking for this project is done via [codespell](https://github.com/codespell-project/codespell).
-Note that `codespell` finds common typos, so it could have false-positive (correctly spelled but rarely used) and false-negatives (not finding misspelled) words.
-
-To check spelling for this project:
-
-```bash
-make spell_check
-```
-
-To fix spelling in place:
-
-```bash
-make spell_fix
-```
-
-If codespell is incorrectly flagging a word, you can skip spellcheck for that word by adding it to the codespell config in the `pyproject.toml` file.
-
-```python
-[tool.codespell]
-...
-# Add here:
-ignore-words-list = 'momento,collison,ned,foor,reworkd,parth,whats,aapply,mysogyny,unsecure,damon,crate,aadd,symbl'
-```
-
-## Working with Optional Dependencies
-
-GigaChain relies heavily on optional dependencies to keep the GigaChain package lightweight.
-
-You only need to add a new dependency if a **unit test** relies on the package.
-If your package is only required for **integration tests**, then you can skip these
-steps and leave all pyproject.toml and poetry.lock files alone.
-
-If you're adding a new dependency to Langchain, assume that it will be an optional dependency, and
-that most users won't have it installed.
-
-Users who do not have the dependency installed should be able to **import** your code without
-any side effects (no warnings, no errors, no exceptions).
-
-To introduce the dependency to the pyproject.toml file correctly, please do the following:
-
-1. Add the dependency to the main group as an optional dependency
-  ```bash
-  poetry add --optional [package_name]
-  ```
-2. Open pyproject.toml and add the dependency to the `extended_testing` extra
-3. Relock the poetry file to update the extra.
-  ```bash
-  poetry lock --no-update
-  ```
-4. Add a unit test that the very least attempts to import the new code. Ideally, the unit
-test makes use of lightweight fixtures to test the logic of the code.
-5. Please use the `@pytest.mark.requires(package_name)` decorator for any tests that require the dependency.
-
-## Adding a Jupyter Notebook
-
-If you are adding a Jupyter Notebook example, you'll want to install the optional `dev` dependencies.
-
-To install dev dependencies:
-
-```bash
-poetry install --with dev
-```
-
-Launch a notebook:
-
-```bash
-poetry run jupyter notebook
-```
-
-When you run `poetry install`, the `gigachain` package is installed as editable in the virtualenv, so your new logic can be imported into the notebook.
-
-## Documentation
-
-While the code is split between `langchain` and `langchain.experimental`, the documentation is one holistic thing.
-This covers how to get started contributing to documentation.
-
-From the top-level of this repo, install documentation dependencies:
-
-```bash
-poetry install
-```
-
-### Contribute Documentation
-
-The docs directory contains Documentation and API Reference.
-
-Documentation is built using [Docusaurus 2](https://docusaurus.io/).
-
-API Reference are largely autogenerated by [sphinx](https://www.sphinx-doc.org/en/master/) from the code.
-For that reason, we ask that you add good documentation to all classes and methods.
-
-Similar to linting, we recognize documentation can be annoying. If you do not want to do it, please contact a project maintainer, and they can help you with it. We do not want this to be a blocker for good code getting contributed.
-
-### Build Documentation Locally
-
-In the following commands, the prefix `api_` indicates that those are operations for the API Reference.
-
-Before building the documentation, it is always a good idea to clean the build directory:
-
-```bash
-make docs_clean
-make api_docs_clean
-```
-
-Next, you can build the documentation as outlined below:
-
-```bash
-make docs_build
-make api_docs_build
-```
-
-Finally, run the link checker to ensure all links are valid:
-
-```bash
-make docs_linkcheck
-make api_docs_linkcheck
-```
-
-### Verify Documentation changes
-
-After pushing documentation changes to the repository, you can preview and verify that the changes are
-what you wanted by clicking the `View deployment` or `Visit Preview` buttons on the pull request `Conversation` page.
-This will take you to a preview of the documentation changes.
-This preview is created by [Vercel](https://vercel.com/docs/getting-started-with-vercel).
-
-## 📕 Releases & Versioning
-
-As of now, GigaChain has an ad hoc release process: releases are cut with high frequency by
-a maintainer and published to [PyPI](https://pypi.org/). 
-The different packages are versioned slightly differently.
-
-### `gigachain-core`
-
-`gigachain-core` is currently on version `0.1.x`. 
-
-As `gigachain-core` contains the base abstractions and runtime for the whole LangChain ecosystem, we will communicate any breaking changes with advance notice and version bumps. The exception for this is anything in `gigachain_core.beta`. The reason for `gigachain_core.beta` is that given the rate of change of the field, being able to move quickly is still a priority, and this module is our attempt to do so.
-
-Minor version increases will occur for:
-
-- Breaking changes for any public interfaces NOT in `langchain_core.beta`
-
-Patch version increases will occur for:
-
-- Bug fixes
-- New features
-- Any changes to private interfaces
-- Any changes to `langchain_core.beta`
-
-### `langchain`
-
-`langchain` is currently on version `0.0.x`
-
-All changes will be accompanied by a patch version increase. Any changes to public interfaces are nearly always done in a backwards compatible way and will be communicated ahead of time when they are not backwards compatible.
-
-We are targeting January 2024 for a release of `langchain` v0.1, at which point `langchain` will adopt the same versioning policy as `langchain-core`.
-
-### `langchain-community`
-
-`langchain-community` is currently on version `0.0.x`
-
-All changes will be accompanied by a patch version increase.
-
-### `langchain-experimental`
-
-`langchain-experimental` is currently on version `0.0.x`
-
-All changes will be accompanied by a patch version increase.
-
-## 🌟 Recognition
-=======
 ### Contributor Documentation
->>>>>>> 60c70eff
 
 To learn about how to contribute, please follow the [guides here](https://python.langchain.com/docs/contributing/)