--- conflicted
+++ resolved
@@ -25,16 +25,7 @@
         }
 
     @pytest.mark.xfail(reason="Not yet implemented.")
-<<<<<<< HEAD
-    def test_tool_message_histories_list_content(self, model: BaseChatModel) -> None:
-        super().test_tool_message_histories_list_content(model)
-
-    @property
-    def supports_json_mode(self) -> bool:
-        return True
-=======
     def test_tool_message_histories_list_content(
         self, model: BaseChatModel, my_adder_tool: BaseTool
     ) -> None:
-        super().test_tool_message_histories_list_content(model, my_adder_tool)
->>>>>>> 24bf2427
+        super().test_tool_message_histories_list_content(model, my_adder_tool)