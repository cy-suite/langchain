--- conflicted
+++ resolved
@@ -316,13 +316,8 @@
     """Number of chat completions to generate for each prompt."""
     max_tokens: Optional[int] = None
     """Maximum number of tokens to generate."""
-<<<<<<< HEAD
     max_retries: Optional[int] = None
     """Maximum number of retries to make when generating."""
-=======
-    stop: Optional[List[str]] = Field(None, alias="stop_sequences")
-    """Default stop sequences."""
->>>>>>> 56ac94e0
 
     class Config:
         """Configuration for this pydantic object."""
