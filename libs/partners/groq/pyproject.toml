[build-system]
requires = [ "poetry-core>=1.0.0",]
build-backend = "poetry.core.masonry.api"

[tool.poetry]
<<<<<<< HEAD
name = "gigachain-groq"
version = "0.1.8"
description = "An integration package connecting Groq and GigaChain"
=======
name = "langchain-groq"
version = "0.1.9"
description = "An integration package connecting Groq and LangChain"
>>>>>>> 6eb42c65
authors = []
readme = "README.md"
repository = "https://github.com/ai-forever/gigachain"
license = "MIT"
packages = [
    {include = "langchain_groq"}
]

[tool.mypy]
disallow_untyped_defs = "True"

[tool.poetry.urls]
"Source Code" = "https://github.com/ai-forever/gigachain/tree/master/libs/partners/groq"
"Release Notes" = "https://github.com/ai-forever/gigachain/releases?q=tag%3A%22gigachain-groq%3D%3D0%22&expanded=true"

[tool.poetry.dependencies]
python = ">=3.8.1,<4.0"
<<<<<<< HEAD
gigachain-core = ">=0.2.24,<0.3"	
=======
langchain-core = "^0.2.26"
>>>>>>> 6eb42c65
groq = ">=0.4.1,<1"

[tool.ruff.lint]
select = [ "E", "F", "I", "W",]

[tool.coverage.run]
omit = [ "tests/*",]

[tool.pytest.ini_options]
addopts = "--strict-markers --strict-config --durations=5"
markers = [ "compile: mark placeholder test used to compile integration tests without running them", "scheduled: mark tests to run in scheduled testing",]
filterwarnings = [ "error", "ignore::ResourceWarning:", "ignore:The method `ChatGroq.with_structured_output` is in beta", "default:The `dict` method is deprecated; use `model_dump` instead:DeprecationWarning", "ignore:tool_choice='any' is not currently supported. Converting to 'auto'.",]
asyncio_mode = "auto"

[tool.poetry.group.test]
optional = true

[tool.poetry.group.codespell]
optional = true

[tool.poetry.group.lint]
optional = true

[tool.poetry.group.dev]
optional = true

[tool.poetry.group.test_integration]
optional = true

[tool.poetry.group.test.dependencies]
pytest = "^7.3.0"
pytest-mock = "^3.10.0"
pytest-watcher = "^0.3.4"
pytest-asyncio = "^0.21.1"

[tool.poetry.group.codespell.dependencies]
codespell = "^2.2.0"

[tool.poetry.group.lint.dependencies]
ruff = "^0.5"

[tool.poetry.group.typing.dependencies]
mypy = "^1.10"

[tool.poetry.group.test.dependencies.gigachain-core]
path = "../../core"
develop = true

[tool.poetry.group.test.dependencies.gigachain-standard-tests]
path = "../../standard-tests"
develop = true

[tool.poetry.group.dev.dependencies.gigachain-core]
path = "../../core"
develop = true

[tool.poetry.group.test_integration.dependencies.gigachain-core]
path = "../../core"
develop = true

[tool.poetry.group.typing.dependencies.gigachain-core]
path = "../../core"
develop = true<|MERGE_RESOLUTION|>--- conflicted
+++ resolved
@@ -3,15 +3,9 @@
 build-backend = "poetry.core.masonry.api"
 
 [tool.poetry]
-<<<<<<< HEAD
 name = "gigachain-groq"
-version = "0.1.8"
+version = "0.1.9"
 description = "An integration package connecting Groq and GigaChain"
-=======
-name = "langchain-groq"
-version = "0.1.9"
-description = "An integration package connecting Groq and LangChain"
->>>>>>> 6eb42c65
 authors = []
 readme = "README.md"
 repository = "https://github.com/ai-forever/gigachain"
@@ -29,11 +23,7 @@
 
 [tool.poetry.dependencies]
 python = ">=3.8.1,<4.0"
-<<<<<<< HEAD
-gigachain-core = ">=0.2.24,<0.3"	
-=======
-langchain-core = "^0.2.26"
->>>>>>> 6eb42c65
+gigachain-core = "^0.2.26"
 groq = ">=0.4.1,<1"
 
 [tool.ruff.lint]
