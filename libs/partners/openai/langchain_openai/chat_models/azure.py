--- conflicted
+++ resolved
@@ -4,9 +4,6 @@
 
 import logging
 import os
-<<<<<<< HEAD
-from typing import Any, Callable, Dict, List, Literal, Optional, Sequence, Type, Union
-=======
 from operator import itemgetter
 from typing import (
     Any,
@@ -22,17 +19,11 @@
     Union,
     overload,
 )
->>>>>>> 29aa9d67
 
 import openai
 from langchain_core.language_models import LanguageModelInput
 from langchain_core.language_models.chat_models import LangSmithParams
 from langchain_core.messages import BaseMessage
-<<<<<<< HEAD
-from langchain_core.outputs import ChatResult
-from langchain_core.pydantic_v1 import BaseModel, Field, SecretStr, root_validator
-from langchain_core.runnables import Runnable
-=======
 from langchain_core.output_parsers import JsonOutputParser, PydanticOutputParser
 from langchain_core.output_parsers.base import OutputParserLike
 from langchain_core.output_parsers.openai_tools import (
@@ -42,7 +33,6 @@
 from langchain_core.outputs import ChatResult
 from langchain_core.pydantic_v1 import BaseModel, Field, SecretStr, root_validator
 from langchain_core.runnables import Runnable, RunnableMap, RunnablePassthrough
->>>>>>> 29aa9d67
 from langchain_core.tools import BaseTool
 from langchain_core.utils import convert_to_secret_str, get_from_dict_or_env
 from langchain_core.utils.function_calling import convert_to_openai_tool
@@ -84,9 +74,6 @@
             export AZURE_OPENAI_API_KEY="your-api-key"
             export AZURE_OPENAI_ENDPOINT="https://your-endpoint.openai.azure.com/"
 
-<<<<<<< HEAD
-        AzureChatOpenAI(azure_deployment="35-turbo-dev", openai_api_version="2023-05-15")
-=======
     Key init args — completion params:
         azure_deployment: str
             Name of Azure OpenAI deployment to use.
@@ -96,7 +83,6 @@
             Max number of tokens to generate.
         logprobs: Optional[bool]
             Whether to return logprobs.
->>>>>>> 29aa9d67
 
     Key init args — client params:
         api_version: str
@@ -115,10 +101,6 @@
     Instantiate:
         .. code-block:: python
 
-<<<<<<< HEAD
-    Any parameters that are valid to be passed to the openai.create call can be passed
-    in, even if not explicitly saved on this class.
-=======
             from langchain_openai import AzureChatOpenAI
 
             llm = AzureChatOpenAI(
@@ -481,7 +463,6 @@
                     "violence": {"filtered": False, "severity": "safe"},
                 },
             }
->>>>>>> 29aa9d67
     """  # noqa: E501
 
     azure_endpoint: Union[str, None] = None
@@ -668,8 +649,6 @@
                 tool_choice = convert_to_openai_tool(tools[0])["function"]["name"]
         return super().bind_tools(tools, tool_choice=tool_choice, **kwargs)
 
-<<<<<<< HEAD
-=======
     # TODO: Fix typing.
     @overload  # type: ignore[override]
     def with_structured_output(
@@ -914,7 +893,6 @@
         else:
             return llm | output_parser
 
->>>>>>> 29aa9d67
     @property
     def _identifying_params(self) -> Dict[str, Any]:
         """Get the identifying parameters."""
