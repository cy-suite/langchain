--- conflicted
+++ resolved
@@ -21,11 +21,7 @@
 [tool.poetry.dependencies]
 python = ">=3.9,<4.0"
 anthropic = ">=0.30.0,<1"
-<<<<<<< HEAD
 langchain-core = { version = "^0.3.0.dev1", allow-prereleases = true }
-=======
-langchain-core = "^0.3.0.dev"
->>>>>>> 6405e7fa
 pydantic = ">=2,<3"
 
 [tool.ruff.lint]
