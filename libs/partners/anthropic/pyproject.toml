[build-system]
requires = [ "poetry-core>=1.0.0",]
build-backend = "poetry.core.masonry.api"

[tool.poetry]
<<<<<<< HEAD
name = "gigachain-anthropic"
version = "0.1.21"
description = "An integration package connecting AnthropicMessages and GigaChain"
=======
name = "langchain-anthropic"
version = "0.1.22"
description = "An integration package connecting AnthropicMessages and LangChain"
>>>>>>> 6eb42c65
authors = []
readme = "README.md"
repository = "https://github.com/ai-forever/gigachain"
license = "MIT"
packages = [
    {include = "langchain_anthropic"}
]

[tool.mypy]
disallow_untyped_defs = "True"

[tool.poetry.urls]
"Source Code" = "https://github.com/ai-forever/gigachain/tree/master/libs/partners/anthropic"
"Release Notes" = "https://github.com/ai-forever/gigachain/releases?q=tag%3A%22gigachain-anthropic%3D%3D0%22&expanded=true"

[tool.poetry.dependencies]
python = ">=3.8.1,<4.0"
anthropic = ">=0.28.0,<1"
langchain-core = "^0.2.26"

[tool.ruff.lint]
select = [ "E", "F", "I", "T201",]

[tool.coverage.run]
omit = [ "tests/*",]

[tool.pytest.ini_options]
addopts = "--snapshot-warn-unused --strict-markers --strict-config --durations=5"
markers = [ "requires: mark tests as requiring a specific library", "asyncio: mark tests as requiring asyncio", "compile: mark placeholder test used to compile integration tests without running them",]
asyncio_mode = "auto"

<<<<<<< HEAD
[tool.poetry.dependencies.gigachain-core]
version = ">=0.2.24,<0.3"

=======
>>>>>>> 6eb42c65
[tool.poetry.dependencies.defusedxml]
version = "^0.7.1"
optional = true

[tool.poetry.group.test]
optional = true

[tool.poetry.group.codespell]
optional = true

[tool.poetry.group.lint]
optional = true

[tool.poetry.group.dev]
optional = true

[tool.poetry.group.test_integration]
optional = true

[tool.poetry.group.test.dependencies]
pytest = "^7.3.0"
freezegun = "^1.2.2"
pytest-mock = "^3.10.0"
syrupy = "^4.0.2"
pytest-watcher = "^0.3.4"
pytest-asyncio = "^0.21.1"
defusedxml = "^0.7.1"

[tool.poetry.group.codespell.dependencies]
codespell = "^2.2.0"

[tool.poetry.group.lint.dependencies]
ruff = "^0.5"

[tool.poetry.group.typing.dependencies]
mypy = "^1.10"

[tool.poetry.group.test.dependencies.gigachain-core]
path = "../../core"
develop = true

[tool.poetry.group.test.dependencies.gigachain-standard-tests]
path = "../../standard-tests"
develop = true

[tool.poetry.group.dev.dependencies.gigachain-core]
path = "../../core"
develop = true

[tool.poetry.group.test_integration.dependencies.gigachain-core]
path = "../../core"
develop = true

[tool.poetry.group.typing.dependencies.gigachain-core]
path = "../../core"
develop = true<|MERGE_RESOLUTION|>--- conflicted
+++ resolved
@@ -3,15 +3,9 @@
 build-backend = "poetry.core.masonry.api"
 
 [tool.poetry]
-<<<<<<< HEAD
 name = "gigachain-anthropic"
-version = "0.1.21"
+version = "0.1.22"
 description = "An integration package connecting AnthropicMessages and GigaChain"
-=======
-name = "langchain-anthropic"
-version = "0.1.22"
-description = "An integration package connecting AnthropicMessages and LangChain"
->>>>>>> 6eb42c65
 authors = []
 readme = "README.md"
 repository = "https://github.com/ai-forever/gigachain"
@@ -30,7 +24,7 @@
 [tool.poetry.dependencies]
 python = ">=3.8.1,<4.0"
 anthropic = ">=0.28.0,<1"
-langchain-core = "^0.2.26"
+gigachain-core = "^0.2.26"
 
 [tool.ruff.lint]
 select = [ "E", "F", "I", "T201",]
@@ -43,12 +37,6 @@
 markers = [ "requires: mark tests as requiring a specific library", "asyncio: mark tests as requiring asyncio", "compile: mark placeholder test used to compile integration tests without running them",]
 asyncio_mode = "auto"
 
-<<<<<<< HEAD
-[tool.poetry.dependencies.gigachain-core]
-version = ">=0.2.24,<0.3"
-
-=======
->>>>>>> 6eb42c65
 [tool.poetry.dependencies.defusedxml]
 version = "^0.7.1"
 optional = true
