--- conflicted
+++ resolved
@@ -221,7 +221,7 @@
 
     def __init__(
         self,
-        embedding_function: Embeddings,
+        embedding_function: Union[Embeddings, BaseSparseEmbedding],  # type: ignore
         collection_name: str = "LangChainCollection",
         collection_description: str = "",
         collection_properties: Optional[dict[str, Any]] = None,
@@ -242,11 +242,7 @@
         replica_number: int = 1,
         timeout: Optional[float] = None,
         num_shards: Optional[int] = None,
-<<<<<<< HEAD
-        sparse_embedding_function: Optional[BaseSparseEmbedding] = None,
-=======
         metadata_schema: Optional[dict[str, Any]] = None,
->>>>>>> afe8ccaa
     ):
         """Initialize the Milvus vector store."""
         try:
