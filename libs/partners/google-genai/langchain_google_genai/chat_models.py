from __future__ import annotations

import base64
import logging
import os
from io import BytesIO
from typing import (
    Any,
    AsyncIterator,
    Callable,
    Dict,
    Iterator,
    List,
    Mapping,
    Optional,
    Sequence,
    Tuple,
    Type,
    Union,
    cast,
)
from urllib.parse import urlparse

import google.api_core

# TODO: remove ignore once the google package is published with types
import google.generativeai as genai  # type: ignore[import]
import requests
from google.ai.generativelanguage_v1beta import FunctionCall
from langchain_core.callbacks.manager import (
    AsyncCallbackManagerForLLMRun,
    CallbackManagerForLLMRun,
)
from langchain_core.language_models.chat_models import BaseChatModel
from langchain_core.messages import (
    AIMessage,
    AIMessageChunk,
    BaseMessage,
    ChatMessage,
    ChatMessageChunk,
    HumanMessage,
    HumanMessageChunk,
    SystemMessage,
)
from langchain_core.outputs import ChatGeneration, ChatGenerationChunk, ChatResult
from langchain_core.pydantic_v1 import SecretStr, root_validator
from langchain_core.utils import get_from_dict_or_env
from tenacity import (
    before_sleep_log,
    retry,
    retry_if_exception_type,
    stop_after_attempt,
    wait_exponential,
)

from langchain_google_genai._common import GoogleGenerativeAIError
from langchain_google_genai.llms import GoogleModelFamily, _BaseGoogleGenerativeAI

IMAGE_TYPES: Tuple = ()
try:
    import PIL
    from PIL.Image import Image

    IMAGE_TYPES = IMAGE_TYPES + (Image,)
except ImportError:
    PIL = None  # type: ignore
    Image = None  # type: ignore

logger = logging.getLogger(__name__)


class ChatGoogleGenerativeAIError(GoogleGenerativeAIError):
    """
    Custom exception class for errors associated with the `Google GenAI` API.

    This exception is raised when there are specific issues related to the
    Google genai API usage in the ChatGoogleGenerativeAI class, such as unsupported
    message types or roles.
    """


def _create_retry_decorator() -> Callable[[Any], Any]:
    """
    Creates and returns a preconfigured tenacity retry decorator.

    The retry decorator is configured to handle specific Google API exceptions
    such as ResourceExhausted and ServiceUnavailable. It uses an exponential
    backoff strategy for retries.

    Returns:
        Callable[[Any], Any]: A retry decorator configured for handling specific
        Google API exceptions.
    """
    multiplier = 2
    min_seconds = 1
    max_seconds = 60
    max_retries = 10

    return retry(
        reraise=True,
        stop=stop_after_attempt(max_retries),
        wait=wait_exponential(multiplier=multiplier, min=min_seconds, max=max_seconds),
        retry=(
            retry_if_exception_type(google.api_core.exceptions.ResourceExhausted)
            | retry_if_exception_type(google.api_core.exceptions.ServiceUnavailable)
            | retry_if_exception_type(google.api_core.exceptions.GoogleAPIError)
        ),
        before_sleep=before_sleep_log(logger, logging.WARNING),
    )


def _chat_with_retry(generation_method: Callable, **kwargs: Any) -> Any:
    """
    Executes a chat generation method with retry logic using tenacity.

    This function is a wrapper that applies a retry mechanism to a provided
    chat generation function. It is useful for handling intermittent issues
    like network errors or temporary service unavailability.

    Args:
        generation_method (Callable): The chat generation method to be executed.
        **kwargs (Any): Additional keyword arguments to pass to the generation method.

    Returns:
        Any: The result from the chat generation method.
    """
    retry_decorator = _create_retry_decorator()

    @retry_decorator
    def _chat_with_retry(**kwargs: Any) -> Any:
        try:
            return generation_method(**kwargs)
        # Do not retry for these errors.
        except google.api_core.exceptions.FailedPrecondition as exc:
            if "location is not supported" in exc.message:
                error_msg = (
                    "Your location is not supported by google-generativeai "
                    "at the moment. Try to use ChatVertexAI LLM from "
                    "langchain_google_vertexai."
                )
                raise ValueError(error_msg)

        except google.api_core.exceptions.InvalidArgument as e:
            raise ChatGoogleGenerativeAIError(
                f"Invalid argument provided to Gemini: {e}"
            ) from e
        except Exception as e:
            raise e

    return _chat_with_retry(**kwargs)


async def _achat_with_retry(generation_method: Callable, **kwargs: Any) -> Any:
    """
    Executes a chat generation method with retry logic using tenacity.

    This function is a wrapper that applies a retry mechanism to a provided
    chat generation function. It is useful for handling intermittent issues
    like network errors or temporary service unavailability.

    Args:
        generation_method (Callable): The chat generation method to be executed.
        **kwargs (Any): Additional keyword arguments to pass to the generation method.

    Returns:
        Any: The result from the chat generation method.
    """
    retry_decorator = _create_retry_decorator()
    from google.api_core.exceptions import InvalidArgument  # type: ignore

    @retry_decorator
    async def _achat_with_retry(**kwargs: Any) -> Any:
        try:
            return await generation_method(**kwargs)
        except InvalidArgument as e:
            # Do not retry for these errors.
            raise ChatGoogleGenerativeAIError(
                f"Invalid argument provided to Gemini: {e}"
            ) from e
        except Exception as e:
            raise e

    return await _achat_with_retry(**kwargs)


def _is_openai_parts_format(part: dict) -> bool:
    return "type" in part


def _is_vision_model(model: str) -> bool:
    return "vision" in model


def _is_url(s: str) -> bool:
    try:
        result = urlparse(s)
        return all([result.scheme, result.netloc])
    except Exception as e:
        logger.debug(f"Unable to parse URL: {e}")
        return False


def _is_b64(s: str) -> bool:
    return s.startswith("data:image")


def _load_image_from_gcs(path: str, project: Optional[str] = None) -> Image:
    try:
        from google.cloud import storage  # type: ignore[attr-defined]
    except ImportError:
        raise ImportError(
            "google-cloud-storage is required to load images from GCS."
            " Install it with `pip install google-cloud-storage`"
        )
    if PIL is None:
        raise ImportError(
            "PIL is required to load images. Please install it "
            "with `pip install pillow`"
        )

    gcs_client = storage.Client(project=project)
    pieces = path.split("/")
    blobs = list(gcs_client.list_blobs(pieces[2], prefix="/".join(pieces[3:])))
    if len(blobs) > 1:
        raise ValueError(f"Found more than one candidate for {path}!")
    img_bytes = blobs[0].download_as_bytes()
    return PIL.Image.open(BytesIO(img_bytes))


def _url_to_pil(image_source: str) -> Image:
    if PIL is None:
        raise ImportError(
            "PIL is required to load images. Please install it "
            "with `pip install pillow`"
        )
    try:
        if isinstance(image_source, IMAGE_TYPES):
            return image_source  # type: ignore[return-value]
        elif _is_url(image_source):
            if image_source.startswith("gs://"):
                return _load_image_from_gcs(image_source)
            response = requests.get(image_source)
            response.raise_for_status()
            return PIL.Image.open(BytesIO(response.content))
        elif _is_b64(image_source):
            _, encoded = image_source.split(",", 1)
            data = base64.b64decode(encoded)
            return PIL.Image.open(BytesIO(data))
        elif os.path.exists(image_source):
            return PIL.Image.open(image_source)
        else:
            raise ValueError(
                "The provided string is not a valid URL, base64, or file path."
            )
    except Exception as e:
        raise ValueError(f"Unable to process the provided image source: {e}")


def _convert_to_parts(
    raw_content: Union[str, Sequence[Union[str, dict]]],
) -> List[genai.types.PartType]:
    """Converts a list of LangChain messages into a google parts."""
    parts = []
    content = [raw_content] if isinstance(raw_content, str) else raw_content
    for part in content:
        if isinstance(part, str):
            parts.append(genai.types.PartDict(text=part))
        elif isinstance(part, Mapping):
            # OpenAI Format
            if _is_openai_parts_format(part):
                if part["type"] == "text":
                    parts.append({"text": part["text"]})
                elif part["type"] == "image_url":
                    img_url = part["image_url"]
                    if isinstance(img_url, dict):
                        if "url" not in img_url:
                            raise ValueError(
                                f"Unrecognized message image format: {img_url}"
                            )
                        img_url = img_url["url"]
                    parts.append({"inline_data": _url_to_pil(img_url)})
                else:
                    raise ValueError(f"Unrecognized message part type: {part['type']}")
            else:
                # Yolo
                logger.warning(
                    "Unrecognized message part format. Assuming it's a text part."
                )
                parts.append(part)
        else:
            # TODO: Maybe some of Google's native stuff
            # would hit this branch.
            raise ChatGoogleGenerativeAIError(
                "Gemini only supports text and inline_data parts."
            )
    return parts


def _parse_chat_history(
    input_messages: Sequence[BaseMessage], convert_system_message_to_human: bool = False
) -> List[genai.types.ContentDict]:
    messages: List[genai.types.MessageDict] = []

    raw_system_message: Optional[SystemMessage] = None
    for i, message in enumerate(input_messages):
        if (
            i == 0
            and isinstance(message, SystemMessage)
            and not convert_system_message_to_human
        ):
            raise ValueError(
                """SystemMessages are not yet supported!

To automatically convert the leading SystemMessage to a HumanMessage,
set  `convert_system_message_to_human` to True. Example:

llm = ChatGoogleGenerativeAI(model="gemini-pro", convert_system_message_to_human=True)
"""
            )
        elif i == 0 and isinstance(message, SystemMessage):
            raw_system_message = message
            continue
        elif isinstance(message, AIMessage):
            role = "model"
        elif isinstance(message, HumanMessage):
            role = "user"
        else:
            raise ValueError(
                f"Unexpected message with type {type(message)} at the position {i}."
            )

        parts = _convert_to_parts(message.content)
        if raw_system_message:
            if role == "model":
                raise ValueError(
                    "SystemMessage should be followed by a HumanMessage and "
                    "not by AIMessage."
                )
            parts = _convert_to_parts(raw_system_message.content) + parts
            raw_system_message = None
        messages.append({"role": role, "parts": parts})
    return messages


<<<<<<< HEAD
def _retrieve_function_call_response(
    parts: List[genai.types.PartType],
) -> Optional[Dict]:
    for idx, part in enumerate(parts):
        if part.function_call and part.function_call.name:
            fc: FunctionCall = part.function_call
            return {
                "function_call": {
                    "name": fc.name,
                    "arguments": dict(fc.args.items()),
                }
            }
    return None


def _convert_function_call_req(function_calls: Union[Dict, List[Dict]]) -> Dict:
    function_declarations = []
    if isinstance(function_calls, dict):
        function_declarations.append(_convert_fc_type(function_calls))
    else:
        for fc in function_calls:
            function_declarations.append(_convert_fc_type(fc))
    return {
        "function_declarations": function_declarations,
    }


def _convert_fc_type(fc: Dict) -> Dict:
    # type_: "Type"
    # format_: str
    # description: str
    # nullable: bool
    # enum: MutableSequence[str]
    # items: "Schema"
    # properties: MutableMapping[str, "Schema"]
    # required: MutableSequence[str]
    if "parameters" in fc:
        fc["parameters"] = _convert_fc_type(fc["parameters"])
    if "properties" in fc:
        for k, v in fc["properties"].items():
            fc["properties"][k] = _convert_fc_type(v)
    if "type" in fc:
        # STRING = 1
        # NUMBER = 2
        # INTEGER = 3
        # BOOLEAN = 4
        # ARRAY = 5
        # OBJECT = 6
        if fc["type"] == "string":
            fc["type_"] = 1
        elif fc["type"] == "number":
            fc["type_"] = 2
        elif fc["type"] == "integer":
            fc["type_"] = 3
        elif fc["type"] == "boolean":
            fc["type_"] = 4
        elif fc["type"] == "array":
            fc["type_"] = 5
        elif fc["type"] == "object":
            fc["type_"] = 6
        del fc["type"]
    if "format" in fc:
        fc["format_"] = fc["format"]
        del fc["format"]

    for k, v in fc.items():
        if isinstance(v, dict):
            fc[k] = _convert_fc_type(v)

    return fc


def _parts_to_content(
    parts: List[genai.types.PartType],
) -> Tuple[Union[List[dict], str], Optional[Dict]]:
=======
def _parts_to_content(
    parts: List[genai.types.PartType],
) -> Union[str, List[Union[Dict[Any, Any], str]]]:
>>>>>>> 302989a2
    """Converts a list of Gemini API Part objects into a list of LangChain messages."""
    function_call_resp = _retrieve_function_call_response(parts)

    if len(parts) == 1 and parts[0].text is not None and not parts[0].inline_data:
        # Simple text response. The typical response
        return parts[0].text, function_call_resp
    elif not parts:
        logger.warning("Gemini produced an empty response.")
<<<<<<< HEAD
        return "", function_call_resp
    messages = []
=======
        return ""
    messages: List[Union[Dict[Any, Any], str]] = []
>>>>>>> 302989a2
    for part in parts:
        if part.text is not None:
            messages.append(
                {
                    "type": "text",
                    "text": part.text,
                }
            )
        else:
            # TODO: Handle inline_data if that's a thing?
            raise ChatGoogleGenerativeAIError(f"Unexpected part type. {part}")
    return messages, function_call_resp


def _response_to_result(
    response: genai.types.GenerateContentResponse,
    ai_msg_t: Type[BaseMessage] = AIMessage,
    human_msg_t: Type[BaseMessage] = HumanMessage,
    chat_msg_t: Type[BaseMessage] = ChatMessage,
    generation_t: Type[ChatGeneration] = ChatGeneration,
) -> ChatResult:
    """Converts a PaLM API response into a LangChain ChatResult."""
    llm_output = {}
    if response.prompt_feedback:
        try:
            prompt_feedback = type(response.prompt_feedback).to_dict(
                response.prompt_feedback, use_integers_for_enums=False
            )
            llm_output["prompt_feedback"] = prompt_feedback
        except Exception as e:
            logger.debug(f"Unable to convert prompt_feedback to dict: {e}")

    generations: List[ChatGeneration] = []

    role_map = {
        "model": ai_msg_t,
        "user": human_msg_t,
    }

    for candidate in response.candidates:
        content = candidate.content
        parts_content, additional_kwargs = _parts_to_content(content.parts)
        if content.role not in role_map:
            logger.warning(
                f"Unrecognized role: {content.role}. Treating as a ChatMessage."
            )
            msg = chat_msg_t(
                content=parts_content,
                role=content.role,
                additional_kwargs=additional_kwargs,
            )
        else:
            msg = role_map[content.role](
                content=parts_content,
                additional_kwargs=additional_kwargs,
            )
        generation_info = {}
        if candidate.finish_reason:
            generation_info["finish_reason"] = candidate.finish_reason.name
        if candidate.safety_ratings:
            generation_info["safety_ratings"] = [
                type(rating).to_dict(rating) for rating in candidate.safety_ratings
            ]
        generations.append(generation_t(message=msg, generation_info=generation_info))
    if not response.candidates:
        # Likely a "prompt feedback" violation (e.g., toxic input)
        # Raising an error would be different than how OpenAI handles it,
        # so we'll just log a warning and continue with an empty message.
        logger.warning(
            "Gemini produced an empty response. Continuing with empty message\n"
            f"Feedback: {response.prompt_feedback}"
        )
        generations = [generation_t(message=ai_msg_t(content=""), generation_info={})]
    return ChatResult(generations=generations, llm_output=llm_output)


class ChatGoogleGenerativeAI(_BaseGoogleGenerativeAI, BaseChatModel):
    """`Google Generative AI` Chat models API.

    To use, you must have either:

        1. The ``GOOGLE_API_KEY``` environment variable set with your API key, or
        2. Pass your API key using the google_api_key kwarg to the ChatGoogle
           constructor.

    Example:
        .. code-block:: python

            from langchain_google_genai import ChatGoogleGenerativeAI
            chat = ChatGoogleGenerativeAI(model="gemini-pro")
            chat.invoke("Write me a ballad about LangChain")

    """

    client: Any  #: :meta private:

    convert_system_message_to_human: bool = False
    """Whether to merge any leading SystemMessage into the following HumanMessage.
    
    Gemini does not support system messages; any unsupported messages will 
    raise an error."""

    class Config:
        allow_population_by_field_name = True

    @property
    def lc_secrets(self) -> Dict[str, str]:
        return {"google_api_key": "GOOGLE_API_KEY"}

    @property
    def _llm_type(self) -> str:
        return "chat-google-generative-ai"

    @classmethod
    def is_lc_serializable(self) -> bool:
        return True

    @root_validator()
    def validate_environment(cls, values: Dict) -> Dict:
        """Validates params and passes them to google-generativeai package."""
        google_api_key = get_from_dict_or_env(
            values, "google_api_key", "GOOGLE_API_KEY"
        )
        if isinstance(google_api_key, SecretStr):
            google_api_key = google_api_key.get_secret_value()

        genai.configure(
            api_key=google_api_key,
            transport=values.get("transport"),
            client_options=values.get("client_options"),
        )
        if (
            values.get("temperature") is not None
            and not 0 <= values["temperature"] <= 1
        ):
            raise ValueError("temperature must be in the range [0.0, 1.0]")

        if values.get("top_p") is not None and not 0 <= values["top_p"] <= 1:
            raise ValueError("top_p must be in the range [0.0, 1.0]")

        if values.get("top_k") is not None and values["top_k"] <= 0:
            raise ValueError("top_k must be positive")
        model = values["model"]
        values["client"] = genai.GenerativeModel(model_name=model)
        return values

    @property
    def _identifying_params(self) -> Dict[str, Any]:
        """Get the identifying parameters."""
        return {
            "model": self.model,
            "temperature": self.temperature,
            "top_k": self.top_k,
            "n": self.n,
        }

    def _prepare_params(
        self, stop: Optional[List[str]], **kwargs: Any
    ) -> Dict[str, Any]:
        gen_config = {
            k: v
            for k, v in {
                "candidate_count": self.n,
                "temperature": self.temperature,
                "stop_sequences": stop,
                "max_output_tokens": self.max_output_tokens,
                "top_k": self.top_k,
                "top_p": self.top_p,
            }.items()
            if v is not None
        }
        if "generation_config" in kwargs:
            gen_config = {**gen_config, **kwargs.pop("generation_config")}
        params = {"generation_config": gen_config, **kwargs}
        return params

    def _generate(
        self,
        messages: List[BaseMessage],
        stop: Optional[List[str]] = None,
        run_manager: Optional[CallbackManagerForLLMRun] = None,
        **kwargs: Any,
    ) -> ChatResult:
        params, chat, message = self._prepare_chat(
            messages,
            stop=stop,
            functions=kwargs.get("functions"),
        )
        response: genai.types.GenerateContentResponse = _chat_with_retry(
            content=message,
            **params,
            generation_method=chat.send_message,
        )
        return _response_to_result(response)

    async def _agenerate(
        self,
        messages: List[BaseMessage],
        stop: Optional[List[str]] = None,
        run_manager: Optional[AsyncCallbackManagerForLLMRun] = None,
        **kwargs: Any,
    ) -> ChatResult:
        params, chat, message = self._prepare_chat(
            messages,
            stop=stop,
            functions=kwargs.get("functions"),
        )
        response: genai.types.GenerateContentResponse = await _achat_with_retry(
            content=message,
            **params,
            generation_method=chat.send_message_async,
        )
        return _response_to_result(response)

    def _stream(
        self,
        messages: List[BaseMessage],
        stop: Optional[List[str]] = None,
        run_manager: Optional[CallbackManagerForLLMRun] = None,
        **kwargs: Any,
    ) -> Iterator[ChatGenerationChunk]:
        params, chat, message = self._prepare_chat(
            messages,
            stop=stop,
            functions=kwargs.get("functions"),
        )
        response: genai.types.GenerateContentResponse = _chat_with_retry(
            content=message,
            **params,
            generation_method=chat.send_message,
            stream=True,
        )
        for chunk in response:
            _chat_result = _response_to_result(
                chunk,
                ai_msg_t=AIMessageChunk,
                human_msg_t=HumanMessageChunk,
                chat_msg_t=ChatMessageChunk,
                generation_t=ChatGenerationChunk,
            )
            gen = cast(ChatGenerationChunk, _chat_result.generations[0])
            yield gen
            if run_manager:
                run_manager.on_llm_new_token(gen.text)

    async def _astream(
        self,
        messages: List[BaseMessage],
        stop: Optional[List[str]] = None,
        run_manager: Optional[AsyncCallbackManagerForLLMRun] = None,
        **kwargs: Any,
    ) -> AsyncIterator[ChatGenerationChunk]:
        params, chat, message = self._prepare_chat(
            messages,
            stop=stop,
            functions=kwargs.get("functions"),
        )
        async for chunk in await _achat_with_retry(
            content=message,
            **params,
            generation_method=chat.send_message_async,
            stream=True,
        ):
            _chat_result = _response_to_result(
                chunk,
                ai_msg_t=AIMessageChunk,
                human_msg_t=HumanMessageChunk,
                chat_msg_t=ChatMessageChunk,
                generation_t=ChatGenerationChunk,
            )
            gen = cast(ChatGenerationChunk, _chat_result.generations[0])
            yield gen
            if run_manager:
                await run_manager.on_llm_new_token(gen.text)

    def _prepare_chat(
        self,
        messages: List[BaseMessage],
        stop: Optional[List[str]] = None,
        **kwargs: Any,
    ) -> Tuple[Dict[str, Any], genai.ChatSession, genai.types.ContentDict]:
        cli = self.client
        if "functions" in kwargs:
            functions = kwargs["functions"]
            del kwargs["functions"]

            tools = _convert_function_call_req(functions)
            cli = genai.GenerativeModel(model_name=self.model, tools=tools)

        params = self._prepare_params(stop, **kwargs)
        history = _parse_chat_history(
            messages,
            convert_system_message_to_human=self.convert_system_message_to_human,
        )
        message = history.pop()
<<<<<<< HEAD
        chat = cli.start_chat(history=history)
        return params, chat, message
=======
        chat = self.client.start_chat(history=history)
        return params, chat, message

    def get_num_tokens(self, text: str) -> int:
        """Get the number of tokens present in the text.

        Useful for checking if an input will fit in a model's context window.

        Args:
            text: The string input to tokenize.

        Returns:
            The integer number of tokens in the text.
        """
        if self._model_family == GoogleModelFamily.GEMINI:
            result = self.client.count_tokens(text)
            token_count = result.total_tokens
        else:
            result = self.client.count_text_tokens(model=self.model, prompt=text)
            token_count = result["token_count"]

        return token_count
>>>>>>> 302989a2
<|MERGE_RESOLUTION|>--- conflicted
+++ resolved
@@ -342,7 +342,6 @@
     return messages
 
 
-<<<<<<< HEAD
 def _retrieve_function_call_response(
     parts: List[genai.types.PartType],
 ) -> Optional[Dict]:
@@ -417,12 +416,7 @@
 
 def _parts_to_content(
     parts: List[genai.types.PartType],
-) -> Tuple[Union[List[dict], str], Optional[Dict]]:
-=======
-def _parts_to_content(
-    parts: List[genai.types.PartType],
 ) -> Union[str, List[Union[Dict[Any, Any], str]]]:
->>>>>>> 302989a2
     """Converts a list of Gemini API Part objects into a list of LangChain messages."""
     function_call_resp = _retrieve_function_call_response(parts)
 
@@ -431,13 +425,8 @@
         return parts[0].text, function_call_resp
     elif not parts:
         logger.warning("Gemini produced an empty response.")
-<<<<<<< HEAD
         return "", function_call_resp
-    messages = []
-=======
-        return ""
     messages: List[Union[Dict[Any, Any], str]] = []
->>>>>>> 302989a2
     for part in parts:
         if part.text is not None:
             messages.append(
@@ -733,11 +722,7 @@
             convert_system_message_to_human=self.convert_system_message_to_human,
         )
         message = history.pop()
-<<<<<<< HEAD
         chat = cli.start_chat(history=history)
-        return params, chat, message
-=======
-        chat = self.client.start_chat(history=history)
         return params, chat, message
 
     def get_num_tokens(self, text: str) -> int:
@@ -758,5 +743,4 @@
             result = self.client.count_text_tokens(model=self.model, prompt=text)
             token_count = result["token_count"]
 
-        return token_count
->>>>>>> 302989a2
+        return token_count