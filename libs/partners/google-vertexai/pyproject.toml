[tool.poetry]
name = "langchain-google-vertexai"
version = "0.0.5"
description = "An integration package connecting GoogleVertexAI and LangChain"
authors = []
readme = "README.md"
repository = "https://github.com/langchain-ai/langchain"
license = "MIT"

[tool.poetry.urls]
"Source Code" = "https://github.com/langchain-ai/langchain/tree/master/libs/partners/google-vertexai"

[tool.poetry.dependencies]
python = ">=3.8.1,<4.0"
gigachain-core = ">=0.1.7,<0.2"
google-cloud-aiplatform = "^1.39.0"
google-cloud-storage = "^2.14.0"

[tool.poetry.group.test]
optional = true

[tool.poetry.group.test.dependencies]
pytest = "^7.3.0"
freezegun = "^1.2.2"
pytest-mock = "^3.10.0"
syrupy = "^4.0.2"
pytest-watcher = "^0.3.4"
pytest-asyncio = "^0.21.1"
<<<<<<< HEAD
gigachain-core = { path = "../../core", develop = true }
types-requests = "^2.31.0.20231231"
types-protobuf = "^4.24.0.4"
=======
langchain-core = { path = "../../core", develop = true }
>>>>>>> 3925071d

[tool.poetry.group.codespell]
optional = true

[tool.poetry.group.codespell.dependencies]
codespell = "^2.2.0"

[tool.poetry.group.test_integration]
optional = true

[tool.poetry.group.test_integration.dependencies]
langchain = { path = "../../langchain" }
langchain-community = { path = "../../community" }
numexpr = { version = "^2.8.8", python = ">=3.9,<4.0" }
google-api-python-client = "^2.114.0"

[tool.poetry.group.lint]
optional = true

[tool.poetry.group.lint.dependencies]
ruff = "^0.1.5"

[tool.poetry.group.typing.dependencies]
mypy = "^1"
gigachain-core = { path = "../../core", develop = true }
types-google-cloud-ndb = "^2.2.0.20240106"
types-requests = "^2.31.0.20231231"
types-protobuf = "^4.24.0.4"

[tool.poetry.group.dev]
optional = true

[tool.poetry.group.dev.dependencies]
gigachain-core = { path = "../../core", develop = true }

[tool.ruff.lint]
select = [
  "E",    # pycodestyle
  "F",    # pyflakes
  "I",    # isort
  "T201", # print
]

[tool.mypy]
check_untyped_defs = true
error_summary = false
pretty = true
show_column_numbers = true
show_error_codes = true
show_error_context = true
warn_redundant_casts = true
warn_unreachable = true
warn_unused_configs = true
warn_unused_ignores = true

[tool.coverage.run]
omit = ["tests/*"]

[build-system]
requires = ["poetry-core>=1.0.0"]
build-backend = "poetry.core.masonry.api"

[tool.pytest.ini_options]
# --strict-markers will raise errors on unknown marks.
# https://docs.pytest.org/en/7.1.x/how-to/mark.html#raising-errors-on-unknown-marks
#
# https://docs.pytest.org/en/7.1.x/reference/reference.html
# --strict-config       any warnings encountered while parsing the `pytest`
#                       section of the configuration file raise errors.
#
# https://github.com/tophat/syrupy
# --snapshot-warn-unused    Prints a warning on unused snapshots rather than fail the test suite.
addopts = "--snapshot-warn-unused --strict-markers --strict-config --durations=5"
# Registering custom markers.
# https://docs.pytest.org/en/7.1.x/example/markers.html#registering-markers
markers = [
  "requires: mark tests as requiring a specific library",
  "asyncio: mark tests as requiring asyncio",
  "compile: mark placeholder test used to compile integration tests without running them",
]
asyncio_mode = "auto"<|MERGE_RESOLUTION|>--- conflicted
+++ resolved
@@ -26,13 +26,7 @@
 syrupy = "^4.0.2"
 pytest-watcher = "^0.3.4"
 pytest-asyncio = "^0.21.1"
-<<<<<<< HEAD
 gigachain-core = { path = "../../core", develop = true }
-types-requests = "^2.31.0.20231231"
-types-protobuf = "^4.24.0.4"
-=======
-langchain-core = { path = "../../core", develop = true }
->>>>>>> 3925071d
 
 [tool.poetry.group.codespell]
 optional = true
