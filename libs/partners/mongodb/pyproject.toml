--- conflicted
+++ resolved
@@ -3,13 +3,8 @@
 build-backend = "poetry.core.masonry.api"
 
 [tool.poetry]
-<<<<<<< HEAD
 name = "gigachain-mongodb"
-version = "0.1.8"
-=======
-name = "langchain-mongodb"
 version = "0.1.9"
->>>>>>> 16d41eab
 description = "An integration package connecting MongoDB and LangChain"
 authors = []
 readme = "README.md"
@@ -29,11 +24,7 @@
 [tool.poetry.dependencies]
 python = ">=3.8.1,<4.0"
 pymongo = ">=4.6.1,<5.0"
-<<<<<<< HEAD
-gigachain-core = "^0.2.21"
-=======
-langchain-core = "^0.2.38"
->>>>>>> 16d41eab
+gigachain-core = "^0.2.38"
 [[tool.poetry.dependencies.numpy]]
 version = "^1"
 python = "<3.12"
