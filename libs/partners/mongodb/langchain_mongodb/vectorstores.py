from __future__ import annotations

import logging
from importlib.metadata import version
from typing import (
    Any,
    Callable,
    Dict,
    Generator,
    Iterable,
    List,
    Optional,
    Tuple,
    TypeVar,
    Union,
)

import numpy as np
from bson import ObjectId, json_util
from langchain_core.documents import Document
from langchain_core.embeddings import Embeddings
from langchain_core.runnables.config import run_in_executor
from langchain_core.vectorstores import VectorStore
from pymongo import MongoClient
from pymongo.collection import Collection
from pymongo.driver_info import DriverInfo
from pymongo.errors import CollectionInvalid

from langchain_mongodb.index import (
    create_vector_search_index,
    update_vector_search_index,
)
from langchain_mongodb.utils import maximal_marginal_relevance

MongoDBDocumentType = TypeVar("MongoDBDocumentType", bound=Dict[str, Any])
VST = TypeVar("VST", bound=VectorStore)

logger = logging.getLogger(__name__)

DEFAULT_INSERT_BATCH_SIZE = 100_000


class MongoDBAtlasVectorSearch(VectorStore):
    """`MongoDB Atlas Vector Search` vector store.

    To use, you should have both:
    - the ``pymongo`` python package installed
    - a connection string associated with a MongoDB Atlas Cluster having deployed an
        Atlas Search index

    Example:
        .. code-block:: python

<<<<<<< HEAD
            from langchain_mongodb.vectorstores import MongoDBAtlasVectorSearch
            from langchain_mongodb.embeddings.openai import OpenAIEmbeddings
=======
            from langchain_mongodb import MongoDBAtlasVectorSearch
            from langchain_openai import OpenAIEmbeddings
>>>>>>> 51a0d457
            from pymongo import MongoClient

            mongo_client = MongoClient("<YOUR-CONNECTION-STRING>")
            collection = mongo_client["<db_name>"]["<collection_name>"]
            embeddings = OpenAIEmbeddings()
            vectorstore = MongoDBAtlasVectorSearch(collection, embeddings)
    """

    def __init__(
        self,
        collection: Collection[MongoDBDocumentType],
        embedding: Embeddings,
        *,
        index_name: str = "default",
        text_key: str = "text",
        embedding_key: str = "embedding",
        relevance_score_fn: str = "cosine",
    ):
        """
        Args:
            collection: MongoDB collection to add the texts to.
            embedding: Text embedding model to use.
            text_key: MongoDB field that will contain the text for each
                document.
                defaults to 'text'
            embedding_key: MongoDB field that will contain the embedding for
                each document.
                defaults to 'embedding'
            index_name: Name of the Atlas Search index.
                defaults to 'default'
            relevance_score_fn: The similarity score used for the index.
                defaults to 'cosine'
            Currently supported: 'euclidean', 'cosine', and 'dotProduct'.
        """
        self._collection = collection
        self._embedding = embedding
        self._index_name = index_name
        self._text_key = text_key
        self._embedding_key = embedding_key
        self._relevance_score_fn = relevance_score_fn

    @property
    def embeddings(self) -> Embeddings:
        return self._embedding

    def _select_relevance_score_fn(self) -> Callable[[float], float]:
        scoring: dict[str, Callable] = {
            "euclidean": self._euclidean_relevance_score_fn,
            "dotProduct": self._max_inner_product_relevance_score_fn,
            "cosine": self._cosine_relevance_score_fn,
        }
        if self._relevance_score_fn in scoring:
            return scoring[self._relevance_score_fn]
        else:
            raise NotImplementedError(
                f"No relevance score function for ${self._relevance_score_fn}"
            )

    @classmethod
    def from_connection_string(
        cls,
        connection_string: str,
        namespace: str,
        embedding: Embeddings,
        **kwargs: Any,
    ) -> MongoDBAtlasVectorSearch:
        """Construct a `MongoDB Atlas Vector Search` vector store
        from a MongoDB connection URI.

        Args:
            connection_string: A valid MongoDB connection URI.
            namespace: A valid MongoDB namespace (database and collection).
            embedding: The text embedding model to use for the vector store.

        Returns:
            A new MongoDBAtlasVectorSearch instance.

        """
        client: MongoClient = MongoClient(
            connection_string,
            driver=DriverInfo(name="Langchain", version=version("langchain")),
        )
        db_name, collection_name = namespace.split(".")
        collection = client[db_name][collection_name]
        return cls(collection, embedding, **kwargs)

    def add_texts(
        self,
        texts: Iterable[str],
        metadatas: Optional[List[Dict[str, Any]]] = None,
        **kwargs: Any,
    ) -> List:
        """Run more texts through the embeddings and add to the vectorstore.

        Args:
            texts: Iterable of strings to add to the vectorstore.
            metadatas: Optional list of metadatas associated with the texts.

        Returns:
            List of ids from adding the texts into the vectorstore.
        """
        batch_size = kwargs.get("batch_size", DEFAULT_INSERT_BATCH_SIZE)
        _metadatas: Union[List, Generator] = metadatas or ({} for _ in texts)
        texts_batch = texts
        metadatas_batch = _metadatas
        result_ids = []
        if batch_size:
            texts_batch = []
            metadatas_batch = []
            size = 0
            for i, (text, metadata) in enumerate(zip(texts, _metadatas)):
                size += len(text) + len(metadata)
                texts_batch.append(text)
                metadatas_batch.append(metadata)
                if (i + 1) % batch_size == 0 or size >= 47_000_000:
                    result_ids.extend(self._insert_texts(texts_batch, metadatas_batch))
                    texts_batch = []
                    metadatas_batch = []
                    size = 0
        if texts_batch:
            result_ids.extend(self._insert_texts(texts_batch, metadatas_batch))  # type: ignore
        return result_ids

    def _insert_texts(self, texts: List[str], metadatas: List[Dict[str, Any]]) -> List:
        if not texts:
            return []
        # Embed and create the documents
        embeddings = self._embedding.embed_documents(texts)
        to_insert = [
            {self._text_key: t, self._embedding_key: embedding, **m}
            for t, m, embedding in zip(texts, metadatas, embeddings)
        ]
        # insert the documents in MongoDB Atlas
        insert_result = self._collection.insert_many(to_insert)  # type: ignore
        return insert_result.inserted_ids

    def _similarity_search_with_score(
        self,
        embedding: List[float],
        k: int = 4,
        pre_filter: Optional[Dict] = None,
        post_filter_pipeline: Optional[List[Dict]] = None,
        include_embedding: bool = False,
        **kwargs: Any,
    ) -> List[Tuple[Document, float]]:
        params = {
            "queryVector": embedding,
            "path": self._embedding_key,
            "numCandidates": k * 10,
            "limit": k,
            "index": self._index_name,
        }
        if pre_filter:
            params["filter"] = pre_filter
        query = {"$vectorSearch": params}

        pipeline = [
            query,
            {"$set": {"score": {"$meta": "vectorSearchScore"}}},
        ]

        # Exclude the embedding key from the return payload
        if not include_embedding:
            pipeline.append({"$project": {self._embedding_key: 0}})

        if post_filter_pipeline is not None:
            pipeline.extend(post_filter_pipeline)
        cursor = self._collection.aggregate(pipeline)  # type: ignore[arg-type]
        docs = []

        def _make_serializable(obj: Dict[str, Any]) -> None:
            for k, v in obj.items():
                if isinstance(v, dict):
                    _make_serializable(v)
                elif isinstance(v, list) and v and isinstance(v[0], ObjectId):
                    obj[k] = [json_util.default(item) for item in v]
                elif isinstance(v, ObjectId):
                    obj[k] = json_util.default(v)

        for res in cursor:
            text = res.pop(self._text_key)
            score = res.pop("score")
            # Make every ObjectId found JSON-Serializable
            # following format used in bson.json_util.loads
            # e.g. loads('{"_id": {"$oid": "664..."}}') == {'_id': ObjectId('664..')} # noqa: E501
            _make_serializable(res)
            docs.append((Document(page_content=text, metadata=res), score))
        return docs

    def similarity_search_with_score(
        self,
        query: str,
        k: int = 4,
        pre_filter: Optional[Dict] = None,
        post_filter_pipeline: Optional[List[Dict]] = None,
        **kwargs: Any,
    ) -> List[Tuple[Document, float]]:
        """Return MongoDB documents most similar to the given query and their scores.

        Uses the vectorSearch operator available in MongoDB Atlas Search.
        For more: https://www.mongodb.com/docs/atlas/atlas-vector-search/vector-search-stage/

        Args:
            query: Text to look up documents similar to.
            k: (Optional) number of documents to return. Defaults to 4.
            pre_filter: (Optional) dictionary of argument(s) to prefilter document
                fields on.
            post_filter_pipeline: (Optional) Pipeline of MongoDB aggregation stages
                following the vectorSearch stage.

        Returns:
            List of documents most similar to the query and their scores.
        """
        embedding = self._embedding.embed_query(query)
        docs = self._similarity_search_with_score(
            embedding,
            k=k,
            pre_filter=pre_filter,
            post_filter_pipeline=post_filter_pipeline,
            **kwargs,
        )
        return docs

    def similarity_search(
        self,
        query: str,
        k: int = 4,
        pre_filter: Optional[Dict] = None,
        post_filter_pipeline: Optional[List[Dict]] = None,
        **kwargs: Any,
    ) -> List[Document]:
        """Return MongoDB documents most similar to the given query.

        Uses the vectorSearch operator available in MongoDB Atlas Search.
        For more: https://www.mongodb.com/docs/atlas/atlas-vector-search/vector-search-stage/

        Args:
            query: Text to look up documents similar to.
            k: (Optional) number of documents to return. Defaults to 4.
            pre_filter: (Optional) dictionary of argument(s) to prefilter document
                fields on.
            post_filter_pipeline: (Optional) Pipeline of MongoDB aggregation stages
                following the vectorSearch stage.

        Returns:
            List of documents most similar to the query and their scores.
        """
        additional = kwargs.get("additional")
        docs_and_scores = self.similarity_search_with_score(
            query,
            k=k,
            pre_filter=pre_filter,
            post_filter_pipeline=post_filter_pipeline,
            **kwargs,
        )

        if additional and "similarity_score" in additional:
            for doc, score in docs_and_scores:
                doc.metadata["score"] = score
        return [doc for doc, _ in docs_and_scores]

    def max_marginal_relevance_search(
        self,
        query: str,
        k: int = 4,
        fetch_k: int = 20,
        lambda_mult: float = 0.5,
        pre_filter: Optional[Dict] = None,
        post_filter_pipeline: Optional[List[Dict]] = None,
        **kwargs: Any,
    ) -> List[Document]:
        """Return documents selected using the maximal marginal relevance.

        Maximal marginal relevance optimizes for similarity to query AND diversity
        among selected documents.

        Args:
            query: Text to look up documents similar to.
            k: (Optional) number of documents to return. Defaults to 4.
            fetch_k: (Optional) number of documents to fetch before passing to MMR
                algorithm. Defaults to 20.
            lambda_mult: Number between 0 and 1 that determines the degree
                        of diversity among the results with 0 corresponding
                        to maximum diversity and 1 to minimum diversity.
                        Defaults to 0.5.
            pre_filter: (Optional) dictionary of argument(s) to prefilter on document
                fields.
            post_filter_pipeline: (Optional) pipeline of MongoDB aggregation stages
                following the vectorSearch stage.
        Returns:
            List of documents selected by maximal marginal relevance.
        """
        query_embedding = self._embedding.embed_query(query)
        return self.max_marginal_relevance_search_by_vector(
            embedding=query_embedding,
            k=k,
            fetch_k=fetch_k,
            lambda_mult=lambda_mult,
            pre_filter=pre_filter,
            post_filter_pipeline=post_filter_pipeline,
            **kwargs,
        )

    @classmethod
    def from_texts(
        cls,
        texts: List[str],
        embedding: Embeddings,
        metadatas: Optional[List[Dict]] = None,
        collection: Optional[Collection[MongoDBDocumentType]] = None,
        **kwargs: Any,
    ) -> MongoDBAtlasVectorSearch:
        """Construct a `MongoDB Atlas Vector Search` vector store from raw documents.

        This is a user-friendly interface that:
            1. Embeds documents.
            2. Adds the documents to a provided MongoDB Atlas Vector Search index
                (Lucene)

        This is intended to be a quick way to get started.

        Example:
            .. code-block:: python
                from pymongo import MongoClient

                from langchain_mongodb import MongoDBAtlasVectorSearch
                from langchain_openai import OpenAIEmbeddings

                mongo_client = MongoClient("<YOUR-CONNECTION-STRING>")
                collection = mongo_client["<db_name>"]["<collection_name>"]
                embeddings = OpenAIEmbeddings()
                vectorstore = MongoDBAtlasVectorSearch.from_texts(
                    texts,
                    embeddings,
                    metadatas=metadatas,
                    collection=collection
                )
        """
        if collection is None:
            raise ValueError("Must provide 'collection' named parameter.")
        vectorstore = cls(collection, embedding, **kwargs)
        vectorstore.add_texts(texts, metadatas=metadatas)
        return vectorstore

    def delete(self, ids: Optional[List[str]] = None, **kwargs: Any) -> Optional[bool]:
        """Delete by ObjectId or other criteria.

        Args:
            ids: List of ids to delete.
            **kwargs: Other keyword arguments that subclasses might use.

        Returns:
            Optional[bool]: True if deletion is successful,
            False otherwise, None if not implemented.
        """
        search_params: dict[str, Any] = {}
        if ids:
            search_params[self._text_key]["$in"] = ids

        return self._collection.delete_many({**search_params, **kwargs}).acknowledged

    async def adelete(
        self, ids: Optional[List[str]] = None, **kwargs: Any
    ) -> Optional[bool]:
        """Delete by vector ID or other criteria.

        Args:
            ids: List of ids to delete.
            **kwargs: Other keyword arguments that subclasses might use.

        Returns:
            Optional[bool]: True if deletion is successful,
            False otherwise, None if not implemented.
        """
        return await run_in_executor(None, self.delete, ids=ids, **kwargs)

    def max_marginal_relevance_search_by_vector(
        self,
        embedding: List[float],
        k: int = 4,
        fetch_k: int = 20,
        lambda_mult: float = 0.5,
        pre_filter: Optional[Dict] = None,
        post_filter_pipeline: Optional[List[Dict]] = None,
        **kwargs: Any,
    ) -> List[Document]:  # type: ignore
        """Return docs selected using the maximal marginal relevance.

        Maximal marginal relevance optimizes for similarity to query AND diversity
        among selected documents.

        Args:
            embedding: Embedding to look up documents similar to.
            k: Number of Documents to return. Defaults to 4.
            fetch_k: Number of Documents to fetch to pass to MMR algorithm.
            lambda_mult: Number between 0 and 1 that determines the degree
                        of diversity among the results with 0 corresponding
                        to maximum diversity and 1 to minimum diversity.
                        Defaults to 0.5.
            pre_filter: (Optional) dictionary of argument(s) to prefilter on document
                fields.
            post_filter_pipeline: (Optional) pipeline of MongoDB aggregation stages
                following the vectorSearch stage.
        Returns:
            List of Documents selected by maximal marginal relevance.
        """
        docs = self._similarity_search_with_score(
            embedding,
            k=fetch_k,
            pre_filter=pre_filter,
            post_filter_pipeline=post_filter_pipeline,
            include_embedding=kwargs.pop("include_embedding", True),
            **kwargs,
        )
        mmr_doc_indexes = maximal_marginal_relevance(
            np.array(embedding),
            [doc.metadata[self._embedding_key] for doc, _ in docs],
            k=k,
            lambda_mult=lambda_mult,
        )
        mmr_docs = [docs[i][0] for i in mmr_doc_indexes]
        return mmr_docs

    async def amax_marginal_relevance_search_by_vector(
        self,
        embedding: List[float],
        k: int = 4,
        fetch_k: int = 20,
        lambda_mult: float = 0.5,
        **kwargs: Any,
    ) -> List[Document]:
        """Return docs selected using the maximal marginal relevance."""
        return await run_in_executor(
            None,
            self.max_marginal_relevance_search_by_vector,
            embedding,
            k=k,
            fetch_k=fetch_k,
            lambda_mult=lambda_mult,
            **kwargs,
        )

    def create_index(
        self,
        dimensions: int,
        filters: Optional[List[Dict[str, str]]] = None,
        update: bool = False,
    ) -> None:
        """Creates a MongoDB Atlas vectorSearch index for the VectorStore

        Note**: This method may fail as it requires a MongoDB Atlas with
        these pre-requisites:
            - M10 cluster or higher
            - https://www.mongodb.com/docs/atlas/atlas-vector-search/create-index/#prerequisites

        Args:
            dimensions (int): Number of dimensions in embedding
            filters (Optional[List[Dict[str, str]]], optional): additional filters
            for index definition.
                Defaults to None.
            update (bool, optional): Updates existing vectorSearch index.
                Defaults to False.
        """
        try:
            self._collection.database.create_collection(self._collection.name)
        except CollectionInvalid:
            pass

        index_operation = (
            update_vector_search_index if update else create_vector_search_index
        )

        index_operation(
            collection=self._collection,
            index_name=self._index_name,
            dimensions=dimensions,
            path=self._embedding_key,
            similarity=self._relevance_score_fn,
            filters=filters or [],
        )<|MERGE_RESOLUTION|>--- conflicted
+++ resolved
@@ -51,13 +51,8 @@
     Example:
         .. code-block:: python
 
-<<<<<<< HEAD
-            from langchain_mongodb.vectorstores import MongoDBAtlasVectorSearch
-            from langchain_mongodb.embeddings.openai import OpenAIEmbeddings
-=======
             from langchain_mongodb import MongoDBAtlasVectorSearch
             from langchain_openai import OpenAIEmbeddings
->>>>>>> 51a0d457
             from pymongo import MongoClient
 
             mongo_client = MongoClient("<YOUR-CONNECTION-STRING>")
