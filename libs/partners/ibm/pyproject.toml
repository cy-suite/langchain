--- conflicted
+++ resolved
@@ -12,13 +12,8 @@
 
 [tool.poetry.dependencies]
 python = ">=3.10,<4.0"
-<<<<<<< HEAD
-gigachain-core = "^0.1.29"
-ibm-watsonx-ai = "^0.2.0"
-=======
-langchain-core = "^0.1.42"
+gigachain-core = "^0.1.42"
 ibm-watsonx-ai = "^0.2.6"
->>>>>>> cd4c5428
 
 [tool.poetry.group.test]
 optional = true
