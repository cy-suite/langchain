--- conflicted
+++ resolved
@@ -1,13 +1,7 @@
 [tool.poetry]
-<<<<<<< HEAD
 name = "gigachain-prompty"
-version = "0.0.2"
-description = "An integration package connecting Prompty and GigaChain"
-=======
-name = "langchain-prompty"
 version = "0.0.3"
 description = "An integration package connecting Prompty and LangChain"
->>>>>>> 16d41eab
 authors = []
 readme = "README.md"
 repository = "https://github.com/ai-forever/gigachain"
@@ -22,11 +16,7 @@
 
 [tool.poetry.dependencies]
 python = ">=3.8.1,<4.0"
-<<<<<<< HEAD
-gigachain-core = ">=0.1.52,<0.3"
-=======
-langchain-core = "^0.2.36"
->>>>>>> 16d41eab
+gigachain-core = "^0.2.36"
 pyyaml = "^6.0.1"
 types-pyyaml = "^6.0.12.20240311"
 
