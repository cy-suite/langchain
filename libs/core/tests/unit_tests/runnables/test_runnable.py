import sys
from functools import partial
from operator import itemgetter
from typing import (
    Any,
    AsyncIterator,
    Awaitable,
    Callable,
    Dict,
    Iterator,
    List,
    Optional,
    Sequence,
    Union,
    cast,
)
from uuid import UUID

import pytest
from freezegun import freeze_time
from pytest_mock import MockerFixture
from syrupy import SnapshotAssertion
from typing_extensions import TypedDict

from langchain_core.callbacks.manager import (
    AsyncCallbackManagerForChainRun,
    Callbacks,
    atrace_as_chain_group,
    trace_as_chain_group,
)
from langchain_core.documents import Document
from langchain_core.load import dumpd, dumps
from langchain_core.messages import (
    AIMessage,
    AIMessageChunk,
    HumanMessage,
    SystemMessage,
)
from langchain_core.output_parsers import (
    BaseOutputParser,
    CommaSeparatedListOutputParser,
    StrOutputParser,
)
from langchain_core.prompt_values import ChatPromptValue, StringPromptValue
from langchain_core.prompts import (
    ChatPromptTemplate,
    HumanMessagePromptTemplate,
    MessagesPlaceholder,
    PromptTemplate,
    SystemMessagePromptTemplate,
)
from langchain_core.pydantic_v1 import BaseModel
from langchain_core.retrievers import BaseRetriever
from langchain_core.runnables import (
    AddableDict,
    ConfigurableField,
    ConfigurableFieldMultiOption,
    ConfigurableFieldSingleOption,
    RouterRunnable,
    Runnable,
    RunnableBinding,
    RunnableBranch,
    RunnableConfig,
    RunnableGenerator,
    RunnableLambda,
    RunnableParallel,
    RunnablePassthrough,
    RunnablePick,
    RunnableSequence,
    add,
    chain,
)
from langchain_core.runnables.base import RunnableSerializable
from langchain_core.tools import BaseTool, tool
from langchain_core.tracers import (
    BaseTracer,
    ConsoleCallbackHandler,
    Run,
    RunLog,
    RunLogPatch,
)
from langchain_core.tracers.context import collect_runs
from tests.unit_tests.fake.chat_model import FakeListChatModel
from tests.unit_tests.fake.llm import FakeListLLM, FakeStreamingListLLM


class FakeTracer(BaseTracer):
    """Fake tracer that records LangChain execution.
    It replaces run ids with deterministic UUIDs for snapshotting."""

    def __init__(self) -> None:
        """Initialize the tracer."""
        super().__init__()
        self.runs: List[Run] = []
        self.uuids_map: Dict[UUID, UUID] = {}
        self.uuids_generator = (
            UUID(f"00000000-0000-4000-8000-{i:012}", version=4) for i in range(10000)
        )

    def _replace_uuid(self, uuid: UUID) -> UUID:
        if uuid not in self.uuids_map:
            self.uuids_map[uuid] = next(self.uuids_generator)
        return self.uuids_map[uuid]

    def _copy_run(self, run: Run) -> Run:
        if run.dotted_order:
            levels = run.dotted_order.split(".")
            processed_levels = []
            for level in levels:
                timestamp, run_id = level.split("Z")
                new_run_id = self._replace_uuid(UUID(run_id))
                processed_level = f"{timestamp}Z{new_run_id}"
                processed_levels.append(processed_level)
            new_dotted_order = ".".join(processed_levels)
        else:
            new_dotted_order = None
        return run.copy(
            update={
                "id": self._replace_uuid(run.id),
                "parent_run_id": self.uuids_map[run.parent_run_id]
                if run.parent_run_id
                else None,
                "child_runs": [self._copy_run(child) for child in run.child_runs],
                "execution_order": None,
                "child_execution_order": None,
                "trace_id": self._replace_uuid(run.trace_id) if run.trace_id else None,
                "dotted_order": new_dotted_order,
            }
        )

    def _persist_run(self, run: Run) -> None:
        """Persist a run."""

        self.runs.append(self._copy_run(run))


class FakeRunnable(Runnable[str, int]):
    def invoke(
        self,
        input: str,
        config: Optional[RunnableConfig] = None,
    ) -> int:
        return len(input)


class FakeRunnableSerializable(RunnableSerializable[str, int]):
    hello: str = ""

    def invoke(
        self,
        input: str,
        config: Optional[RunnableConfig] = None,
    ) -> int:
        return len(input)


class FakeRetriever(BaseRetriever):
    def _get_relevant_documents(
        self,
        query: str,
        *,
        callbacks: Callbacks = None,
        tags: Optional[List[str]] = None,
        metadata: Optional[Dict[str, Any]] = None,
        **kwargs: Any,
    ) -> List[Document]:
        return [Document(page_content="foo"), Document(page_content="bar")]

    async def _aget_relevant_documents(
        self,
        query: str,
        *,
        callbacks: Callbacks = None,
        tags: Optional[List[str]] = None,
        metadata: Optional[Dict[str, Any]] = None,
        **kwargs: Any,
    ) -> List[Document]:
        return [Document(page_content="foo"), Document(page_content="bar")]


def test_schemas(snapshot: SnapshotAssertion) -> None:
    fake = FakeRunnable()  # str -> int

    assert fake.input_schema.schema() == {
        "title": "FakeRunnableInput",
        "type": "string",
    }
    assert fake.output_schema.schema() == {
        "title": "FakeRunnableOutput",
        "type": "integer",
    }
    assert fake.config_schema(include=["tags", "metadata", "run_name"]).schema() == {
        "title": "FakeRunnableConfig",
        "type": "object",
        "properties": {
            "metadata": {"title": "Metadata", "type": "object"},
            "run_name": {"title": "Run Name", "type": "string"},
            "tags": {"items": {"type": "string"}, "title": "Tags", "type": "array"},
        },
    }

    fake_bound = FakeRunnable().bind(a="b")  # str -> int

    assert fake_bound.input_schema.schema() == {
        "title": "FakeRunnableInput",
        "type": "string",
    }
    assert fake_bound.output_schema.schema() == {
        "title": "FakeRunnableOutput",
        "type": "integer",
    }

    fake_w_fallbacks = FakeRunnable().with_fallbacks((fake,))  # str -> int

    assert fake_w_fallbacks.input_schema.schema() == {
        "title": "FakeRunnableInput",
        "type": "string",
    }
    assert fake_w_fallbacks.output_schema.schema() == {
        "title": "FakeRunnableOutput",
        "type": "integer",
    }

    def typed_lambda_impl(x: str) -> int:
        return len(x)

    typed_lambda = RunnableLambda(typed_lambda_impl)  # str -> int

    assert typed_lambda.input_schema.schema() == {
        "title": "typed_lambda_impl_input",
        "type": "string",
    }
    assert typed_lambda.output_schema.schema() == {
        "title": "typed_lambda_impl_output",
        "type": "integer",
    }

    async def typed_async_lambda_impl(x: str) -> int:
        return len(x)

    typed_async_lambda: Runnable = RunnableLambda(typed_async_lambda_impl)  # str -> int

    assert typed_async_lambda.input_schema.schema() == {
        "title": "typed_async_lambda_impl_input",
        "type": "string",
    }
    assert typed_async_lambda.output_schema.schema() == {
        "title": "typed_async_lambda_impl_output",
        "type": "integer",
    }

    fake_ret = FakeRetriever()  # str -> List[Document]

    assert fake_ret.input_schema.schema() == {
        "title": "FakeRetrieverInput",
        "type": "string",
    }
    assert fake_ret.output_schema.schema() == {
        "title": "FakeRetrieverOutput",
        "type": "array",
        "items": {"$ref": "#/definitions/Document"},
        "definitions": {
            "Document": {
                "title": "Document",
                "description": "Class for storing a piece of text and associated metadata.",  # noqa: E501
                "type": "object",
                "properties": {
                    "page_content": {"title": "Page Content", "type": "string"},
                    "metadata": {"title": "Metadata", "type": "object"},
                    "type": {
                        "title": "Type",
                        "enum": ["Document"],
                        "default": "Document",
                        "type": "string",
                    },
                },
                "required": ["page_content"],
            }
        },
    }

    fake_llm = FakeListLLM(responses=["a"])  # str -> List[List[str]]

    assert fake_llm.input_schema.schema() == snapshot
    assert fake_llm.output_schema.schema() == {
        "title": "FakeListLLMOutput",
        "type": "string",
    }

    fake_chat = FakeListChatModel(responses=["a"])  # str -> List[List[str]]

    assert fake_chat.input_schema.schema() == snapshot
    assert fake_chat.output_schema.schema() == snapshot

    chat_prompt = ChatPromptTemplate.from_messages(
        [
            MessagesPlaceholder(variable_name="history"),
            ("human", "Hello, how are you?"),
        ]
    )

    assert chat_prompt.input_schema.schema() == {
        "title": "PromptInput",
        "type": "object",
        "properties": {
            "history": {
                "title": "History",
                "type": "array",
                "items": {
                    "anyOf": [
                        {"$ref": "#/definitions/AIMessage"},
                        {"$ref": "#/definitions/HumanMessage"},
                        {"$ref": "#/definitions/ChatMessage"},
                        {"$ref": "#/definitions/SystemMessage"},
                        {"$ref": "#/definitions/FunctionMessage"},
                        {"$ref": "#/definitions/ToolMessage"},
                    ]
                },
            }
        },
        "definitions": {
            "AIMessage": {
                "title": "AIMessage",
                "description": "A Message from an AI.",
                "type": "object",
                "properties": {
                    "content": {
                        "title": "Content",
                        "anyOf": [
                            {"type": "string"},
                            {
                                "type": "array",
                                "items": {
                                    "anyOf": [{"type": "string"}, {"type": "object"}]
                                },
                            },
                        ],
                    },
                    "additional_kwargs": {
                        "title": "Additional Kwargs",
                        "type": "object",
                    },
                    "type": {
                        "title": "Type",
                        "default": "ai",
                        "enum": ["ai"],
                        "type": "string",
                    },
                    "example": {
                        "title": "Example",
                        "default": False,
                        "type": "boolean",
                    },
                },
                "required": ["content"],
            },
            "HumanMessage": {
                "title": "HumanMessage",
                "description": "A Message from a human.",
                "type": "object",
                "properties": {
                    "content": {
                        "title": "Content",
                        "anyOf": [
                            {"type": "string"},
                            {
                                "type": "array",
                                "items": {
                                    "anyOf": [{"type": "string"}, {"type": "object"}]
                                },
                            },
                        ],
                    },
                    "additional_kwargs": {
                        "title": "Additional Kwargs",
                        "type": "object",
                    },
                    "type": {
                        "title": "Type",
                        "default": "human",
                        "enum": ["human"],
                        "type": "string",
                    },
                    "example": {
                        "title": "Example",
                        "default": False,
                        "type": "boolean",
                    },
                },
                "required": ["content"],
            },
            "ChatMessage": {
                "title": "ChatMessage",
                "description": "A Message that can be assigned an arbitrary speaker (i.e. role).",  # noqa
                "type": "object",
                "properties": {
                    "content": {
                        "title": "Content",
                        "anyOf": [
                            {"type": "string"},
                            {
                                "type": "array",
                                "items": {
                                    "anyOf": [{"type": "string"}, {"type": "object"}]
                                },
                            },
                        ],
                    },
                    "additional_kwargs": {
                        "title": "Additional Kwargs",
                        "type": "object",
                    },
                    "type": {
                        "title": "Type",
                        "default": "chat",
                        "enum": ["chat"],
                        "type": "string",
                    },
                    "role": {"title": "Role", "type": "string"},
                },
                "required": ["content", "role"],
            },
            "SystemMessage": {
                "title": "SystemMessage",
                "description": "A Message for priming AI behavior, usually passed in as the first of a sequence\nof input messages.",  # noqa
                "type": "object",
                "properties": {
                    "content": {
                        "title": "Content",
                        "anyOf": [
                            {"type": "string"},
                            {
                                "type": "array",
                                "items": {
                                    "anyOf": [{"type": "string"}, {"type": "object"}]
                                },
                            },
                        ],
                    },
                    "additional_kwargs": {
                        "title": "Additional Kwargs",
                        "type": "object",
                    },
                    "type": {
                        "title": "Type",
                        "default": "system",
                        "enum": ["system"],
                        "type": "string",
                    },
                },
                "required": ["content"],
            },
            "FunctionMessage": {
                "title": "FunctionMessage",
                "description": "A Message for passing the result of executing a function back to a model.",  # noqa
                "type": "object",
                "properties": {
                    "content": {
                        "title": "Content",
                        "anyOf": [
                            {"type": "string"},
                            {
                                "type": "array",
                                "items": {
                                    "anyOf": [{"type": "string"}, {"type": "object"}]
                                },
                            },
                        ],
                    },
                    "additional_kwargs": {
                        "title": "Additional Kwargs",
                        "type": "object",
                    },
                    "type": {
                        "title": "Type",
                        "default": "function",
                        "enum": ["function"],
                        "type": "string",
                    },
                    "name": {"title": "Name", "type": "string"},
                },
                "required": ["content", "name"],
            },
            "ToolMessage": {
                "title": "ToolMessage",
                "description": "A Message for passing the result of executing a tool back to a model.",  # noqa
                "type": "object",
                "properties": {
                    "content": {
                        "title": "Content",
                        "anyOf": [
                            {"type": "string"},
                            {
                                "type": "array",
                                "items": {
                                    "anyOf": [{"type": "string"}, {"type": "object"}]
                                },
                            },
                        ],
                    },
                    "additional_kwargs": {
                        "title": "Additional Kwargs",
                        "type": "object",
                    },
                    "type": {
                        "title": "Type",
                        "default": "tool",
                        "enum": ["tool"],
                        "type": "string",
                    },
                    "tool_call_id": {"title": "Tool Call Id", "type": "string"},
                },
                "required": ["content", "tool_call_id"],
            },
        },
    }
    assert chat_prompt.output_schema.schema() == snapshot

    prompt = PromptTemplate.from_template("Hello, {name}!")

    assert prompt.input_schema.schema() == {
        "title": "PromptInput",
        "type": "object",
        "properties": {"name": {"title": "Name", "type": "string"}},
    }
    assert prompt.output_schema.schema() == snapshot

    prompt_mapper = PromptTemplate.from_template("Hello, {name}!").map()

    assert prompt_mapper.input_schema.schema() == {
        "definitions": {
            "PromptInput": {
                "properties": {"name": {"title": "Name", "type": "string"}},
                "title": "PromptInput",
                "type": "object",
            }
        },
        "items": {"$ref": "#/definitions/PromptInput"},
        "type": "array",
        "title": "RunnableEach<PromptTemplate>Input",
    }
    assert prompt_mapper.output_schema.schema() == snapshot

    list_parser = CommaSeparatedListOutputParser()

    assert list_parser.input_schema.schema() == snapshot
    assert list_parser.output_schema.schema() == {
        "title": "CommaSeparatedListOutputParserOutput",
        "type": "array",
        "items": {"type": "string"},
    }

    seq = prompt | fake_llm | list_parser

    assert seq.input_schema.schema() == {
        "title": "PromptInput",
        "type": "object",
        "properties": {"name": {"title": "Name", "type": "string"}},
    }
    assert seq.output_schema.schema() == {
        "type": "array",
        "items": {"type": "string"},
        "title": "CommaSeparatedListOutputParserOutput",
    }

    router: Runnable = RouterRunnable({})

    assert router.input_schema.schema() == {
        "title": "RouterRunnableInput",
        "$ref": "#/definitions/RouterInput",
        "definitions": {
            "RouterInput": {
                "title": "RouterInput",
                "type": "object",
                "properties": {
                    "key": {"title": "Key", "type": "string"},
                    "input": {"title": "Input"},
                },
                "required": ["key", "input"],
            }
        },
    }
    assert router.output_schema.schema() == {"title": "RouterRunnableOutput"}

    seq_w_map: Runnable = (
        prompt
        | fake_llm
        | {
            "original": RunnablePassthrough(input_type=str),
            "as_list": list_parser,
            "length": typed_lambda_impl,
        }
    )

    assert seq_w_map.input_schema.schema() == {
        "title": "PromptInput",
        "type": "object",
        "properties": {"name": {"title": "Name", "type": "string"}},
    }
    assert seq_w_map.output_schema.schema() == {
        "title": "RunnableParallel<original,as_list,length>Output",
        "type": "object",
        "properties": {
            "original": {"title": "Original", "type": "string"},
            "length": {"title": "Length", "type": "integer"},
            "as_list": {
                "title": "As List",
                "type": "array",
                "items": {"type": "string"},
            },
        },
    }


def test_passthrough_assign_schema() -> None:
    retriever = FakeRetriever()  # str -> List[Document]
    prompt = PromptTemplate.from_template("{context} {question}")
    fake_llm = FakeListLLM(responses=["a"])  # str -> List[List[str]]

    seq_w_assign: Runnable = (
        RunnablePassthrough.assign(context=itemgetter("question") | retriever)
        | prompt
        | fake_llm
    )

    assert seq_w_assign.input_schema.schema() == {
        "properties": {"question": {"title": "Question", "type": "string"}},
        "title": "RunnableSequenceInput",
        "type": "object",
    }
    assert seq_w_assign.output_schema.schema() == {
        "title": "FakeListLLMOutput",
        "type": "string",
    }

    invalid_seq_w_assign: Runnable = (
        RunnablePassthrough.assign(context=itemgetter("question") | retriever)
        | fake_llm
    )

    # fallback to RunnableAssign.input_schema if next runnable doesn't have
    # expected dict input_schema
    assert invalid_seq_w_assign.input_schema.schema() == {
        "properties": {"question": {"title": "Question"}},
        "title": "RunnableParallel<context>Input",
        "type": "object",
    }


@pytest.mark.skipif(
    sys.version_info < (3, 9), reason="Requires python version >= 3.9 to run."
)
def test_lambda_schemas() -> None:
    first_lambda = lambda x: x["hello"]  # noqa: E731
    assert RunnableLambda(first_lambda).input_schema.schema() == {
        "title": "RunnableLambdaInput",
        "type": "object",
        "properties": {"hello": {"title": "Hello"}},
    }

    second_lambda = lambda x, y: (x["hello"], x["bye"], y["bah"])  # noqa: E731
    assert (
        RunnableLambda(second_lambda).input_schema.schema()  # type: ignore[arg-type]
        == {
            "title": "RunnableLambdaInput",
            "type": "object",
            "properties": {"hello": {"title": "Hello"}, "bye": {"title": "Bye"}},
        }
    )

    def get_value(input):  # type: ignore[no-untyped-def]
        return input["variable_name"]

    assert RunnableLambda(get_value).input_schema.schema() == {
        "title": "get_value_input",
        "type": "object",
        "properties": {"variable_name": {"title": "Variable Name"}},
    }

    async def aget_value(input):  # type: ignore[no-untyped-def]
        return (input["variable_name"], input.get("another"))

    assert RunnableLambda(aget_value).input_schema.schema() == {
        "title": "aget_value_input",
        "type": "object",
        "properties": {
            "another": {"title": "Another"},
            "variable_name": {"title": "Variable Name"},
        },
    }

    async def aget_values(input):  # type: ignore[no-untyped-def]
        return {
            "hello": input["variable_name"],
            "bye": input["variable_name"],
            "byebye": input["yo"],
        }

    assert RunnableLambda(aget_values).input_schema.schema() == {
        "title": "aget_values_input",
        "type": "object",
        "properties": {
            "variable_name": {"title": "Variable Name"},
            "yo": {"title": "Yo"},
        },
    }

    class InputType(TypedDict):
        variable_name: str
        yo: int

    class OutputType(TypedDict):
        hello: str
        bye: str
        byebye: int

    async def aget_values_typed(input: InputType) -> OutputType:
        return {
            "hello": input["variable_name"],
            "bye": input["variable_name"],
            "byebye": input["yo"],
        }

    assert (
        RunnableLambda(aget_values_typed).input_schema.schema()  # type: ignore[arg-type]
        == {
            "title": "aget_values_typed_input",
            "$ref": "#/definitions/InputType",
            "definitions": {
                "InputType": {
                    "properties": {
                        "variable_name": {
                            "title": "Variable " "Name",
                            "type": "string",
                        },
                        "yo": {"title": "Yo", "type": "integer"},
                    },
                    "required": ["variable_name", "yo"],
                    "title": "InputType",
                    "type": "object",
                }
            },
        }
    )

    assert RunnableLambda(aget_values_typed).output_schema.schema() == {  # type: ignore[arg-type]
        "title": "aget_values_typed_output",
        "$ref": "#/definitions/OutputType",
        "definitions": {
            "OutputType": {
                "properties": {
                    "bye": {"title": "Bye", "type": "string"},
                    "byebye": {"title": "Byebye", "type": "integer"},
                    "hello": {"title": "Hello", "type": "string"},
                },
                "required": ["hello", "bye", "byebye"],
                "title": "OutputType",
                "type": "object",
            }
        },
    }


def test_with_types_with_type_generics() -> None:
    """Verify that with_types works if we use things like List[int]"""

    def foo(x: int) -> None:
        """Add one to the input."""
        raise NotImplementedError()

    # Try specifying some
    RunnableLambda(foo).with_types(
        output_type=List[int],  # type: ignore[arg-type]
        input_type=List[int],  # type: ignore[arg-type]
    )
    RunnableLambda(foo).with_types(
        output_type=Sequence[int],  # type: ignore[arg-type]
        input_type=Sequence[int],  # type: ignore[arg-type]
    )


def test_schema_complex_seq() -> None:
    prompt1 = ChatPromptTemplate.from_template("what is the city {person} is from?")
    prompt2 = ChatPromptTemplate.from_template(
        "what country is the city {city} in? respond in {language}"
    )

    model = FakeListChatModel(responses=[""])

    chain1: Runnable = RunnableSequence(
        prompt1, model, StrOutputParser(), name="city_chain"
    )

    assert chain1.name == "city_chain"

    chain2: Runnable = (
        {"city": chain1, "language": itemgetter("language")}
        | prompt2
        | model
        | StrOutputParser()
    )

    assert chain2.input_schema.schema() == {
        "title": "RunnableParallel<city,language>Input",
        "type": "object",
        "properties": {
            "person": {"title": "Person", "type": "string"},
            "language": {"title": "Language"},
        },
    }

    assert chain2.output_schema.schema() == {
        "title": "StrOutputParserOutput",
        "type": "string",
    }

    assert chain2.with_types(input_type=str).input_schema.schema() == {
        "title": "RunnableSequenceInput",
        "type": "string",
    }

    assert chain2.with_types(input_type=int).output_schema.schema() == {
        "title": "StrOutputParserOutput",
        "type": "string",
    }

    class InputType(BaseModel):
        person: str

    assert chain2.with_types(input_type=InputType).input_schema.schema() == {
        "title": "InputType",
        "type": "object",
        "properties": {"person": {"title": "Person", "type": "string"}},
        "required": ["person"],
    }


def test_configurable_fields() -> None:
    fake_llm = FakeListLLM(responses=["a"])  # str -> List[List[str]]

    assert fake_llm.invoke("...") == "a"

    fake_llm_configurable = fake_llm.configurable_fields(
        responses=ConfigurableField(
            id="llm_responses",
            name="LLM Responses",
            description="A list of fake responses for this LLM",
        )
    )

    assert fake_llm_configurable.invoke("...") == "a"

    assert fake_llm_configurable.config_schema().schema() == {
        "title": "RunnableConfigurableFieldsConfig",
        "type": "object",
        "properties": {"configurable": {"$ref": "#/definitions/Configurable"}},
        "definitions": {
            "Configurable": {
                "title": "Configurable",
                "type": "object",
                "properties": {
                    "llm_responses": {
                        "title": "LLM Responses",
                        "description": "A list of fake responses for this LLM",
                        "default": ["a"],
                        "type": "array",
                        "items": {"type": "string"},
                    }
                },
            }
        },
    }

    fake_llm_configured = fake_llm_configurable.with_config(
        configurable={"llm_responses": ["b"]}
    )

    assert fake_llm_configured.invoke("...") == "b"

    prompt = PromptTemplate.from_template("Hello, {name}!")

    assert prompt.invoke({"name": "John"}) == StringPromptValue(text="Hello, John!")

    prompt_configurable = prompt.configurable_fields(
        template=ConfigurableField(
            id="prompt_template",
            name="Prompt Template",
            description="The prompt template for this chain",
        )
    )

    assert prompt_configurable.invoke({"name": "John"}) == StringPromptValue(
        text="Hello, John!"
    )

    assert prompt_configurable.config_schema().schema() == {
        "title": "RunnableConfigurableFieldsConfig",
        "type": "object",
        "properties": {"configurable": {"$ref": "#/definitions/Configurable"}},
        "definitions": {
            "Configurable": {
                "title": "Configurable",
                "type": "object",
                "properties": {
                    "prompt_template": {
                        "title": "Prompt Template",
                        "description": "The prompt template for this chain",
                        "default": "Hello, {name}!",
                        "type": "string",
                    }
                },
            }
        },
    }

    prompt_configured = prompt_configurable.with_config(
        configurable={"prompt_template": "Hello, {name}! {name}!"}
    )

    assert prompt_configured.invoke({"name": "John"}) == StringPromptValue(
        text="Hello, John! John!"
    )

    assert prompt_configurable.with_config(
        configurable={"prompt_template": "Hello {name} in {lang}"}
    ).input_schema.schema() == {
        "title": "PromptInput",
        "type": "object",
        "properties": {
            "lang": {"title": "Lang", "type": "string"},
            "name": {"title": "Name", "type": "string"},
        },
    }

    chain_configurable = prompt_configurable | fake_llm_configurable | StrOutputParser()

    assert chain_configurable.invoke({"name": "John"}) == "a"

    assert chain_configurable.config_schema().schema() == {
        "title": "RunnableSequenceConfig",
        "type": "object",
        "properties": {"configurable": {"$ref": "#/definitions/Configurable"}},
        "definitions": {
            "Configurable": {
                "title": "Configurable",
                "type": "object",
                "properties": {
                    "llm_responses": {
                        "title": "LLM Responses",
                        "description": "A list of fake responses for this LLM",
                        "default": ["a"],
                        "type": "array",
                        "items": {"type": "string"},
                    },
                    "prompt_template": {
                        "title": "Prompt Template",
                        "description": "The prompt template for this chain",
                        "default": "Hello, {name}!",
                        "type": "string",
                    },
                },
            }
        },
    }

    assert (
        chain_configurable.with_config(
            configurable={
                "prompt_template": "A very good morning to you, {name} {lang}!",
                "llm_responses": ["c"],
            }
        ).invoke({"name": "John", "lang": "en"})
        == "c"
    )

    assert chain_configurable.with_config(
        configurable={
            "prompt_template": "A very good morning to you, {name} {lang}!",
            "llm_responses": ["c"],
        }
    ).input_schema.schema() == {
        "title": "PromptInput",
        "type": "object",
        "properties": {
            "lang": {"title": "Lang", "type": "string"},
            "name": {"title": "Name", "type": "string"},
        },
    }

    chain_with_map_configurable: Runnable = prompt_configurable | {
        "llm1": fake_llm_configurable | StrOutputParser(),
        "llm2": fake_llm_configurable | StrOutputParser(),
        "llm3": fake_llm.configurable_fields(
            responses=ConfigurableField("other_responses")
        )
        | StrOutputParser(),
    }

    assert chain_with_map_configurable.invoke({"name": "John"}) == {
        "llm1": "a",
        "llm2": "a",
        "llm3": "a",
    }

    assert chain_with_map_configurable.config_schema().schema() == {
        "title": "RunnableSequenceConfig",
        "type": "object",
        "properties": {"configurable": {"$ref": "#/definitions/Configurable"}},
        "definitions": {
            "Configurable": {
                "title": "Configurable",
                "type": "object",
                "properties": {
                    "llm_responses": {
                        "title": "LLM Responses",
                        "description": "A list of fake responses for this LLM",
                        "default": ["a"],
                        "type": "array",
                        "items": {"type": "string"},
                    },
                    "other_responses": {
                        "title": "Other Responses",
                        "default": ["a"],
                        "type": "array",
                        "items": {"type": "string"},
                    },
                    "prompt_template": {
                        "title": "Prompt Template",
                        "description": "The prompt template for this chain",
                        "default": "Hello, {name}!",
                        "type": "string",
                    },
                },
            }
        },
    }

    assert chain_with_map_configurable.with_config(
        configurable={
            "prompt_template": "A very good morning to you, {name}!",
            "llm_responses": ["c"],
            "other_responses": ["d"],
        }
    ).invoke({"name": "John"}) == {"llm1": "c", "llm2": "c", "llm3": "d"}


def test_configurable_alts_factory() -> None:
    fake_llm = FakeListLLM(responses=["a"]).configurable_alternatives(
        ConfigurableField(id="llm", name="LLM"),
        chat=partial(FakeListLLM, responses=["b"]),
    )

    assert fake_llm.invoke("...") == "a"

    assert fake_llm.with_config(configurable={"llm": "chat"}).invoke("...") == "b"


def test_configurable_fields_prefix_keys() -> None:
    fake_chat = FakeListChatModel(responses=["b"]).configurable_fields(
        responses=ConfigurableFieldMultiOption(
            id="responses",
            name="Chat Responses",
            options={
                "hello": "A good morning to you!",
                "bye": "See you later!",
                "helpful": "How can I help you?",
            },
            default=["hello", "bye"],
        ),
        # (sleep is a configurable field in FakeListChatModel)
        sleep=ConfigurableField(
            id="chat_sleep",
            is_shared=True,
        ),
    )
    fake_llm = (
        FakeListLLM(responses=["a"])
        .configurable_fields(
            responses=ConfigurableField(
                id="responses",
                name="LLM Responses",
                description="A list of fake responses for this LLM",
            )
        )
        .configurable_alternatives(
            ConfigurableField(id="llm", name="LLM"),
            chat=fake_chat | StrOutputParser(),
            prefix_keys=True,
        )
    )
    prompt = PromptTemplate.from_template("Hello, {name}!").configurable_fields(
        template=ConfigurableFieldSingleOption(
            id="prompt_template",
            name="Prompt Template",
            description="The prompt template for this chain",
            options={
                "hello": "Hello, {name}!",
                "good_morning": "A very good morning to you, {name}!",
            },
            default="hello",
        )
    )

    chain = prompt | fake_llm

    assert chain.config_schema().schema() == {
        "title": "RunnableSequenceConfig",
        "type": "object",
        "properties": {"configurable": {"$ref": "#/definitions/Configurable"}},
        "definitions": {
            "LLM": {
                "title": "LLM",
                "description": "An enumeration.",
                "enum": ["chat", "default"],
                "type": "string",
            },
            "Chat_Responses": {
                "title": "Chat Responses",
                "description": "An enumeration.",
                "enum": ["hello", "bye", "helpful"],
                "type": "string",
            },
            "Prompt_Template": {
                "title": "Prompt Template",
                "description": "An enumeration.",
                "enum": ["hello", "good_morning"],
                "type": "string",
            },
            "Configurable": {
                "title": "Configurable",
                "type": "object",
                "properties": {
                    "prompt_template": {
                        "title": "Prompt Template",
                        "description": "The prompt template for this chain",
                        "default": "hello",
                        "allOf": [{"$ref": "#/definitions/Prompt_Template"}],
                    },
                    "llm": {
                        "title": "LLM",
                        "default": "default",
                        "allOf": [{"$ref": "#/definitions/LLM"}],
                    },
                    # not prefixed because marked as shared
                    "chat_sleep": {
                        "title": "Chat Sleep",
                        "type": "number",
                    },
                    # prefixed for "chat" option
                    "llm==chat/responses": {
                        "title": "Chat Responses",
                        "default": ["hello", "bye"],
                        "type": "array",
                        "items": {"$ref": "#/definitions/Chat_Responses"},
                    },
                    # prefixed for "default" option
                    "llm==default/responses": {
                        "title": "LLM Responses",
                        "description": "A list of fake responses for this LLM",
                        "default": ["a"],
                        "type": "array",
                        "items": {"type": "string"},
                    },
                },
            },
        },
    }


def test_configurable_fields_example() -> None:
    fake_chat = FakeListChatModel(responses=["b"]).configurable_fields(
        responses=ConfigurableFieldMultiOption(
            id="chat_responses",
            name="Chat Responses",
            options={
                "hello": "A good morning to you!",
                "bye": "See you later!",
                "helpful": "How can I help you?",
            },
            default=["hello", "bye"],
        )
    )
    fake_llm = (
        FakeListLLM(responses=["a"])
        .configurable_fields(
            responses=ConfigurableField(
                id="llm_responses",
                name="LLM Responses",
                description="A list of fake responses for this LLM",
            )
        )
        .configurable_alternatives(
            ConfigurableField(id="llm", name="LLM"),
            chat=fake_chat | StrOutputParser(),
        )
    )

    prompt = PromptTemplate.from_template("Hello, {name}!").configurable_fields(
        template=ConfigurableFieldSingleOption(
            id="prompt_template",
            name="Prompt Template",
            description="The prompt template for this chain",
            options={
                "hello": "Hello, {name}!",
                "good_morning": "A very good morning to you, {name}!",
            },
            default="hello",
        )
    )

    # deduplication of configurable fields
    chain_configurable = prompt | fake_llm | (lambda x: {"name": x}) | prompt | fake_llm

    assert chain_configurable.invoke({"name": "John"}) == "a"

    assert chain_configurable.config_schema().schema() == {
        "title": "RunnableSequenceConfig",
        "type": "object",
        "properties": {"configurable": {"$ref": "#/definitions/Configurable"}},
        "definitions": {
            "LLM": {
                "title": "LLM",
                "description": "An enumeration.",
                "enum": ["chat", "default"],
                "type": "string",
            },
            "Chat_Responses": {
                "description": "An enumeration.",
                "enum": ["hello", "bye", "helpful"],
                "title": "Chat Responses",
                "type": "string",
            },
            "Prompt_Template": {
                "description": "An enumeration.",
                "enum": ["hello", "good_morning"],
                "title": "Prompt Template",
                "type": "string",
            },
            "Configurable": {
                "title": "Configurable",
                "type": "object",
                "properties": {
                    "chat_responses": {
                        "default": ["hello", "bye"],
                        "items": {"$ref": "#/definitions/Chat_Responses"},
                        "title": "Chat Responses",
                        "type": "array",
                    },
                    "llm": {
                        "title": "LLM",
                        "default": "default",
                        "allOf": [{"$ref": "#/definitions/LLM"}],
                    },
                    "llm_responses": {
                        "title": "LLM Responses",
                        "description": "A list of fake responses for this LLM",
                        "default": ["a"],
                        "type": "array",
                        "items": {"type": "string"},
                    },
                    "prompt_template": {
                        "title": "Prompt Template",
                        "description": "The prompt template for this chain",
                        "default": "hello",
                        "allOf": [{"$ref": "#/definitions/Prompt_Template"}],
                    },
                },
            },
        },
    }

    with pytest.raises(ValueError):
        chain_configurable.with_config(configurable={"llm123": "chat"})

    assert (
        chain_configurable.with_config(configurable={"llm": "chat"}).invoke(
            {"name": "John"}
        )
        == "A good morning to you!"
    )

    assert (
        chain_configurable.with_config(
            configurable={"llm": "chat", "chat_responses": ["helpful"]}
        ).invoke({"name": "John"})
        == "How can I help you?"
    )


async def test_passthrough_tap_async(mocker: MockerFixture) -> None:
    fake = FakeRunnable()
    mock = mocker.Mock()

    seq: Runnable = fake | RunnablePassthrough(mock)

    assert await seq.ainvoke("hello") == 5
    assert mock.call_args_list == [mocker.call(5)]
    mock.reset_mock()

    assert [
        part async for part in seq.astream("hello", dict(metadata={"key": "value"}))
    ] == [5]
    assert mock.call_args_list == [mocker.call(5)]
    mock.reset_mock()

    assert seq.invoke("hello") == 5
    assert mock.call_args_list == [mocker.call(5)]
    mock.reset_mock()

    assert [part for part in seq.stream("hello", dict(metadata={"key": "value"}))] == [
        5
    ]
    assert mock.call_args_list == [mocker.call(5)]
    mock.reset_mock()


async def test_with_config_metadata_passthrough(mocker: MockerFixture) -> None:
    fake = FakeRunnableSerializable()
    spy = mocker.spy(fake.__class__, "invoke")
    fakew = fake.configurable_fields(hello=ConfigurableField(id="hello", name="Hello"))

    assert (
        fakew.with_config(tags=["a-tag"]).invoke(
            "hello", {"configurable": {"hello": "there"}, "metadata": {"bye": "now"}}
        )
        == 5
    )
    assert spy.call_args_list[0].args[1:] == (
        "hello",
        dict(
            tags=["a-tag"],
            callbacks=None,
            recursion_limit=25,
            configurable={"hello": "there"},
            metadata={"hello": "there", "bye": "now"},
        ),
    )
    spy.reset_mock()


async def test_with_config(mocker: MockerFixture) -> None:
    fake = FakeRunnable()
    spy = mocker.spy(fake, "invoke")

    assert fake.with_config(tags=["a-tag"]).invoke("hello") == 5
    assert spy.call_args_list == [
        mocker.call("hello", dict(tags=["a-tag"])),
    ]
    spy.reset_mock()

    fake_1: Runnable = RunnablePassthrough()
    fake_2: Runnable = RunnablePassthrough()
    spy_seq_step = mocker.spy(fake_1.__class__, "invoke")

    sequence = fake_1.with_config(tags=["a-tag"]) | fake_2.with_config(
        tags=["b-tag"], max_concurrency=5
    )
    assert sequence.invoke("hello") == "hello"
    assert len(spy_seq_step.call_args_list) == 2
    for i, call in enumerate(spy_seq_step.call_args_list):
        assert call.args[1] == "hello"
        if i == 0:
            assert call.args[2].get("tags") == ["a-tag"]
            assert call.args[2].get("max_concurrency") is None
        else:
            assert call.args[2].get("tags") == ["b-tag"]
            assert call.args[2].get("max_concurrency") == 5
    mocker.stop(spy_seq_step)

    assert [
        *fake.with_config(tags=["a-tag"]).stream(
            "hello", dict(metadata={"key": "value"})
        )
    ] == [5]
    assert spy.call_args_list == [
        mocker.call("hello", dict(tags=["a-tag"], metadata={"key": "value"})),
    ]
    spy.reset_mock()

    assert fake.with_config(recursion_limit=5).batch(
        ["hello", "wooorld"], [dict(tags=["a-tag"]), dict(metadata={"key": "value"})]
    ) == [5, 7]

    assert len(spy.call_args_list) == 2
    for i, call in enumerate(
        sorted(spy.call_args_list, key=lambda x: 0 if x.args[0] == "hello" else 1)
    ):
        assert call.args[0] == ("hello" if i == 0 else "wooorld")
        if i == 0:
            assert call.args[1].get("recursion_limit") == 5
            assert call.args[1].get("tags") == ["a-tag"]
            assert call.args[1].get("metadata") == {}
        else:
            assert call.args[1].get("recursion_limit") == 5
            assert call.args[1].get("tags") == []
            assert call.args[1].get("metadata") == {"key": "value"}

    spy.reset_mock()

    assert fake.with_config(metadata={"a": "b"}).batch(
        ["hello", "wooorld"], dict(tags=["a-tag"])
    ) == [5, 7]
    assert len(spy.call_args_list) == 2
    for i, call in enumerate(spy.call_args_list):
        assert call.args[0] == ("hello" if i == 0 else "wooorld")
        assert call.args[1].get("tags") == ["a-tag"]
        assert call.args[1].get("metadata") == {"a": "b"}
    spy.reset_mock()

    handler = ConsoleCallbackHandler()
    assert (
        await fake.with_config(metadata={"a": "b"}).ainvoke(
            "hello", config={"callbacks": [handler]}
        )
        == 5
    )
    assert spy.call_args_list == [
        mocker.call("hello", dict(callbacks=[handler], metadata={"a": "b"})),
    ]
    spy.reset_mock()

    assert [
        part async for part in fake.with_config(metadata={"a": "b"}).astream("hello")
    ] == [5]
    assert spy.call_args_list == [
        mocker.call("hello", dict(metadata={"a": "b"})),
    ]
    spy.reset_mock()

    assert await fake.with_config(recursion_limit=5, tags=["c"]).abatch(
        ["hello", "wooorld"], dict(metadata={"key": "value"})
    ) == [
        5,
        7,
    ]
    assert spy.call_args_list == [
        mocker.call(
            "hello",
            dict(
                metadata={"key": "value"},
                tags=["c"],
                callbacks=None,
                recursion_limit=5,
            ),
        ),
        mocker.call(
            "wooorld",
            dict(
                metadata={"key": "value"},
                tags=["c"],
                callbacks=None,
                recursion_limit=5,
            ),
        ),
    ]


async def test_default_method_implementations(mocker: MockerFixture) -> None:
    fake = FakeRunnable()
    spy = mocker.spy(fake, "invoke")

    assert fake.invoke("hello", dict(tags=["a-tag"])) == 5
    assert spy.call_args_list == [
        mocker.call("hello", dict(tags=["a-tag"])),
    ]
    spy.reset_mock()

    assert [*fake.stream("hello", dict(metadata={"key": "value"}))] == [5]
    assert spy.call_args_list == [
        mocker.call("hello", dict(metadata={"key": "value"})),
    ]
    spy.reset_mock()

    assert fake.batch(
        ["hello", "wooorld"], [dict(tags=["a-tag"]), dict(metadata={"key": "value"})]
    ) == [5, 7]

    assert len(spy.call_args_list) == 2
    for i, call in enumerate(spy.call_args_list):
        assert call.args[0] == ("hello" if i == 0 else "wooorld")
        if i == 0:
            assert call.args[1].get("tags") == ["a-tag"]
            assert call.args[1].get("metadata") == {}
        else:
            assert call.args[1].get("tags") == []
            assert call.args[1].get("metadata") == {"key": "value"}

    spy.reset_mock()

    assert fake.batch(["hello", "wooorld"], dict(tags=["a-tag"])) == [5, 7]
    assert len(spy.call_args_list) == 2
    for i, call in enumerate(spy.call_args_list):
        assert call.args[0] == ("hello" if i == 0 else "wooorld")
        assert call.args[1].get("tags") == ["a-tag"]
        assert call.args[1].get("metadata") == {}
    spy.reset_mock()

    assert await fake.ainvoke("hello", config={"callbacks": []}) == 5
    assert spy.call_args_list == [
        mocker.call("hello", dict(callbacks=[])),
    ]
    spy.reset_mock()

    assert [part async for part in fake.astream("hello")] == [5]
    assert spy.call_args_list == [
        mocker.call("hello", None),
    ]
    spy.reset_mock()

    assert await fake.abatch(["hello", "wooorld"], dict(metadata={"key": "value"})) == [
        5,
        7,
    ]
    assert spy.call_args_list == [
        mocker.call(
            "hello",
            dict(
                metadata={"key": "value"},
                tags=[],
                callbacks=None,
                recursion_limit=25,
            ),
        ),
        mocker.call(
            "wooorld",
            dict(
                metadata={"key": "value"},
                tags=[],
                callbacks=None,
                recursion_limit=25,
            ),
        ),
    ]


async def test_prompt() -> None:
    prompt = ChatPromptTemplate.from_messages(
        messages=[
            SystemMessage(content="You are a nice assistant."),
            HumanMessagePromptTemplate.from_template("{question}"),
        ]
    )
    expected = ChatPromptValue(
        messages=[
            SystemMessage(content="You are a nice assistant."),
            HumanMessage(content="What is your name?"),
        ]
    )

    assert prompt.invoke({"question": "What is your name?"}) == expected

    assert prompt.batch(
        [
            {"question": "What is your name?"},
            {"question": "What is your favorite color?"},
        ]
    ) == [
        expected,
        ChatPromptValue(
            messages=[
                SystemMessage(content="You are a nice assistant."),
                HumanMessage(content="What is your favorite color?"),
            ]
        ),
    ]

    assert [*prompt.stream({"question": "What is your name?"})] == [expected]

    assert await prompt.ainvoke({"question": "What is your name?"}) == expected

    assert await prompt.abatch(
        [
            {"question": "What is your name?"},
            {"question": "What is your favorite color?"},
        ]
    ) == [
        expected,
        ChatPromptValue(
            messages=[
                SystemMessage(content="You are a nice assistant."),
                HumanMessage(content="What is your favorite color?"),
            ]
        ),
    ]

    assert [
        part async for part in prompt.astream({"question": "What is your name?"})
    ] == [expected]

    stream_log = [
        part async for part in prompt.astream_log({"question": "What is your name?"})
    ]

    assert len(stream_log[0].ops) == 1
    assert stream_log[0].ops[0]["op"] == "replace"
    assert stream_log[0].ops[0]["path"] == ""
    assert stream_log[0].ops[0]["value"]["logs"] == {}
    assert stream_log[0].ops[0]["value"]["final_output"] is None
    assert stream_log[0].ops[0]["value"]["streamed_output"] == []
    assert isinstance(stream_log[0].ops[0]["value"]["id"], str)

    assert stream_log[1:] == [
        RunLogPatch(
            {"op": "add", "path": "/streamed_output/-", "value": expected},
            {
                "op": "replace",
                "path": "/final_output",
                "value": ChatPromptValue(
                    messages=[
                        SystemMessage(content="You are a nice assistant."),
                        HumanMessage(content="What is your name?"),
                    ]
                ),
            },
        ),
    ]

    stream_log_state = [
        part
        async for part in prompt.astream_log(
            {"question": "What is your name?"}, diff=False
        )
    ]

    # remove random id
    stream_log[0].ops[0]["value"]["id"] = "00000000-0000-0000-0000-000000000000"
    stream_log_state[-1].ops[0]["value"]["id"] = "00000000-0000-0000-0000-000000000000"
    stream_log_state[-1].state["id"] = "00000000-0000-0000-0000-000000000000"

    # assert output with diff=False matches output with diff=True
    assert stream_log_state[-1].ops == [op for chunk in stream_log for op in chunk.ops]
    assert stream_log_state[-1] == RunLog(
        *[op for chunk in stream_log for op in chunk.ops],
        state={
            "final_output": ChatPromptValue(
                messages=[
                    SystemMessage(content="You are a nice assistant."),
                    HumanMessage(content="What is your name?"),
                ]
            ),
            "id": "00000000-0000-0000-0000-000000000000",
            "logs": {},
            "streamed_output": [
                ChatPromptValue(
                    messages=[
                        SystemMessage(content="You are a nice assistant."),
                        HumanMessage(content="What is your name?"),
                    ]
                )
            ],
            "type": "prompt",
            "name": "ChatPromptTemplate",
        },
    )

    # nested inside trace_with_chain_group

    async with atrace_as_chain_group("a_group") as manager:
        stream_log_nested = [
            part
            async for part in prompt.astream_log(
                {"question": "What is your name?"}, config={"callbacks": manager}
            )
        ]

    assert len(stream_log_nested[0].ops) == 1
    assert stream_log_nested[0].ops[0]["op"] == "replace"
    assert stream_log_nested[0].ops[0]["path"] == ""
    assert stream_log_nested[0].ops[0]["value"]["logs"] == {}
    assert stream_log_nested[0].ops[0]["value"]["final_output"] is None
    assert stream_log_nested[0].ops[0]["value"]["streamed_output"] == []
    assert isinstance(stream_log_nested[0].ops[0]["value"]["id"], str)

    assert stream_log_nested[1:] == [
        RunLogPatch(
            {"op": "add", "path": "/streamed_output/-", "value": expected},
            {
                "op": "replace",
                "path": "/final_output",
                "value": ChatPromptValue(
                    messages=[
                        SystemMessage(content="You are a nice assistant."),
                        HumanMessage(content="What is your name?"),
                    ]
                ),
            },
        ),
    ]


def test_prompt_template_params() -> None:
    prompt = ChatPromptTemplate.from_template(
        "Respond to the following question: {question}"
    )
    result = prompt.invoke(
        {
            "question": "test",
            "topic": "test",
        }
    )
    assert result == ChatPromptValue(
        messages=[HumanMessage(content="Respond to the following question: test")]
    )

    with pytest.raises(KeyError):
        prompt.invoke({})


def test_with_listeners(mocker: MockerFixture) -> None:
    prompt = (
        SystemMessagePromptTemplate.from_template("You are a nice assistant.")
        + "{question}"
    )
    chat = FakeListChatModel(responses=["foo"])

    chain: Runnable = prompt | chat

    mock_start = mocker.Mock()
    mock_end = mocker.Mock()

    chain.with_listeners(on_start=mock_start, on_end=mock_end).invoke(
        {"question": "Who are you?"}
    )

    assert mock_start.call_count == 1
    assert mock_start.call_args[0][0].name == "RunnableSequence"
    assert mock_end.call_count == 1

    mock_start.reset_mock()
    mock_end.reset_mock()

    with trace_as_chain_group("hello") as manager:
        chain.with_listeners(on_start=mock_start, on_end=mock_end).invoke(
            {"question": "Who are you?"}, {"callbacks": manager}
        )

    assert mock_start.call_count == 1
    assert mock_start.call_args[0][0].name == "RunnableSequence"
    assert mock_end.call_count == 1


async def test_with_listeners_async(mocker: MockerFixture) -> None:
    prompt = (
        SystemMessagePromptTemplate.from_template("You are a nice assistant.")
        + "{question}"
    )
    chat = FakeListChatModel(responses=["foo"])

    chain: Runnable = prompt | chat

    mock_start = mocker.Mock()
    mock_end = mocker.Mock()

    await chain.with_listeners(on_start=mock_start, on_end=mock_end).ainvoke(
        {"question": "Who are you?"}
    )

    assert mock_start.call_count == 1
    assert mock_start.call_args[0][0].name == "RunnableSequence"
    assert mock_end.call_count == 1

    mock_start.reset_mock()
    mock_end.reset_mock()

    async with atrace_as_chain_group("hello") as manager:
        await chain.with_listeners(on_start=mock_start, on_end=mock_end).ainvoke(
            {"question": "Who are you?"}, {"callbacks": manager}
        )

    assert mock_start.call_count == 1
    assert mock_start.call_args[0][0].name == "RunnableSequence"
    assert mock_end.call_count == 1


@freeze_time("2023-01-01")
def test_prompt_with_chat_model(
    mocker: MockerFixture, snapshot: SnapshotAssertion
) -> None:
    prompt = (
        SystemMessagePromptTemplate.from_template("You are a nice assistant.")
        + "{question}"
    )
    chat = FakeListChatModel(responses=["foo"])

    chain: Runnable = prompt | chat

    assert repr(chain) == snapshot
    assert isinstance(chain, RunnableSequence)
    assert chain.first == prompt
    assert chain.middle == []
    assert chain.last == chat
    assert dumps(chain, pretty=True) == snapshot

    # Test invoke
    prompt_spy = mocker.spy(prompt.__class__, "invoke")
    chat_spy = mocker.spy(chat.__class__, "invoke")
    tracer = FakeTracer()
    assert chain.invoke(
        {"question": "What is your name?"}, dict(callbacks=[tracer])
    ) == AIMessage(content="foo")
    assert prompt_spy.call_args.args[1] == {"question": "What is your name?"}
    assert chat_spy.call_args.args[1] == ChatPromptValue(
        messages=[
            SystemMessage(content="You are a nice assistant."),
            HumanMessage(content="What is your name?"),
        ]
    )

    assert tracer.runs == snapshot

    mocker.stop(prompt_spy)
    mocker.stop(chat_spy)

    # Test batch
    prompt_spy = mocker.spy(prompt.__class__, "batch")
    chat_spy = mocker.spy(chat.__class__, "batch")
    tracer = FakeTracer()
    assert chain.batch(
        [
            {"question": "What is your name?"},
            {"question": "What is your favorite color?"},
        ],
        dict(callbacks=[tracer]),
    ) == [
        AIMessage(content="foo"),
        AIMessage(content="foo"),
    ]
    assert prompt_spy.call_args.args[1] == [
        {"question": "What is your name?"},
        {"question": "What is your favorite color?"},
    ]
    assert chat_spy.call_args.args[1] == [
        ChatPromptValue(
            messages=[
                SystemMessage(content="You are a nice assistant."),
                HumanMessage(content="What is your name?"),
            ]
        ),
        ChatPromptValue(
            messages=[
                SystemMessage(content="You are a nice assistant."),
                HumanMessage(content="What is your favorite color?"),
            ]
        ),
    ]
    assert (
        len(
            [
                r
                for r in tracer.runs
                if r.parent_run_id is None and len(r.child_runs) == 2
            ]
        )
        == 2
    ), "Each of 2 outer runs contains exactly two inner runs (1 prompt, 1 chat)"
    mocker.stop(prompt_spy)
    mocker.stop(chat_spy)

    # Test stream
    prompt_spy = mocker.spy(prompt.__class__, "invoke")
    chat_spy = mocker.spy(chat.__class__, "stream")
    tracer = FakeTracer()
    assert [
        *chain.stream({"question": "What is your name?"}, dict(callbacks=[tracer]))
    ] == [
        AIMessageChunk(content="f"),
        AIMessageChunk(content="o"),
        AIMessageChunk(content="o"),
    ]
    assert prompt_spy.call_args.args[1] == {"question": "What is your name?"}
    assert chat_spy.call_args.args[1] == ChatPromptValue(
        messages=[
            SystemMessage(content="You are a nice assistant."),
            HumanMessage(content="What is your name?"),
        ]
    )


@freeze_time("2023-01-01")
async def test_prompt_with_chat_model_async(
    mocker: MockerFixture, snapshot: SnapshotAssertion
) -> None:
    prompt = (
        SystemMessagePromptTemplate.from_template("You are a nice assistant.")
        + "{question}"
    )
    chat = FakeListChatModel(responses=["foo"])

    chain: Runnable = prompt | chat

    assert repr(chain) == snapshot
    assert isinstance(chain, RunnableSequence)
    assert chain.first == prompt
    assert chain.middle == []
    assert chain.last == chat
    assert dumps(chain, pretty=True) == snapshot

    # Test invoke
    prompt_spy = mocker.spy(prompt.__class__, "ainvoke")
    chat_spy = mocker.spy(chat.__class__, "ainvoke")
    tracer = FakeTracer()
    assert await chain.ainvoke(
        {"question": "What is your name?"}, dict(callbacks=[tracer])
    ) == AIMessage(content="foo")
    assert prompt_spy.call_args.args[1] == {"question": "What is your name?"}
    assert chat_spy.call_args.args[1] == ChatPromptValue(
        messages=[
            SystemMessage(content="You are a nice assistant."),
            HumanMessage(content="What is your name?"),
        ]
    )

    assert tracer.runs == snapshot

    mocker.stop(prompt_spy)
    mocker.stop(chat_spy)

    # Test batch
    prompt_spy = mocker.spy(prompt.__class__, "abatch")
    chat_spy = mocker.spy(chat.__class__, "abatch")
    tracer = FakeTracer()
    assert await chain.abatch(
        [
            {"question": "What is your name?"},
            {"question": "What is your favorite color?"},
        ],
        dict(callbacks=[tracer]),
    ) == [
        AIMessage(content="foo"),
        AIMessage(content="foo"),
    ]
    assert prompt_spy.call_args.args[1] == [
        {"question": "What is your name?"},
        {"question": "What is your favorite color?"},
    ]
    assert chat_spy.call_args.args[1] == [
        ChatPromptValue(
            messages=[
                SystemMessage(content="You are a nice assistant."),
                HumanMessage(content="What is your name?"),
            ]
        ),
        ChatPromptValue(
            messages=[
                SystemMessage(content="You are a nice assistant."),
                HumanMessage(content="What is your favorite color?"),
            ]
        ),
    ]
    assert (
        len(
            [
                r
                for r in tracer.runs
                if r.parent_run_id is None and len(r.child_runs) == 2
            ]
        )
        == 2
    ), "Each of 2 outer runs contains exactly two inner runs (1 prompt, 1 chat)"
    mocker.stop(prompt_spy)
    mocker.stop(chat_spy)

    # Test stream
    prompt_spy = mocker.spy(prompt.__class__, "ainvoke")
    chat_spy = mocker.spy(chat.__class__, "astream")
    tracer = FakeTracer()
    assert [
        a
        async for a in chain.astream(
            {"question": "What is your name?"}, dict(callbacks=[tracer])
        )
    ] == [
        AIMessageChunk(content="f"),
        AIMessageChunk(content="o"),
        AIMessageChunk(content="o"),
    ]
    assert prompt_spy.call_args.args[1] == {"question": "What is your name?"}
    assert chat_spy.call_args.args[1] == ChatPromptValue(
        messages=[
            SystemMessage(content="You are a nice assistant."),
            HumanMessage(content="What is your name?"),
        ]
    )


@freeze_time("2023-01-01")
async def test_prompt_with_llm(
    mocker: MockerFixture, snapshot: SnapshotAssertion
) -> None:
    prompt = (
        SystemMessagePromptTemplate.from_template("You are a nice assistant.")
        + "{question}"
    )
    llm = FakeListLLM(responses=["foo", "bar"])

    chain: Runnable = prompt | llm

    assert isinstance(chain, RunnableSequence)
    assert chain.first == prompt
    assert chain.middle == []
    assert chain.last == llm
    assert dumps(chain, pretty=True) == snapshot

    # Test invoke
    prompt_spy = mocker.spy(prompt.__class__, "ainvoke")
    llm_spy = mocker.spy(llm.__class__, "ainvoke")
    tracer = FakeTracer()
    assert (
        await chain.ainvoke(
            {"question": "What is your name?"}, dict(callbacks=[tracer])
        )
        == "foo"
    )
    assert prompt_spy.call_args.args[1] == {"question": "What is your name?"}
    assert llm_spy.call_args.args[1] == ChatPromptValue(
        messages=[
            SystemMessage(content="You are a nice assistant."),
            HumanMessage(content="What is your name?"),
        ]
    )
    assert tracer.runs == snapshot
    mocker.stop(prompt_spy)
    mocker.stop(llm_spy)

    # Test batch
    prompt_spy = mocker.spy(prompt.__class__, "abatch")
    llm_spy = mocker.spy(llm.__class__, "abatch")
    tracer = FakeTracer()
    assert await chain.abatch(
        [
            {"question": "What is your name?"},
            {"question": "What is your favorite color?"},
        ],
        dict(callbacks=[tracer]),
    ) == ["bar", "foo"]
    assert prompt_spy.call_args.args[1] == [
        {"question": "What is your name?"},
        {"question": "What is your favorite color?"},
    ]
    assert llm_spy.call_args.args[1] == [
        ChatPromptValue(
            messages=[
                SystemMessage(content="You are a nice assistant."),
                HumanMessage(content="What is your name?"),
            ]
        ),
        ChatPromptValue(
            messages=[
                SystemMessage(content="You are a nice assistant."),
                HumanMessage(content="What is your favorite color?"),
            ]
        ),
    ]
    assert tracer.runs == snapshot
    mocker.stop(prompt_spy)
    mocker.stop(llm_spy)

    # Test stream
    prompt_spy = mocker.spy(prompt.__class__, "ainvoke")
    llm_spy = mocker.spy(llm.__class__, "astream")
    tracer = FakeTracer()
    assert [
        token
        async for token in chain.astream(
            {"question": "What is your name?"}, dict(callbacks=[tracer])
        )
    ] == ["bar"]
    assert prompt_spy.call_args.args[1] == {"question": "What is your name?"}
    assert llm_spy.call_args.args[1] == ChatPromptValue(
        messages=[
            SystemMessage(content="You are a nice assistant."),
            HumanMessage(content="What is your name?"),
        ]
    )

    prompt_spy.reset_mock()
    llm_spy.reset_mock()
    stream_log = [
        part async for part in chain.astream_log({"question": "What is your name?"})
    ]

    # remove ids from logs
    for part in stream_log:
        for op in part.ops:
            if (
                isinstance(op["value"], dict)
                and "id" in op["value"]
                and not isinstance(op["value"]["id"], list)  # serialized lc id
            ):
                del op["value"]["id"]

    expected = [
        RunLogPatch(
            {
                "op": "replace",
                "path": "",
                "value": {
                    "logs": {},
                    "final_output": None,
                    "streamed_output": [],
                    "name": "RunnableSequence",
                    "type": "chain",
                },
            }
        ),
        RunLogPatch(
            {
                "op": "add",
                "path": "/logs/ChatPromptTemplate",
                "value": {
                    "end_time": None,
                    "final_output": None,
                    "metadata": {},
                    "name": "ChatPromptTemplate",
                    "start_time": "2023-01-01T00:00:00.000+00:00",
                    "streamed_output": [],
                    "streamed_output_str": [],
                    "tags": ["seq:step:1"],
                    "type": "prompt",
                },
            }
        ),
        RunLogPatch(
            {
                "op": "add",
                "path": "/logs/ChatPromptTemplate/final_output",
                "value": ChatPromptValue(
                    messages=[
                        SystemMessage(content="You are a nice assistant."),
                        HumanMessage(content="What is your name?"),
                    ]
                ),
            },
            {
                "op": "add",
                "path": "/logs/ChatPromptTemplate/end_time",
                "value": "2023-01-01T00:00:00.000+00:00",
            },
        ),
        RunLogPatch(
            {
                "op": "add",
                "path": "/logs/FakeListLLM",
                "value": {
                    "end_time": None,
                    "final_output": None,
                    "metadata": {},
                    "name": "FakeListLLM",
                    "start_time": "2023-01-01T00:00:00.000+00:00",
                    "streamed_output": [],
                    "streamed_output_str": [],
                    "tags": ["seq:step:2"],
                    "type": "llm",
                },
            }
        ),
        RunLogPatch(
            {
                "op": "add",
                "path": "/logs/FakeListLLM/final_output",
                "value": {
                    "generations": [
                        [{"generation_info": None, "text": "foo", "type": "Generation"}]
                    ],
                    "llm_output": None,
                    "run": None,
                },
            },
            {
                "op": "add",
                "path": "/logs/FakeListLLM/end_time",
                "value": "2023-01-01T00:00:00.000+00:00",
            },
        ),
        RunLogPatch(
            {"op": "add", "path": "/streamed_output/-", "value": "foo"},
            {"op": "replace", "path": "/final_output", "value": "foo"},
        ),
    ]
    assert stream_log == expected


@freeze_time("2023-01-01")
async def test_prompt_with_llm_parser(
    mocker: MockerFixture, snapshot: SnapshotAssertion
) -> None:
    prompt = (
        SystemMessagePromptTemplate.from_template("You are a nice assistant.")
        + "{question}"
    )
    llm = FakeStreamingListLLM(responses=["bear, dog, cat", "tomato, lettuce, onion"])
    parser = CommaSeparatedListOutputParser()

    chain: Runnable = prompt | llm | parser

    assert isinstance(chain, RunnableSequence)
    assert chain.first == prompt
    assert chain.middle == [llm]
    assert chain.last == parser
    assert dumps(chain, pretty=True) == snapshot

    # Test invoke
    prompt_spy = mocker.spy(prompt.__class__, "ainvoke")
    llm_spy = mocker.spy(llm.__class__, "ainvoke")
    parser_spy = mocker.spy(parser.__class__, "ainvoke")
    tracer = FakeTracer()
    assert await chain.ainvoke(
        {"question": "What is your name?"}, dict(callbacks=[tracer])
    ) == ["bear", "dog", "cat"]
    assert prompt_spy.call_args.args[1] == {"question": "What is your name?"}
    assert llm_spy.call_args.args[1] == ChatPromptValue(
        messages=[
            SystemMessage(content="You are a nice assistant."),
            HumanMessage(content="What is your name?"),
        ]
    )
    assert parser_spy.call_args.args[1] == "bear, dog, cat"
    assert tracer.runs == snapshot
    mocker.stop(prompt_spy)
    mocker.stop(llm_spy)
    mocker.stop(parser_spy)

    # Test batch
    prompt_spy = mocker.spy(prompt.__class__, "abatch")
    llm_spy = mocker.spy(llm.__class__, "abatch")
    parser_spy = mocker.spy(parser.__class__, "abatch")
    tracer = FakeTracer()
    assert await chain.abatch(
        [
            {"question": "What is your name?"},
            {"question": "What is your favorite color?"},
        ],
        dict(callbacks=[tracer]),
    ) == [["tomato", "lettuce", "onion"], ["bear", "dog", "cat"]]
    assert prompt_spy.call_args.args[1] == [
        {"question": "What is your name?"},
        {"question": "What is your favorite color?"},
    ]
    assert llm_spy.call_args.args[1] == [
        ChatPromptValue(
            messages=[
                SystemMessage(content="You are a nice assistant."),
                HumanMessage(content="What is your name?"),
            ]
        ),
        ChatPromptValue(
            messages=[
                SystemMessage(content="You are a nice assistant."),
                HumanMessage(content="What is your favorite color?"),
            ]
        ),
    ]
    assert parser_spy.call_args.args[1] == [
        "tomato, lettuce, onion",
        "bear, dog, cat",
    ]
    assert tracer.runs == snapshot
    mocker.stop(prompt_spy)
    mocker.stop(llm_spy)
    mocker.stop(parser_spy)

    # Test stream
    prompt_spy = mocker.spy(prompt.__class__, "ainvoke")
    llm_spy = mocker.spy(llm.__class__, "astream")
    tracer = FakeTracer()
    assert [
        token
        async for token in chain.astream(
            {"question": "What is your name?"}, dict(callbacks=[tracer])
        )
    ] == [["tomato"], ["lettuce"], ["onion"]]
    assert prompt_spy.call_args.args[1] == {"question": "What is your name?"}
    assert llm_spy.call_args.args[1] == ChatPromptValue(
        messages=[
            SystemMessage(content="You are a nice assistant."),
            HumanMessage(content="What is your name?"),
        ]
    )

    prompt_spy.reset_mock()
    llm_spy.reset_mock()
    stream_log = [
        part async for part in chain.astream_log({"question": "What is your name?"})
    ]

    # remove ids from logs
    for part in stream_log:
        for op in part.ops:
            if (
                isinstance(op["value"], dict)
                and "id" in op["value"]
                and not isinstance(op["value"]["id"], list)  # serialized lc id
            ):
                del op["value"]["id"]

    expected = [
        RunLogPatch(
            {
                "op": "replace",
                "path": "",
                "value": {
                    "logs": {},
                    "final_output": None,
                    "streamed_output": [],
                    "name": "RunnableSequence",
                    "type": "chain",
                },
            }
        ),
        RunLogPatch(
            {
                "op": "add",
                "path": "/logs/ChatPromptTemplate",
                "value": {
                    "end_time": None,
                    "final_output": None,
                    "metadata": {},
                    "name": "ChatPromptTemplate",
                    "start_time": "2023-01-01T00:00:00.000+00:00",
                    "streamed_output": [],
                    "streamed_output_str": [],
                    "tags": ["seq:step:1"],
                    "type": "prompt",
                },
            }
        ),
        RunLogPatch(
            {
                "op": "add",
                "path": "/logs/ChatPromptTemplate/final_output",
                "value": ChatPromptValue(
                    messages=[
                        SystemMessage(content="You are a nice assistant."),
                        HumanMessage(content="What is your name?"),
                    ]
                ),
            },
            {
                "op": "add",
                "path": "/logs/ChatPromptTemplate/end_time",
                "value": "2023-01-01T00:00:00.000+00:00",
            },
        ),
        RunLogPatch(
            {
                "op": "add",
                "path": "/logs/FakeStreamingListLLM",
                "value": {
                    "end_time": None,
                    "final_output": None,
                    "metadata": {},
                    "name": "FakeStreamingListLLM",
                    "start_time": "2023-01-01T00:00:00.000+00:00",
                    "streamed_output": [],
                    "streamed_output_str": [],
                    "tags": ["seq:step:2"],
                    "type": "llm",
                },
            }
        ),
        RunLogPatch(
            {
                "op": "add",
                "path": "/logs/FakeStreamingListLLM/final_output",
                "value": {
                    "generations": [
                        [
                            {
                                "generation_info": None,
                                "text": "bear, dog, cat",
                                "type": "Generation",
                            }
                        ]
                    ],
                    "llm_output": None,
                    "run": None,
                },
            },
            {
                "op": "add",
                "path": "/logs/FakeStreamingListLLM/end_time",
                "value": "2023-01-01T00:00:00.000+00:00",
            },
        ),
        RunLogPatch(
            {
                "op": "add",
                "path": "/logs/CommaSeparatedListOutputParser",
                "value": {
                    "end_time": None,
                    "final_output": None,
                    "metadata": {},
                    "name": "CommaSeparatedListOutputParser",
                    "start_time": "2023-01-01T00:00:00.000+00:00",
                    "streamed_output": [],
                    "streamed_output_str": [],
                    "tags": ["seq:step:3"],
                    "type": "parser",
                },
            }
        ),
        RunLogPatch(
            {
                "op": "add",
                "path": "/logs/CommaSeparatedListOutputParser/streamed_output/-",
                "value": ["bear"],
            }
        ),
        RunLogPatch(
            {"op": "add", "path": "/streamed_output/-", "value": ["bear"]},
            {"op": "replace", "path": "/final_output", "value": ["bear"]},
        ),
        RunLogPatch(
            {
                "op": "add",
                "path": "/logs/CommaSeparatedListOutputParser/streamed_output/-",
                "value": ["dog"],
            }
        ),
        RunLogPatch(
            {"op": "add", "path": "/streamed_output/-", "value": ["dog"]},
            {"op": "add", "path": "/final_output/1", "value": "dog"},
        ),
        RunLogPatch(
            {
                "op": "add",
                "path": "/logs/CommaSeparatedListOutputParser/streamed_output/-",
                "value": ["cat"],
            }
        ),
        RunLogPatch(
            {"op": "add", "path": "/streamed_output/-", "value": ["cat"]},
            {"op": "add", "path": "/final_output/2", "value": "cat"},
        ),
        RunLogPatch(
            {
                "op": "add",
                "path": "/logs/CommaSeparatedListOutputParser/final_output",
                "value": {"output": ["bear", "dog", "cat"]},
            },
            {
                "op": "add",
                "path": "/logs/CommaSeparatedListOutputParser/end_time",
                "value": "2023-01-01T00:00:00.000+00:00",
            },
        ),
    ]
    assert stream_log == expected


@freeze_time("2023-01-01")
async def test_stream_log_retriever() -> None:
    prompt = (
        SystemMessagePromptTemplate.from_template("You are a nice assistant.")
        + "{documents}"
        + "{question}"
    )
    llm = FakeListLLM(responses=["foo", "bar"])

    chain: Runnable = (
        {"documents": FakeRetriever(), "question": itemgetter("question")}
        | prompt
        | {"one": llm, "two": llm}
    )

    stream_log = [
        part async for part in chain.astream_log({"question": "What is your name?"})
    ]

    # remove ids from logs
    for part in stream_log:
        for op in part.ops:
            if (
                isinstance(op["value"], dict)
                and "id" in op["value"]
                and not isinstance(op["value"]["id"], list)  # serialized lc id
            ):
                del op["value"]["id"]

    assert sorted(cast(RunLog, add(stream_log)).state["logs"]) == [
        "ChatPromptTemplate",
        "FakeListLLM",
        "FakeListLLM:2",
        "Retriever",
        "RunnableLambda",
        "RunnableParallel<documents,question>",
        "RunnableParallel<one,two>",
    ]


@freeze_time("2023-01-01")
async def test_stream_log_lists() -> None:
    async def list_producer(input: AsyncIterator[Any]) -> AsyncIterator[AddableDict]:
        for i in range(4):
            yield AddableDict(alist=[str(i)])

    chain: Runnable = RunnableGenerator(list_producer)

    stream_log = [
        part async for part in chain.astream_log({"question": "What is your name?"})
    ]

    # remove ids from logs
    for part in stream_log:
        for op in part.ops:
            if (
                isinstance(op["value"], dict)
                and "id" in op["value"]
                and not isinstance(op["value"]["id"], list)  # serialized lc id
            ):
                del op["value"]["id"]

    assert stream_log == [
        RunLogPatch(
            {
                "op": "replace",
                "path": "",
                "value": {
                    "final_output": None,
                    "logs": {},
                    "streamed_output": [],
                    "name": "list_producer",
                    "type": "chain",
                },
            }
        ),
        RunLogPatch(
            {"op": "add", "path": "/streamed_output/-", "value": {"alist": ["0"]}},
            {"op": "replace", "path": "/final_output", "value": {"alist": ["0"]}},
        ),
        RunLogPatch(
            {"op": "add", "path": "/streamed_output/-", "value": {"alist": ["1"]}},
            {"op": "add", "path": "/final_output/alist/1", "value": "1"},
        ),
        RunLogPatch(
            {"op": "add", "path": "/streamed_output/-", "value": {"alist": ["2"]}},
            {"op": "add", "path": "/final_output/alist/2", "value": "2"},
        ),
        RunLogPatch(
            {"op": "add", "path": "/streamed_output/-", "value": {"alist": ["3"]}},
            {"op": "add", "path": "/final_output/alist/3", "value": "3"},
        ),
    ]

    state = add(stream_log)

    assert isinstance(state, RunLog)

    assert state.state == {
        "final_output": {"alist": ["0", "1", "2", "3"]},
        "logs": {},
        "name": "list_producer",
        "streamed_output": [
            {"alist": ["0"]},
            {"alist": ["1"]},
            {"alist": ["2"]},
            {"alist": ["3"]},
        ],
        "type": "chain",
    }


@freeze_time("2023-01-01")
async def test_prompt_with_llm_and_async_lambda(
    mocker: MockerFixture, snapshot: SnapshotAssertion
) -> None:
    prompt = (
        SystemMessagePromptTemplate.from_template("You are a nice assistant.")
        + "{question}"
    )
    llm = FakeListLLM(responses=["foo", "bar"])

    async def passthrough(input: Any) -> Any:
        return input

    chain = prompt | llm | passthrough

    assert isinstance(chain, RunnableSequence)
    assert chain.first == prompt
    assert chain.middle == [llm]
    assert chain.last == RunnableLambda(func=passthrough)
    assert dumps(chain, pretty=True) == snapshot

    # Test invoke
    prompt_spy = mocker.spy(prompt.__class__, "ainvoke")
    llm_spy = mocker.spy(llm.__class__, "ainvoke")
    tracer = FakeTracer()
    assert (
        await chain.ainvoke(
            {"question": "What is your name?"}, dict(callbacks=[tracer])
        )
        == "foo"
    )
    assert prompt_spy.call_args.args[1] == {"question": "What is your name?"}
    assert llm_spy.call_args.args[1] == ChatPromptValue(
        messages=[
            SystemMessage(content="You are a nice assistant."),
            HumanMessage(content="What is your name?"),
        ]
    )
    assert tracer.runs == snapshot
    mocker.stop(prompt_spy)
    mocker.stop(llm_spy)


@freeze_time("2023-01-01")
def test_prompt_with_chat_model_and_parser(
    mocker: MockerFixture, snapshot: SnapshotAssertion
) -> None:
    prompt = (
        SystemMessagePromptTemplate.from_template("You are a nice assistant.")
        + "{question}"
    )
    chat = FakeListChatModel(responses=["foo, bar"])
    parser = CommaSeparatedListOutputParser()

    chain = prompt | chat | parser

    assert isinstance(chain, RunnableSequence)
    assert chain.first == prompt
    assert chain.middle == [chat]
    assert chain.last == parser
    assert dumps(chain, pretty=True) == snapshot

    # Test invoke
    prompt_spy = mocker.spy(prompt.__class__, "invoke")
    chat_spy = mocker.spy(chat.__class__, "invoke")
    parser_spy = mocker.spy(parser.__class__, "invoke")
    tracer = FakeTracer()
    assert chain.invoke(
        {"question": "What is your name?"}, dict(callbacks=[tracer])
    ) == ["foo", "bar"]
    assert prompt_spy.call_args.args[1] == {"question": "What is your name?"}
    assert chat_spy.call_args.args[1] == ChatPromptValue(
        messages=[
            SystemMessage(content="You are a nice assistant."),
            HumanMessage(content="What is your name?"),
        ]
    )
    assert parser_spy.call_args.args[1] == AIMessage(content="foo, bar")

    assert tracer.runs == snapshot


@freeze_time("2023-01-01")
def test_combining_sequences(
    mocker: MockerFixture, snapshot: SnapshotAssertion
) -> None:
    prompt = (
        SystemMessagePromptTemplate.from_template("You are a nice assistant.")
        + "{question}"
    )
    chat = FakeListChatModel(responses=["foo, bar"])
    parser = CommaSeparatedListOutputParser()

    chain = prompt | chat | parser

    assert isinstance(chain, RunnableSequence)
    assert chain.first == prompt
    assert chain.middle == [chat]
    assert chain.last == parser
    if sys.version_info >= (3, 9):
        assert dumps(chain, pretty=True) == snapshot

    prompt2 = (
        SystemMessagePromptTemplate.from_template("You are a nicer assistant.")
        + "{question}"
    )
    chat2 = FakeListChatModel(responses=["baz, qux"])
    parser2 = CommaSeparatedListOutputParser()
    input_formatter: RunnableLambda[List[str], Dict[str, Any]] = RunnableLambda(
        lambda x: {"question": x[0] + x[1]}
    )

    chain2 = cast(RunnableSequence, input_formatter | prompt2 | chat2 | parser2)

    assert isinstance(chain, RunnableSequence)
    assert chain2.first == input_formatter
    assert chain2.middle == [prompt2, chat2]
    assert chain2.last == parser2
    if sys.version_info >= (3, 9):
        assert dumps(chain2, pretty=True) == snapshot

    combined_chain = cast(RunnableSequence, chain | chain2)

    assert combined_chain.first == prompt
    assert combined_chain.middle == [
        chat,
        parser,
        input_formatter,
        prompt2,
        chat2,
    ]
    assert combined_chain.last == parser2
    if sys.version_info >= (3, 9):
        assert dumps(combined_chain, pretty=True) == snapshot

    # Test invoke
    tracer = FakeTracer()
    assert combined_chain.invoke(
        {"question": "What is your name?"}, dict(callbacks=[tracer])
    ) == ["baz", "qux"]

    if sys.version_info >= (3, 9):
        assert tracer.runs == snapshot


@freeze_time("2023-01-01")
def test_seq_dict_prompt_llm(
    mocker: MockerFixture, snapshot: SnapshotAssertion
) -> None:
    passthrough = mocker.Mock(side_effect=lambda x: x)

    retriever = FakeRetriever()

    prompt = (
        SystemMessagePromptTemplate.from_template("You are a nice assistant.")
        + """Context:
{documents}

Question:
{question}"""
    )

    chat = FakeListChatModel(responses=["foo, bar"])

    parser = CommaSeparatedListOutputParser()

    chain: Runnable = (
        {
            "question": RunnablePassthrough[str]() | passthrough,
            "documents": passthrough | retriever,
            "just_to_test_lambda": passthrough,
        }
        | prompt
        | chat
        | parser
    )

    assert repr(chain) == snapshot
    assert isinstance(chain, RunnableSequence)
    assert isinstance(chain.first, RunnableParallel)
    assert chain.middle == [prompt, chat]
    assert chain.last == parser
    assert dumps(chain, pretty=True) == snapshot

    # Test invoke
    prompt_spy = mocker.spy(prompt.__class__, "invoke")
    chat_spy = mocker.spy(chat.__class__, "invoke")
    parser_spy = mocker.spy(parser.__class__, "invoke")
    tracer = FakeTracer()
    assert chain.invoke("What is your name?", dict(callbacks=[tracer])) == [
        "foo",
        "bar",
    ]
    assert prompt_spy.call_args.args[1] == {
        "documents": [Document(page_content="foo"), Document(page_content="bar")],
        "question": "What is your name?",
        "just_to_test_lambda": "What is your name?",
    }
    assert chat_spy.call_args.args[1] == ChatPromptValue(
        messages=[
            SystemMessage(content="You are a nice assistant."),
            HumanMessage(
                content="""Context:
[Document(page_content='foo'), Document(page_content='bar')]

Question:
What is your name?"""
            ),
        ]
    )
    assert parser_spy.call_args.args[1] == AIMessage(content="foo, bar")
    assert len([r for r in tracer.runs if r.parent_run_id is None]) == 1
    parent_run = next(r for r in tracer.runs if r.parent_run_id is None)
    assert len(parent_run.child_runs) == 4
    map_run = parent_run.child_runs[0]
    assert map_run.name == "RunnableParallel<question,documents,just_to_test_lambda>"
    assert len(map_run.child_runs) == 3


@freeze_time("2023-01-01")
def test_seq_prompt_dict(mocker: MockerFixture, snapshot: SnapshotAssertion) -> None:
    passthrough = mocker.Mock(side_effect=lambda x: x)

    prompt = (
        SystemMessagePromptTemplate.from_template("You are a nice assistant.")
        + "{question}"
    )

    chat = FakeListChatModel(responses=["i'm a chatbot"])

    llm = FakeListLLM(responses=["i'm a textbot"])

    chain = (
        prompt
        | passthrough
        | {
            "chat": chat,
            "llm": llm,
        }
    )

    assert repr(chain) == snapshot
    assert isinstance(chain, RunnableSequence)
    assert chain.first == prompt
    assert chain.middle == [RunnableLambda(passthrough)]
    assert isinstance(chain.last, RunnableParallel)
    assert dumps(chain, pretty=True) == snapshot

    # Test invoke
    prompt_spy = mocker.spy(prompt.__class__, "invoke")
    chat_spy = mocker.spy(chat.__class__, "invoke")
    llm_spy = mocker.spy(llm.__class__, "invoke")
    tracer = FakeTracer()
    assert chain.invoke(
        {"question": "What is your name?"}, dict(callbacks=[tracer])
    ) == {
        "chat": AIMessage(content="i'm a chatbot"),
        "llm": "i'm a textbot",
    }
    assert prompt_spy.call_args.args[1] == {"question": "What is your name?"}
    assert chat_spy.call_args.args[1] == ChatPromptValue(
        messages=[
            SystemMessage(content="You are a nice assistant."),
            HumanMessage(content="What is your name?"),
        ]
    )
    assert llm_spy.call_args.args[1] == ChatPromptValue(
        messages=[
            SystemMessage(content="You are a nice assistant."),
            HumanMessage(content="What is your name?"),
        ]
    )
    assert len([r for r in tracer.runs if r.parent_run_id is None]) == 1
    parent_run = next(r for r in tracer.runs if r.parent_run_id is None)
    assert len(parent_run.child_runs) == 3
    map_run = parent_run.child_runs[2]
    assert map_run.name == "RunnableParallel<chat,llm>"
    assert len(map_run.child_runs) == 2


@freeze_time("2023-01-01")
async def test_router_runnable(
    mocker: MockerFixture, snapshot: SnapshotAssertion
) -> None:
    chain1: Runnable = ChatPromptTemplate.from_template(
        "You are a math genius. Answer the question: {question}"
    ) | FakeListLLM(responses=["4"])
    chain2: Runnable = ChatPromptTemplate.from_template(
        "You are an english major. Answer the question: {question}"
    ) | FakeListLLM(responses=["2"])
    router: Runnable = RouterRunnable({"math": chain1, "english": chain2})
    chain: Runnable = {
        "key": lambda x: x["key"],
        "input": {"question": lambda x: x["question"]},
    } | router
    assert dumps(chain, pretty=True) == snapshot

    result = chain.invoke({"key": "math", "question": "2 + 2"})
    assert result == "4"

    result2 = chain.batch(
        [{"key": "math", "question": "2 + 2"}, {"key": "english", "question": "2 + 2"}]
    )
    assert result2 == ["4", "2"]

    result = await chain.ainvoke({"key": "math", "question": "2 + 2"})
    assert result == "4"

    result2 = await chain.abatch(
        [{"key": "math", "question": "2 + 2"}, {"key": "english", "question": "2 + 2"}]
    )
    assert result2 == ["4", "2"]

    # Test invoke
    router_spy = mocker.spy(router.__class__, "invoke")
    tracer = FakeTracer()
    assert (
        chain.invoke({"key": "math", "question": "2 + 2"}, dict(callbacks=[tracer]))
        == "4"
    )
    assert router_spy.call_args.args[1] == {
        "key": "math",
        "input": {"question": "2 + 2"},
    }
    assert len([r for r in tracer.runs if r.parent_run_id is None]) == 1
    parent_run = next(r for r in tracer.runs if r.parent_run_id is None)
    assert len(parent_run.child_runs) == 2
    router_run = parent_run.child_runs[1]
    assert router_run.name == "RunnableSequence"  # TODO: should be RunnableRouter
    assert len(router_run.child_runs) == 2


@freeze_time("2023-01-01")
async def test_higher_order_lambda_runnable(
    mocker: MockerFixture, snapshot: SnapshotAssertion
) -> None:
    math_chain: Runnable = ChatPromptTemplate.from_template(
        "You are a math genius. Answer the question: {question}"
    ) | FakeListLLM(responses=["4"])
    english_chain: Runnable = ChatPromptTemplate.from_template(
        "You are an english major. Answer the question: {question}"
    ) | FakeListLLM(responses=["2"])
    input_map: Runnable = RunnableParallel(
        key=lambda x: x["key"],
        input={"question": lambda x: x["question"]},
    )

    def router(input: Dict[str, Any]) -> Runnable:
        if input["key"] == "math":
            return itemgetter("input") | math_chain
        elif input["key"] == "english":
            return itemgetter("input") | english_chain
        else:
            raise ValueError(f"Unknown key: {input['key']}")

    chain: Runnable = input_map | router
    if sys.version_info >= (3, 9):
        assert dumps(chain, pretty=True) == snapshot

    result = chain.invoke({"key": "math", "question": "2 + 2"})
    assert result == "4"

    result2 = chain.batch(
        [{"key": "math", "question": "2 + 2"}, {"key": "english", "question": "2 + 2"}]
    )
    assert result2 == ["4", "2"]

    result = await chain.ainvoke({"key": "math", "question": "2 + 2"})
    assert result == "4"

    result2 = await chain.abatch(
        [{"key": "math", "question": "2 + 2"}, {"key": "english", "question": "2 + 2"}]
    )
    assert result2 == ["4", "2"]

    # Test invoke
    math_spy = mocker.spy(math_chain.__class__, "invoke")
    tracer = FakeTracer()
    assert (
        chain.invoke({"key": "math", "question": "2 + 2"}, dict(callbacks=[tracer]))
        == "4"
    )
    assert math_spy.call_args.args[1] == {
        "key": "math",
        "input": {"question": "2 + 2"},
    }
    assert len([r for r in tracer.runs if r.parent_run_id is None]) == 1
    parent_run = next(r for r in tracer.runs if r.parent_run_id is None)
    assert len(parent_run.child_runs) == 2
    router_run = parent_run.child_runs[1]
    assert router_run.name == "router"
    assert len(router_run.child_runs) == 1
    math_run = router_run.child_runs[0]
    assert math_run.name == "RunnableSequence"
    assert len(math_run.child_runs) == 3

    # Test ainvoke
    async def arouter(input: Dict[str, Any]) -> Runnable:
        if input["key"] == "math":
            return itemgetter("input") | math_chain
        elif input["key"] == "english":
            return itemgetter("input") | english_chain
        else:
            raise ValueError(f"Unknown key: {input['key']}")

    achain: Runnable = input_map | arouter
    math_spy = mocker.spy(math_chain.__class__, "ainvoke")
    tracer = FakeTracer()
    assert (
        await achain.ainvoke(
            {"key": "math", "question": "2 + 2"}, dict(callbacks=[tracer])
        )
        == "4"
    )
    assert math_spy.call_args.args[1] == {
        "key": "math",
        "input": {"question": "2 + 2"},
    }
    assert len([r for r in tracer.runs if r.parent_run_id is None]) == 1
    parent_run = next(r for r in tracer.runs if r.parent_run_id is None)
    assert len(parent_run.child_runs) == 2
    router_run = parent_run.child_runs[1]
    assert router_run.name == "arouter"
    assert len(router_run.child_runs) == 1
    math_run = router_run.child_runs[0]
    assert math_run.name == "RunnableSequence"
    assert len(math_run.child_runs) == 3


@freeze_time("2023-01-01")
def test_seq_prompt_map(mocker: MockerFixture, snapshot: SnapshotAssertion) -> None:
    passthrough = mocker.Mock(side_effect=lambda x: x)

    prompt = (
        SystemMessagePromptTemplate.from_template("You are a nice assistant.")
        + "{question}"
    )

    chat = FakeListChatModel(responses=["i'm a chatbot"])

    llm = FakeListLLM(responses=["i'm a textbot"])

    chain = (
        prompt
        | passthrough
        | {
            "chat": chat.bind(stop=["Thought:"]),
            "llm": llm,
            "passthrough": passthrough,
        }
    )

    assert isinstance(chain, RunnableSequence)
    assert chain.first == prompt
    assert chain.middle == [RunnableLambda(passthrough)]
    assert isinstance(chain.last, RunnableParallel)
    assert dumps(chain, pretty=True) == snapshot

    # Test invoke
    prompt_spy = mocker.spy(prompt.__class__, "invoke")
    chat_spy = mocker.spy(chat.__class__, "invoke")
    llm_spy = mocker.spy(llm.__class__, "invoke")
    tracer = FakeTracer()
    assert chain.invoke(
        {"question": "What is your name?"}, dict(callbacks=[tracer])
    ) == {
        "chat": AIMessage(content="i'm a chatbot"),
        "llm": "i'm a textbot",
        "passthrough": ChatPromptValue(
            messages=[
                SystemMessage(content="You are a nice assistant."),
                HumanMessage(content="What is your name?"),
            ]
        ),
    }
    assert prompt_spy.call_args.args[1] == {"question": "What is your name?"}
    assert chat_spy.call_args.args[1] == ChatPromptValue(
        messages=[
            SystemMessage(content="You are a nice assistant."),
            HumanMessage(content="What is your name?"),
        ]
    )
    assert llm_spy.call_args.args[1] == ChatPromptValue(
        messages=[
            SystemMessage(content="You are a nice assistant."),
            HumanMessage(content="What is your name?"),
        ]
    )
    assert len([r for r in tracer.runs if r.parent_run_id is None]) == 1
    parent_run = next(r for r in tracer.runs if r.parent_run_id is None)
    assert len(parent_run.child_runs) == 3
    map_run = parent_run.child_runs[2]
    assert map_run.name == "RunnableParallel<chat,llm,passthrough>"
    assert len(map_run.child_runs) == 3


def test_map_stream() -> None:
    prompt = (
        SystemMessagePromptTemplate.from_template("You are a nice assistant.")
        + "{question}"
    )

    chat_res = "i'm a chatbot"
    # sleep to better simulate a real stream
    chat = FakeListChatModel(responses=[chat_res], sleep=0.01)

    llm_res = "i'm a textbot"
    # sleep to better simulate a real stream
    llm = FakeStreamingListLLM(responses=[llm_res], sleep=0.01)

    chain: Runnable = prompt | {
        "chat": chat.bind(stop=["Thought:"]),
        "llm": llm,
        "passthrough": RunnablePassthrough(),
    }

    stream = chain.stream({"question": "What is your name?"})

    final_value = None
    streamed_chunks = []
    for chunk in stream:
        streamed_chunks.append(chunk)
        if final_value is None:
            final_value = chunk
        else:
            final_value += chunk

    assert streamed_chunks[0] in [
        {"passthrough": prompt.invoke({"question": "What is your name?"})},
        {"llm": "i"},
        {"chat": AIMessageChunk(content="i")},
    ]
    assert len(streamed_chunks) == len(chat_res) + len(llm_res) + 1
    assert all(len(c.keys()) == 1 for c in streamed_chunks)
    assert final_value is not None
    assert final_value.get("chat").content == "i'm a chatbot"
    assert final_value.get("llm") == "i'm a textbot"
    assert final_value.get("passthrough") == prompt.invoke(
        {"question": "What is your name?"}
    )

    chain_pick_one = chain.pick("llm")

    assert chain_pick_one.output_schema.schema() == {
        "title": "RunnableSequenceOutput",
        "type": "string",
    }

    stream = chain_pick_one.stream({"question": "What is your name?"})

    final_value = None
    streamed_chunks = []
    for chunk in stream:
        streamed_chunks.append(chunk)
        if final_value is None:
            final_value = chunk
        else:
            final_value += chunk

    assert streamed_chunks[0] == "i"
    assert len(streamed_chunks) == len(llm_res)

    chain_pick_two = chain.assign(hello=RunnablePick("llm").pipe(llm)).pick(
        ["llm", "hello"]
    )

    assert chain_pick_two.output_schema.schema() == {
        "title": "RunnableSequenceOutput",
        "type": "object",
        "properties": {
            "hello": {"title": "Hello", "type": "string"},
            "llm": {"title": "Llm", "type": "string"},
        },
    }

    stream = chain_pick_two.stream({"question": "What is your name?"})

    final_value = None
    streamed_chunks = []
    for chunk in stream:
        streamed_chunks.append(chunk)
        if final_value is None:
            final_value = chunk
        else:
            final_value += chunk

    assert streamed_chunks[0] in [
        {"llm": "i"},
        {"chat": AIMessageChunk(content="i")},
    ]
    assert len(streamed_chunks) == len(llm_res) + len(chat_res)


def test_map_stream_iterator_input() -> None:
    prompt = (
        SystemMessagePromptTemplate.from_template("You are a nice assistant.")
        + "{question}"
    )

    chat_res = "i'm a chatbot"
    # sleep to better simulate a real stream
    chat = FakeListChatModel(responses=[chat_res], sleep=0.01)

    llm_res = "i'm a textbot"
    # sleep to better simulate a real stream
    llm = FakeStreamingListLLM(responses=[llm_res], sleep=0.01)

    chain: Runnable = (
        prompt
        | llm
        | {
            "chat": chat.bind(stop=["Thought:"]),
            "llm": llm,
            "passthrough": RunnablePassthrough(),
        }
    )

    stream = chain.stream({"question": "What is your name?"})

    final_value = None
    streamed_chunks = []
    for chunk in stream:
        streamed_chunks.append(chunk)
        if final_value is None:
            final_value = chunk
        else:
            final_value += chunk

    assert streamed_chunks[0] in [
        {"passthrough": "i"},
        {"llm": "i"},
        {"chat": AIMessageChunk(content="i")},
    ]
    assert len(streamed_chunks) == len(chat_res) + len(llm_res) + len(llm_res)
    assert all(len(c.keys()) == 1 for c in streamed_chunks)
    assert final_value is not None
    assert final_value.get("chat").content == "i'm a chatbot"
    assert final_value.get("llm") == "i'm a textbot"
    assert final_value.get("passthrough") == "i'm a textbot"


async def test_map_astream() -> None:
    prompt = (
        SystemMessagePromptTemplate.from_template("You are a nice assistant.")
        + "{question}"
    )

    chat_res = "i'm a chatbot"
    # sleep to better simulate a real stream
    chat = FakeListChatModel(responses=[chat_res], sleep=0.01)

    llm_res = "i'm a textbot"
    # sleep to better simulate a real stream
    llm = FakeStreamingListLLM(responses=[llm_res], sleep=0.01)

    chain: Runnable = prompt | {
        "chat": chat.bind(stop=["Thought:"]),
        "llm": llm,
        "passthrough": RunnablePassthrough(),
    }

    stream = chain.astream({"question": "What is your name?"})

    final_value = None
    streamed_chunks = []
    async for chunk in stream:
        streamed_chunks.append(chunk)
        if final_value is None:
            final_value = chunk
        else:
            final_value += chunk

    assert streamed_chunks[0] in [
        {"passthrough": prompt.invoke({"question": "What is your name?"})},
        {"llm": "i"},
        {"chat": AIMessageChunk(content="i")},
    ]
    assert len(streamed_chunks) == len(chat_res) + len(llm_res) + 1
    assert all(len(c.keys()) == 1 for c in streamed_chunks)
    assert final_value is not None
    assert final_value.get("chat").content == "i'm a chatbot"
    assert final_value.get("llm") == "i'm a textbot"
    assert final_value.get("passthrough") == prompt.invoke(
        {"question": "What is your name?"}
    )

    # Test astream_log state accumulation

    final_state = None
    streamed_ops = []
    async for chunk in chain.astream_log({"question": "What is your name?"}):
        streamed_ops.extend(chunk.ops)
        if final_state is None:
            final_state = chunk
        else:
            final_state += chunk
    final_state = cast(RunLog, final_state)

    assert final_state.state["final_output"] == final_value
    assert len(final_state.state["streamed_output"]) == len(streamed_chunks)
    assert isinstance(final_state.state["id"], str)
    assert len(final_state.ops) == len(streamed_ops)
    assert len(final_state.state["logs"]) == 5
    assert (
        final_state.state["logs"]["ChatPromptTemplate"]["name"] == "ChatPromptTemplate"
    )
    assert final_state.state["logs"]["ChatPromptTemplate"][
        "final_output"
    ] == prompt.invoke({"question": "What is your name?"})
    assert (
        final_state.state["logs"]["RunnableParallel<chat,llm,passthrough>"]["name"]
        == "RunnableParallel<chat,llm,passthrough>"
    )
    assert sorted(final_state.state["logs"]) == [
        "ChatPromptTemplate",
        "FakeListChatModel",
        "FakeStreamingListLLM",
        "RunnableParallel<chat,llm,passthrough>",
        "RunnablePassthrough",
    ]

    # Test astream_log with include filters
    final_state = None
    async for chunk in chain.astream_log(
        {"question": "What is your name?"}, include_names=["FakeListChatModel"]
    ):
        if final_state is None:
            final_state = chunk
        else:
            final_state += chunk
    final_state = cast(RunLog, final_state)

    assert final_state.state["final_output"] == final_value
    assert len(final_state.state["streamed_output"]) == len(streamed_chunks)
    assert len(final_state.state["logs"]) == 1
    assert final_state.state["logs"]["FakeListChatModel"]["name"] == "FakeListChatModel"

    # Test astream_log with exclude filters
    final_state = None
    async for chunk in chain.astream_log(
        {"question": "What is your name?"}, exclude_names=["FakeListChatModel"]
    ):
        if final_state is None:
            final_state = chunk
        else:
            final_state += chunk
    final_state = cast(RunLog, final_state)

    assert final_state.state["final_output"] == final_value
    assert len(final_state.state["streamed_output"]) == len(streamed_chunks)
    assert len(final_state.state["logs"]) == 4
    assert (
        final_state.state["logs"]["ChatPromptTemplate"]["name"] == "ChatPromptTemplate"
    )
    assert final_state.state["logs"]["ChatPromptTemplate"]["final_output"] == (
        prompt.invoke({"question": "What is your name?"})
    )
    assert (
        final_state.state["logs"]["RunnableParallel<chat,llm,passthrough>"]["name"]
        == "RunnableParallel<chat,llm,passthrough>"
    )
    assert sorted(final_state.state["logs"]) == [
        "ChatPromptTemplate",
        "FakeStreamingListLLM",
        "RunnableParallel<chat,llm,passthrough>",
        "RunnablePassthrough",
    ]


async def test_map_astream_iterator_input() -> None:
    prompt = (
        SystemMessagePromptTemplate.from_template("You are a nice assistant.")
        + "{question}"
    )

    chat_res = "i'm a chatbot"
    # sleep to better simulate a real stream
    chat = FakeListChatModel(responses=[chat_res], sleep=0.01)

    llm_res = "i'm a textbot"
    # sleep to better simulate a real stream
    llm = FakeStreamingListLLM(responses=[llm_res], sleep=0.01)

    chain: Runnable = (
        prompt
        | llm
        | {
            "chat": chat.bind(stop=["Thought:"]),
            "llm": llm,
            "passthrough": RunnablePassthrough(),
        }
    )

    stream = chain.astream({"question": "What is your name?"})

    final_value = None
    streamed_chunks = []
    async for chunk in stream:
        streamed_chunks.append(chunk)
        if final_value is None:
            final_value = chunk
        else:
            final_value += chunk

    assert streamed_chunks[0] in [
        {"passthrough": "i"},
        {"llm": "i"},
        {"chat": AIMessageChunk(content="i")},
    ]
    assert len(streamed_chunks) == len(chat_res) + len(llm_res) + len(llm_res)
    assert all(len(c.keys()) == 1 for c in streamed_chunks)
    assert final_value is not None
    assert final_value.get("chat").content == "i'm a chatbot"
    assert final_value.get("llm") == "i'm a textbot"
    assert final_value.get("passthrough") == llm_res


def test_with_config_with_config() -> None:
    llm = FakeListLLM(responses=["i'm a textbot"])

    assert dumpd(
        llm.with_config({"metadata": {"a": "b"}}).with_config(tags=["a-tag"])
    ) == dumpd(llm.with_config({"metadata": {"a": "b"}, "tags": ["a-tag"]}))


def test_metadata_is_merged() -> None:
    """Test metadata and tags defined in with_config and at are merged/concatend."""

    foo = RunnableLambda(lambda x: x).with_config({"metadata": {"my_key": "my_value"}})
    expected_metadata = {
        "my_key": "my_value",
        "my_other_key": "my_other_value",
    }
    with collect_runs() as cb:
        foo.invoke("hi", {"metadata": {"my_other_key": "my_other_value"}})
        run = cb.traced_runs[0]
    assert run.extra is not None
    assert run.extra["metadata"] == expected_metadata


def test_tags_are_appended() -> None:
    """Test tags from with_config are concatenated with those in invocation."""

    foo = RunnableLambda(lambda x: x).with_config({"tags": ["my_key"]})
    with collect_runs() as cb:
        foo.invoke("hi", {"tags": ["invoked_key"]})
        run = cb.traced_runs[0]
    assert isinstance(run.tags, list)
    assert sorted(run.tags) == sorted(["my_key", "invoked_key"])


def test_bind_bind() -> None:
    llm = FakeListLLM(responses=["i'm a textbot"])

    assert dumpd(
        llm.bind(stop=["Thought:"], one="two").bind(
            stop=["Observation:"], hello="world"
        )
    ) == dumpd(llm.bind(stop=["Observation:"], one="two", hello="world"))


def test_deep_stream() -> None:
    prompt = (
        SystemMessagePromptTemplate.from_template("You are a nice assistant.")
        + "{question}"
    )
    llm = FakeStreamingListLLM(responses=["foo-lish"])

    chain = prompt | llm | StrOutputParser()

    stream = chain.stream({"question": "What up"})

    chunks = []
    for chunk in stream:
        chunks.append(chunk)

    assert len(chunks) == len("foo-lish")
    assert "".join(chunks) == "foo-lish"

    chunks = []
    for chunk in (chain | RunnablePassthrough()).stream({"question": "What up"}):
        chunks.append(chunk)

    assert len(chunks) == len("foo-lish")
    assert "".join(chunks) == "foo-lish"


def test_deep_stream_assign() -> None:
    prompt = (
        SystemMessagePromptTemplate.from_template("You are a nice assistant.")
        + "{question}"
    )
    llm = FakeStreamingListLLM(responses=["foo-lish"])

    chain: Runnable = prompt | llm | {"str": StrOutputParser()}

    stream = chain.stream({"question": "What up"})

    chunks = []
    for chunk in stream:
        chunks.append(chunk)

    assert len(chunks) == len("foo-lish")
    assert add(chunks) == {"str": "foo-lish"}

    chain_with_assign = chain.assign(hello=itemgetter("str") | llm)

    assert chain_with_assign.input_schema.schema() == {
        "title": "PromptInput",
        "type": "object",
        "properties": {"question": {"title": "Question", "type": "string"}},
    }
    assert chain_with_assign.output_schema.schema() == {
        "title": "RunnableSequenceOutput",
        "type": "object",
        "properties": {
            "str": {"title": "Str", "type": "string"},
            "hello": {"title": "Hello", "type": "string"},
        },
    }

    chunks = []
    for chunk in chain_with_assign.stream({"question": "What up"}):
        chunks.append(chunk)

    assert len(chunks) == len("foo-lish") * 2
    assert chunks == [
        # first stream passthrough input chunks
        {"str": "f"},
        {"str": "o"},
        {"str": "o"},
        {"str": "-"},
        {"str": "l"},
        {"str": "i"},
        {"str": "s"},
        {"str": "h"},
        # then stream assign output chunks
        {"hello": "f"},
        {"hello": "o"},
        {"hello": "o"},
        {"hello": "-"},
        {"hello": "l"},
        {"hello": "i"},
        {"hello": "s"},
        {"hello": "h"},
    ]
    assert add(chunks) == {"str": "foo-lish", "hello": "foo-lish"}
    assert chain_with_assign.invoke({"question": "What up"}) == {
        "str": "foo-lish",
        "hello": "foo-lish",
    }

    chain_with_assign_shadow = chain.assign(
        str=lambda _: "shadow",
        hello=itemgetter("str") | llm,
    )

    assert chain_with_assign_shadow.input_schema.schema() == {
        "title": "PromptInput",
        "type": "object",
        "properties": {"question": {"title": "Question", "type": "string"}},
    }
    assert chain_with_assign_shadow.output_schema.schema() == {
        "title": "RunnableSequenceOutput",
        "type": "object",
        "properties": {
            "str": {"title": "Str"},
            "hello": {"title": "Hello", "type": "string"},
        },
    }

    chunks = []
    for chunk in chain_with_assign_shadow.stream({"question": "What up"}):
        chunks.append(chunk)

    assert len(chunks) == len("foo-lish") + 1
    assert add(chunks) == {"str": "shadow", "hello": "foo-lish"}
    assert chain_with_assign_shadow.invoke({"question": "What up"}) == {
        "str": "shadow",
        "hello": "foo-lish",
    }


async def test_deep_astream() -> None:
    prompt = (
        SystemMessagePromptTemplate.from_template("You are a nice assistant.")
        + "{question}"
    )
    llm = FakeStreamingListLLM(responses=["foo-lish"])

    chain = prompt | llm | StrOutputParser()

    stream = chain.astream({"question": "What up"})

    chunks = []
    async for chunk in stream:
        chunks.append(chunk)

    assert len(chunks) == len("foo-lish")
    assert "".join(chunks) == "foo-lish"

    chunks = []
    async for chunk in (chain | RunnablePassthrough()).astream({"question": "What up"}):
        chunks.append(chunk)

    assert len(chunks) == len("foo-lish")
    assert "".join(chunks) == "foo-lish"


async def test_deep_astream_assign() -> None:
    prompt = (
        SystemMessagePromptTemplate.from_template("You are a nice assistant.")
        + "{question}"
    )
    llm = FakeStreamingListLLM(responses=["foo-lish"])

    chain: Runnable = prompt | llm | {"str": StrOutputParser()}

    stream = chain.astream({"question": "What up"})

    chunks = []
    async for chunk in stream:
        chunks.append(chunk)

    assert len(chunks) == len("foo-lish")
    assert add(chunks) == {"str": "foo-lish"}

    chain_with_assign = chain.assign(
        hello=itemgetter("str") | llm,
    )

    assert chain_with_assign.input_schema.schema() == {
        "title": "PromptInput",
        "type": "object",
        "properties": {"question": {"title": "Question", "type": "string"}},
    }
    assert chain_with_assign.output_schema.schema() == {
        "title": "RunnableSequenceOutput",
        "type": "object",
        "properties": {
            "str": {"title": "Str", "type": "string"},
            "hello": {"title": "Hello", "type": "string"},
        },
    }

    chunks = []
    async for chunk in chain_with_assign.astream({"question": "What up"}):
        chunks.append(chunk)

    assert len(chunks) == len("foo-lish") * 2
    assert chunks == [
        # first stream passthrough input chunks
        {"str": "f"},
        {"str": "o"},
        {"str": "o"},
        {"str": "-"},
        {"str": "l"},
        {"str": "i"},
        {"str": "s"},
        {"str": "h"},
        # then stream assign output chunks
        {"hello": "f"},
        {"hello": "o"},
        {"hello": "o"},
        {"hello": "-"},
        {"hello": "l"},
        {"hello": "i"},
        {"hello": "s"},
        {"hello": "h"},
    ]
    assert add(chunks) == {"str": "foo-lish", "hello": "foo-lish"}
    assert await chain_with_assign.ainvoke({"question": "What up"}) == {
        "str": "foo-lish",
        "hello": "foo-lish",
    }

    chain_with_assign_shadow = chain | RunnablePassthrough.assign(
        str=lambda _: "shadow",
        hello=itemgetter("str") | llm,
    )

    assert chain_with_assign_shadow.input_schema.schema() == {
        "title": "PromptInput",
        "type": "object",
        "properties": {"question": {"title": "Question", "type": "string"}},
    }
    assert chain_with_assign_shadow.output_schema.schema() == {
        "title": "RunnableSequenceOutput",
        "type": "object",
        "properties": {
            "str": {"title": "Str"},
            "hello": {"title": "Hello", "type": "string"},
        },
    }

    chunks = []
    async for chunk in chain_with_assign_shadow.astream({"question": "What up"}):
        chunks.append(chunk)

    assert len(chunks) == len("foo-lish") + 1
    assert add(chunks) == {"str": "shadow", "hello": "foo-lish"}
    assert await chain_with_assign_shadow.ainvoke({"question": "What up"}) == {
        "str": "shadow",
        "hello": "foo-lish",
    }


def test_runnable_sequence_transform() -> None:
    llm = FakeStreamingListLLM(responses=["foo-lish"])

    chain: Runnable = llm | StrOutputParser()

    stream = chain.transform(llm.stream("Hi there!"))

    chunks = []
    for chunk in stream:
        chunks.append(chunk)

    assert len(chunks) == len("foo-lish")
    assert "".join(chunks) == "foo-lish"


async def test_runnable_sequence_atransform() -> None:
    llm = FakeStreamingListLLM(responses=["foo-lish"])

    chain: Runnable = llm | StrOutputParser()

    stream = chain.atransform(llm.astream("Hi there!"))

    chunks = []
    async for chunk in stream:
        chunks.append(chunk)

    assert len(chunks) == len("foo-lish")
    assert "".join(chunks) == "foo-lish"


class FakeSplitIntoListParser(BaseOutputParser[List[str]]):
    """Parse the output of an LLM call to a comma-separated list."""

    @classmethod
    def is_lc_serializable(cls) -> bool:
        """Return whether or not the class is serializable."""
        return True

    def get_format_instructions(self) -> str:
        return (
            "Your response should be a list of comma separated values, "
            "eg: `foo, bar, baz`"
        )

    def parse(self, text: str) -> List[str]:
        """Parse the output of an LLM call."""
        return text.strip().split(", ")


def test_each_simple() -> None:
    """Test that each() works with a simple runnable."""
    parser = FakeSplitIntoListParser()
    assert parser.invoke("first item, second item") == ["first item", "second item"]
    assert parser.map().invoke(["a, b", "c"]) == [["a", "b"], ["c"]]
    assert parser.map().map().invoke([["a, b", "c"], ["c, e"]]) == [
        [["a", "b"], ["c"]],
        [["c", "e"]],
    ]


def test_each(snapshot: SnapshotAssertion) -> None:
    prompt = (
        SystemMessagePromptTemplate.from_template("You are a nice assistant.")
        + "{question}"
    )
    first_llm = FakeStreamingListLLM(responses=["first item, second item, third item"])
    parser = FakeSplitIntoListParser()
    second_llm = FakeStreamingListLLM(responses=["this", "is", "a", "test"])

    chain = prompt | first_llm | parser | second_llm.map()

    assert dumps(chain, pretty=True) == snapshot
    output = chain.invoke({"question": "What up"})
    assert output == ["this", "is", "a"]

    assert (parser | second_llm.map()).invoke("first item, second item") == [
        "test",
        "this",
    ]


def test_recursive_lambda() -> None:
    def _simple_recursion(x: int) -> Union[int, Runnable]:
        if x < 10:
            return RunnableLambda(lambda *args: _simple_recursion(x + 1))
        else:
            return x

    runnable = RunnableLambda(_simple_recursion)
    assert runnable.invoke(5) == 10

    with pytest.raises(RecursionError):
        runnable.invoke(0, {"recursion_limit": 9})


def test_retrying(mocker: MockerFixture) -> None:
    def _lambda(x: int) -> Union[int, Runnable]:
        if x == 1:
            raise ValueError("x is 1")
        elif x == 2:
            raise RuntimeError("x is 2")
        else:
            return x

    _lambda_mock = mocker.Mock(side_effect=_lambda)
    runnable = RunnableLambda(_lambda_mock)

    with pytest.raises(ValueError):
        runnable.invoke(1)

    assert _lambda_mock.call_count == 1
    _lambda_mock.reset_mock()

    with pytest.raises(ValueError):
        runnable.with_retry(
            stop_after_attempt=2,
            retry_if_exception_type=(ValueError,),
        ).invoke(1)

    assert _lambda_mock.call_count == 2  # retried
    _lambda_mock.reset_mock()

    with pytest.raises(RuntimeError):
        runnable.with_retry(
            stop_after_attempt=2,
            wait_exponential_jitter=False,
            retry_if_exception_type=(ValueError,),
        ).invoke(2)

    assert _lambda_mock.call_count == 1  # did not retry
    _lambda_mock.reset_mock()

    with pytest.raises(ValueError):
        runnable.with_retry(
            stop_after_attempt=2,
            wait_exponential_jitter=False,
            retry_if_exception_type=(ValueError,),
        ).batch([1, 2, 0])

    # 3rd input isn't retried because it succeeded
    assert _lambda_mock.call_count == 3 + 2
    _lambda_mock.reset_mock()

    output = runnable.with_retry(
        stop_after_attempt=2,
        wait_exponential_jitter=False,
        retry_if_exception_type=(ValueError,),
    ).batch([1, 2, 0], return_exceptions=True)

    # 3rd input isn't retried because it succeeded
    assert _lambda_mock.call_count == 3 + 2
    assert len(output) == 3
    assert isinstance(output[0], ValueError)
    assert isinstance(output[1], RuntimeError)
    assert output[2] == 0
    _lambda_mock.reset_mock()


async def test_async_retrying(mocker: MockerFixture) -> None:
    def _lambda(x: int) -> Union[int, Runnable]:
        if x == 1:
            raise ValueError("x is 1")
        elif x == 2:
            raise RuntimeError("x is 2")
        else:
            return x

    _lambda_mock = mocker.Mock(side_effect=_lambda)
    runnable = RunnableLambda(_lambda_mock)

    with pytest.raises(ValueError):
        await runnable.ainvoke(1)

    assert _lambda_mock.call_count == 1
    _lambda_mock.reset_mock()

    with pytest.raises(ValueError):
        await runnable.with_retry(
            stop_after_attempt=2,
            wait_exponential_jitter=False,
            retry_if_exception_type=(ValueError, KeyError),
        ).ainvoke(1)

    assert _lambda_mock.call_count == 2  # retried
    _lambda_mock.reset_mock()

    with pytest.raises(RuntimeError):
        await runnable.with_retry(
            stop_after_attempt=2,
            wait_exponential_jitter=False,
            retry_if_exception_type=(ValueError,),
        ).ainvoke(2)

    assert _lambda_mock.call_count == 1  # did not retry
    _lambda_mock.reset_mock()

    with pytest.raises(ValueError):
        await runnable.with_retry(
            stop_after_attempt=2,
            wait_exponential_jitter=False,
            retry_if_exception_type=(ValueError,),
        ).abatch([1, 2, 0])

    # 3rd input isn't retried because it succeeded
    assert _lambda_mock.call_count == 3 + 2
    _lambda_mock.reset_mock()

    output = await runnable.with_retry(
        stop_after_attempt=2,
        wait_exponential_jitter=False,
        retry_if_exception_type=(ValueError,),
    ).abatch([1, 2, 0], return_exceptions=True)

    # 3rd input isn't retried because it succeeded
    assert _lambda_mock.call_count == 3 + 2
    assert len(output) == 3
    assert isinstance(output[0], ValueError)
    assert isinstance(output[1], RuntimeError)
    assert output[2] == 0
    _lambda_mock.reset_mock()


def test_runnable_lambda_stream() -> None:
    """Test that stream works for both normal functions & those returning Runnable."""
    # Normal output should work
    output: List[Any] = [chunk for chunk in RunnableLambda(range).stream(5)]
    assert output == [range(5)]

    # Runnable output should also work
    llm_res = "i'm a textbot"
    # sleep to better simulate a real stream
    llm = FakeStreamingListLLM(responses=[llm_res], sleep=0.01)

    output = list(RunnableLambda(lambda x: llm).stream(""))
    assert output == list(llm_res)


def test_runnable_lambda_stream_with_callbacks() -> None:
    """Test that stream works for RunnableLambda when using callbacks."""
    tracer = FakeTracer()

    llm_res = "i'm a textbot"
    # sleep to better simulate a real stream
    llm = FakeStreamingListLLM(responses=[llm_res], sleep=0.01)
    config: RunnableConfig = {"callbacks": [tracer]}

    assert list(RunnableLambda(lambda x: llm).stream("", config=config)) == list(
        llm_res
    )

    assert len(tracer.runs) == 1
    assert tracer.runs[0].error is None
    assert tracer.runs[0].outputs == {"output": llm_res}

    def raise_value_error(x: int) -> int:
        """Raise a value error."""
        raise ValueError("x is too large")

    # Check that the chain on error is invoked
    with pytest.raises(ValueError):
        for _ in RunnableLambda(raise_value_error).stream(1000, config=config):
            pass

    assert len(tracer.runs) == 2
    assert "ValueError('x is too large')" in str(tracer.runs[1].error)
    assert tracer.runs[1].outputs is None


async def test_runnable_lambda_astream() -> None:
    """Test that astream works for both normal functions & those returning Runnable."""

    # Wrapper to make a normal function async
    def awrapper(func: Callable) -> Callable[..., Awaitable[Any]]:
        async def afunc(*args: Any, **kwargs: Any) -> Any:
            return func(*args, **kwargs)

        return afunc

    # Normal output should work
    output: List[Any] = [
        chunk
        async for chunk in RunnableLambda(
            func=id,
            afunc=awrapper(range),  # id func is just dummy
        ).astream(5)
    ]
    assert output == [range(5)]

    # Normal output using func should also work
    output = [_ async for _ in RunnableLambda(range).astream(5)]
    assert output == [range(5)]

    # Runnable output should also work
    llm_res = "i'm a textbot"
    # sleep to better simulate a real stream
    llm = FakeStreamingListLLM(responses=[llm_res], sleep=0.01)

    output = [
        _
        async for _ in RunnableLambda(
            func=id,
            afunc=awrapper(lambda x: llm),
        ).astream("")
    ]
    assert output == list(llm_res)

    output = [
        chunk
        async for chunk in cast(
            AsyncIterator[str], RunnableLambda(lambda x: llm).astream("")
        )
    ]
    assert output == list(llm_res)


async def test_runnable_lambda_astream_with_callbacks() -> None:
    """Test that astream works for RunnableLambda when using callbacks."""
    tracer = FakeTracer()

    llm_res = "i'm a textbot"
    # sleep to better simulate a real stream
    llm = FakeStreamingListLLM(responses=[llm_res], sleep=0.01)
    config: RunnableConfig = {"callbacks": [tracer]}

    assert [
        _ async for _ in RunnableLambda(lambda x: llm).astream("", config=config)
    ] == list(llm_res)

    assert len(tracer.runs) == 1
    assert tracer.runs[0].error is None
    assert tracer.runs[0].outputs == {"output": llm_res}

    def raise_value_error(x: int) -> int:
        """Raise a value error."""
        raise ValueError("x is too large")

    # Check that the chain on error is invoked
    with pytest.raises(ValueError):
        async for _ in RunnableLambda(raise_value_error).astream(1000, config=config):
            pass

    assert len(tracer.runs) == 2
    assert "ValueError('x is too large')" in str(tracer.runs[1].error)
    assert tracer.runs[1].outputs is None


@freeze_time("2023-01-01")
def test_seq_batch_return_exceptions(mocker: MockerFixture) -> None:
    class ControlledExceptionRunnable(Runnable[str, str]):
        def __init__(self, fail_starts_with: str) -> None:
            self.fail_starts_with = fail_starts_with

        def invoke(self, input: Any, config: Optional[RunnableConfig] = None) -> Any:
            raise NotImplementedError()

        def _batch(
            self,
            inputs: List[str],
        ) -> List:
            outputs: List[Any] = []
            for input in inputs:
                if input.startswith(self.fail_starts_with):
                    outputs.append(ValueError())
                else:
                    outputs.append(input + "a")
            return outputs

        def batch(
            self,
            inputs: List[str],
            config: Optional[Union[RunnableConfig, List[RunnableConfig]]] = None,
            *,
            return_exceptions: bool = False,
            **kwargs: Any,
        ) -> List[str]:
            return self._batch_with_config(
                self._batch,
                inputs,
                config,
                return_exceptions=return_exceptions,
                **kwargs,
            )

    chain = (
        ControlledExceptionRunnable("bux")
        | ControlledExceptionRunnable("bar")
        | ControlledExceptionRunnable("baz")
        | ControlledExceptionRunnable("foo")
    )

    assert isinstance(chain, RunnableSequence)

    # Test batch
    with pytest.raises(ValueError):
        chain.batch(["foo", "bar", "baz", "qux"])

    spy = mocker.spy(ControlledExceptionRunnable, "batch")
    tracer = FakeTracer()
    inputs = ["foo", "bar", "baz", "qux"]
    outputs = chain.batch(inputs, dict(callbacks=[tracer]), return_exceptions=True)
    assert len(outputs) == 4
    assert isinstance(outputs[0], ValueError)
    assert isinstance(outputs[1], ValueError)
    assert isinstance(outputs[2], ValueError)
    assert outputs[3] == "quxaaaa"
    assert spy.call_count == 4
    inputs_to_batch = [c[0][1] for c in spy.call_args_list]
    assert inputs_to_batch == [
        # inputs to sequence step 0
        # same as inputs to sequence.batch()
        ["foo", "bar", "baz", "qux"],
        # inputs to sequence step 1
        # == outputs of sequence step 0 as no exceptions were raised
        ["fooa", "bara", "baza", "quxa"],
        # inputs to sequence step 2
        # 'bar' was dropped as it raised an exception in step 1
        ["fooaa", "bazaa", "quxaa"],
        # inputs to sequence step 3
        # 'baz' was dropped as it raised an exception in step 2
        ["fooaaa", "quxaaa"],
    ]
    parent_runs = sorted(
        (r for r in tracer.runs if r.parent_run_id is None),
        key=lambda run: inputs.index(run.inputs["input"]),
    )
    assert len(parent_runs) == 4

    parent_run_foo = parent_runs[0]
    assert parent_run_foo.inputs["input"] == "foo"
    assert repr(ValueError()) in str(parent_run_foo.error)
    assert len(parent_run_foo.child_runs) == 4
    assert [r.error for r in parent_run_foo.child_runs[:-1]] == [
        None,
        None,
        None,
    ]
    assert repr(ValueError()) in str(parent_run_foo.child_runs[-1].error)

    parent_run_bar = parent_runs[1]
    assert parent_run_bar.inputs["input"] == "bar"
    assert repr(ValueError()) in str(parent_run_bar.error)
    assert len(parent_run_bar.child_runs) == 2
    assert parent_run_bar.child_runs[0].error is None
    assert repr(ValueError()) in str(parent_run_bar.child_runs[1].error)

    parent_run_baz = parent_runs[2]
    assert parent_run_baz.inputs["input"] == "baz"
    assert repr(ValueError()) in str(parent_run_baz.error)
    assert len(parent_run_baz.child_runs) == 3

    assert [r.error for r in parent_run_baz.child_runs[:-1]] == [
        None,
        None,
    ]
    assert repr(ValueError()) in str(parent_run_baz.child_runs[-1].error)

    parent_run_qux = parent_runs[3]
    assert parent_run_qux.inputs["input"] == "qux"
    assert parent_run_qux.error is None
    assert parent_run_qux.outputs is not None
    assert parent_run_qux.outputs["output"] == "quxaaaa"
    assert len(parent_run_qux.child_runs) == 4
    assert [r.error for r in parent_run_qux.child_runs] == [None, None, None, None]


@freeze_time("2023-01-01")
async def test_seq_abatch_return_exceptions(mocker: MockerFixture) -> None:
    class ControlledExceptionRunnable(Runnable[str, str]):
        def __init__(self, fail_starts_with: str) -> None:
            self.fail_starts_with = fail_starts_with

        def invoke(self, input: Any, config: Optional[RunnableConfig] = None) -> Any:
            raise NotImplementedError()

        async def _abatch(
            self,
            inputs: List[str],
        ) -> List:
            outputs: List[Any] = []
            for input in inputs:
                if input.startswith(self.fail_starts_with):
                    outputs.append(ValueError())
                else:
                    outputs.append(input + "a")
            return outputs

        async def abatch(
            self,
            inputs: List[str],
            config: Optional[Union[RunnableConfig, List[RunnableConfig]]] = None,
            *,
            return_exceptions: bool = False,
            **kwargs: Any,
        ) -> List[str]:
            return await self._abatch_with_config(
                self._abatch,
                inputs,
                config,
                return_exceptions=return_exceptions,
                **kwargs,
            )

    chain = (
        ControlledExceptionRunnable("bux")
        | ControlledExceptionRunnable("bar")
        | ControlledExceptionRunnable("baz")
        | ControlledExceptionRunnable("foo")
    )

    assert isinstance(chain, RunnableSequence)

    # Test abatch
    with pytest.raises(ValueError):
        await chain.abatch(["foo", "bar", "baz", "qux"])

    spy = mocker.spy(ControlledExceptionRunnable, "abatch")
    tracer = FakeTracer()
    inputs = ["foo", "bar", "baz", "qux"]
    outputs = await chain.abatch(
        inputs, dict(callbacks=[tracer]), return_exceptions=True
    )
    assert len(outputs) == 4
    assert isinstance(outputs[0], ValueError)
    assert isinstance(outputs[1], ValueError)
    assert isinstance(outputs[2], ValueError)
    assert outputs[3] == "quxaaaa"
    assert spy.call_count == 4
    inputs_to_batch = [c[0][1] for c in spy.call_args_list]
    assert inputs_to_batch == [
        # inputs to sequence step 0
        # same as inputs to sequence.batch()
        ["foo", "bar", "baz", "qux"],
        # inputs to sequence step 1
        # == outputs of sequence step 0 as no exceptions were raised
        ["fooa", "bara", "baza", "quxa"],
        # inputs to sequence step 2
        # 'bar' was dropped as it raised an exception in step 1
        ["fooaa", "bazaa", "quxaa"],
        # inputs to sequence step 3
        # 'baz' was dropped as it raised an exception in step 2
        ["fooaaa", "quxaaa"],
    ]
    parent_runs = sorted(
        (r for r in tracer.runs if r.parent_run_id is None),
        key=lambda run: inputs.index(run.inputs["input"]),
    )
    assert len(parent_runs) == 4

    parent_run_foo = parent_runs[0]
    assert parent_run_foo.inputs["input"] == "foo"
    assert repr(ValueError()) in str(parent_run_foo.error)
    assert len(parent_run_foo.child_runs) == 4
    assert [r.error for r in parent_run_foo.child_runs[:-1]] == [
        None,
        None,
        None,
    ]
    assert repr(ValueError()) in str(parent_run_foo.child_runs[-1].error)

    parent_run_bar = parent_runs[1]
    assert parent_run_bar.inputs["input"] == "bar"
    assert repr(ValueError()) in str(parent_run_bar.error)
    assert len(parent_run_bar.child_runs) == 2
    assert parent_run_bar.child_runs[0].error is None
    assert repr(ValueError()) in str(parent_run_bar.child_runs[1].error)

    parent_run_baz = parent_runs[2]
    assert parent_run_baz.inputs["input"] == "baz"
    assert repr(ValueError()) in str(parent_run_baz.error)
    assert len(parent_run_baz.child_runs) == 3
    assert [r.error for r in parent_run_baz.child_runs[:-1]] == [
        None,
        None,
    ]
    assert repr(ValueError()) in str(parent_run_baz.child_runs[-1].error)

    parent_run_qux = parent_runs[3]
    assert parent_run_qux.inputs["input"] == "qux"
    assert parent_run_qux.error is None
    assert parent_run_qux.outputs is not None
    assert parent_run_qux.outputs["output"] == "quxaaaa"
    assert len(parent_run_qux.child_runs) == 4
    assert [r.error for r in parent_run_qux.child_runs] == [None, None, None, None]


def test_runnable_branch_init() -> None:
    """Verify that runnable branch gets initialized properly."""
    add = RunnableLambda(lambda x: x + 1)
    condition = RunnableLambda(lambda x: x > 0)

    # Test failure with less than 2 branches
    with pytest.raises(ValueError):
        RunnableBranch((condition, add))

    # Test failure with less than 2 branches
    with pytest.raises(ValueError):
        RunnableBranch(condition)


@pytest.mark.parametrize(
    "branches",
    [
        [
            (RunnableLambda(lambda x: x > 0), RunnableLambda(lambda x: x + 1)),
            RunnableLambda(lambda x: x - 1),
        ],
        [
            (RunnableLambda(lambda x: x > 0), RunnableLambda(lambda x: x + 1)),
            (RunnableLambda(lambda x: x > 5), RunnableLambda(lambda x: x + 1)),
            RunnableLambda(lambda x: x - 1),
        ],
        [
            (lambda x: x > 0, lambda x: x + 1),
            (lambda x: x > 5, lambda x: x + 1),
            lambda x: x - 1,
        ],
    ],
)
def test_runnable_branch_init_coercion(branches: Sequence[Any]) -> None:
    """Verify that runnable branch gets initialized properly."""
    runnable = RunnableBranch[int, int](*branches)
    for branch in runnable.branches:
        condition, body = branch
        assert isinstance(condition, Runnable)
        assert isinstance(body, Runnable)

    assert isinstance(runnable.default, Runnable)
    assert runnable.input_schema.schema() == {"title": "RunnableBranchInput"}


def test_runnable_branch_invoke_call_counts(mocker: MockerFixture) -> None:
    """Verify that runnables are invoked only when necessary."""
    # Test with single branch
    add = RunnableLambda(lambda x: x + 1)
    sub = RunnableLambda(lambda x: x - 1)
    condition = RunnableLambda(lambda x: x > 0)
    spy = mocker.spy(condition, "invoke")
    add_spy = mocker.spy(add, "invoke")

    branch = RunnableBranch[int, int]((condition, add), (condition, add), sub)
    assert spy.call_count == 0
    assert add_spy.call_count == 0

    assert branch.invoke(1) == 2
    assert add_spy.call_count == 1
    assert spy.call_count == 1

    assert branch.invoke(2) == 3
    assert spy.call_count == 2
    assert add_spy.call_count == 2

    assert branch.invoke(-3) == -4
    # Should fall through to default branch with condition being evaluated twice!
    assert spy.call_count == 4
    # Add should not be invoked
    assert add_spy.call_count == 2


def test_runnable_branch_invoke() -> None:
    # Test with single branch
    def raise_value_error(x: int) -> int:
        """Raise a value error."""
        raise ValueError("x is too large")

    branch = RunnableBranch[int, int](
        (lambda x: x > 100, raise_value_error),
        # mypy cannot infer types from the lambda
        (lambda x: x > 0 and x < 5, lambda x: x + 1),  # type: ignore[misc]
        (lambda x: x > 5, lambda x: x * 10),
        lambda x: x - 1,
    )

    assert branch.invoke(1) == 2
    assert branch.invoke(10) == 100
    assert branch.invoke(0) == -1
    # Should raise an exception
    with pytest.raises(ValueError):
        branch.invoke(1000)


def test_runnable_branch_batch() -> None:
    """Test batch variant."""
    # Test with single branch
    branch = RunnableBranch[int, int](
        (lambda x: x > 0 and x < 5, lambda x: x + 1),
        (lambda x: x > 5, lambda x: x * 10),
        lambda x: x - 1,
    )

    assert branch.batch([1, 10, 0]) == [2, 100, -1]


async def test_runnable_branch_ainvoke() -> None:
    """Test async variant of invoke."""
    branch = RunnableBranch[int, int](
        (lambda x: x > 0 and x < 5, lambda x: x + 1),
        (lambda x: x > 5, lambda x: x * 10),
        lambda x: x - 1,
    )

    assert await branch.ainvoke(1) == 2
    assert await branch.ainvoke(10) == 100
    assert await branch.ainvoke(0) == -1

    # Verify that the async variant is used if available
    async def condition(x: int) -> bool:
        return x > 0

    async def add(x: int) -> int:
        return x + 1

    async def sub(x: int) -> int:
        return x - 1

    branch = RunnableBranch[int, int]((condition, add), sub)

    assert await branch.ainvoke(1) == 2
    assert await branch.ainvoke(-10) == -11


def test_runnable_branch_invoke_callbacks() -> None:
    """Verify that callbacks are correctly used in invoke."""
    tracer = FakeTracer()

    def raise_value_error(x: int) -> int:
        """Raise a value error."""
        raise ValueError("x is too large")

    branch = RunnableBranch[int, int](
        (lambda x: x > 100, raise_value_error),
        lambda x: x - 1,
    )

    assert branch.invoke(1, config={"callbacks": [tracer]}) == 0
    assert len(tracer.runs) == 1
    assert tracer.runs[0].error is None
    assert tracer.runs[0].outputs == {"output": 0}

    # Check that the chain on end is invoked
    with pytest.raises(ValueError):
        branch.invoke(1000, config={"callbacks": [tracer]})

    assert len(tracer.runs) == 2
    assert "ValueError('x is too large')" in str(tracer.runs[1].error)
    assert tracer.runs[1].outputs is None


async def test_runnable_branch_ainvoke_callbacks() -> None:
    """Verify that callbacks are invoked correctly in ainvoke."""
    tracer = FakeTracer()

    async def raise_value_error(x: int) -> int:
        """Raise a value error."""
        raise ValueError("x is too large")

    branch = RunnableBranch[int, int](
        (lambda x: x > 100, raise_value_error),
        lambda x: x - 1,
    )

    assert await branch.ainvoke(1, config={"callbacks": [tracer]}) == 0
    assert len(tracer.runs) == 1
    assert tracer.runs[0].error is None
    assert tracer.runs[0].outputs == {"output": 0}

    # Check that the chain on end is invoked
    with pytest.raises(ValueError):
        await branch.ainvoke(1000, config={"callbacks": [tracer]})

    assert len(tracer.runs) == 2
    assert "ValueError('x is too large')" in str(tracer.runs[1].error)
    assert tracer.runs[1].outputs is None


async def test_runnable_branch_abatch() -> None:
    """Test async variant of invoke."""
    branch = RunnableBranch[int, int](
        (lambda x: x > 0 and x < 5, lambda x: x + 1),
        (lambda x: x > 5, lambda x: x * 10),
        lambda x: x - 1,
    )

    assert await branch.abatch([1, 10, 0]) == [2, 100, -1]


def test_runnable_branch_stream() -> None:
    """Verify that stream works for RunnableBranch."""

    llm_res = "i'm a textbot"
    # sleep to better simulate a real stream
    llm = FakeStreamingListLLM(responses=[llm_res], sleep=0.01)

    branch = RunnableBranch[str, Any](
        (lambda x: x == "hello", llm),
        lambda x: x,
    )

    assert list(branch.stream("hello")) == list(llm_res)
    assert list(branch.stream("bye")) == ["bye"]


def test_runnable_branch_stream_with_callbacks() -> None:
    """Verify that stream works for RunnableBranch when using callbacks."""
    tracer = FakeTracer()

    def raise_value_error(x: str) -> Any:
        """Raise a value error."""
        raise ValueError(f"x is {x}")

    llm_res = "i'm a textbot"
    # sleep to better simulate a real stream
    llm = FakeStreamingListLLM(responses=[llm_res], sleep=0.01)

    branch = RunnableBranch[str, Any](
        (lambda x: x == "error", raise_value_error),
        (lambda x: x == "hello", llm),
        lambda x: x,
    )
    config: RunnableConfig = {"callbacks": [tracer]}

    assert list(branch.stream("hello", config=config)) == list(llm_res)

    assert len(tracer.runs) == 1
    assert tracer.runs[0].error is None
    assert tracer.runs[0].outputs == {"output": llm_res}

    # Verify that the chain on error is invoked
    with pytest.raises(ValueError):
        for _ in branch.stream("error", config=config):
            pass

    assert len(tracer.runs) == 2
    assert "ValueError('x is error')" in str(tracer.runs[1].error)
    assert tracer.runs[1].outputs is None

    assert list(branch.stream("bye", config=config)) == ["bye"]

    assert len(tracer.runs) == 3
    assert tracer.runs[2].error is None
    assert tracer.runs[2].outputs == {"output": "bye"}


async def test_runnable_branch_astream() -> None:
    """Verify that astream works for RunnableBranch."""

    llm_res = "i'm a textbot"
    # sleep to better simulate a real stream
    llm = FakeStreamingListLLM(responses=[llm_res], sleep=0.01)

    branch = RunnableBranch[str, Any](
        (lambda x: x == "hello", llm),
        lambda x: x,
    )

    assert [_ async for _ in branch.astream("hello")] == list(llm_res)
    assert [_ async for _ in branch.astream("bye")] == ["bye"]

    # Verify that the async variant is used if available
    async def condition(x: str) -> bool:
        return x == "hello"

    async def repeat(x: str) -> str:
        return x + x

    async def reverse(x: str) -> str:
        return x[::-1]

    branch = RunnableBranch[str, Any]((condition, repeat), llm)

    assert [_ async for _ in branch.astream("hello")] == ["hello" * 2]
    assert [_ async for _ in branch.astream("bye")] == list(llm_res)

    branch = RunnableBranch[str, Any]((condition, llm), reverse)

    assert [_ async for _ in branch.astream("hello")] == list(llm_res)
    assert [_ async for _ in branch.astream("bye")] == ["eyb"]


async def test_runnable_branch_astream_with_callbacks() -> None:
    """Verify that astream works for RunnableBranch when using callbacks."""
    tracer = FakeTracer()

    def raise_value_error(x: str) -> Any:
        """Raise a value error."""
        raise ValueError(f"x is {x}")

    llm_res = "i'm a textbot"
    # sleep to better simulate a real stream
    llm = FakeStreamingListLLM(responses=[llm_res], sleep=0.01)

    branch = RunnableBranch[str, Any](
        (lambda x: x == "error", raise_value_error),
        (lambda x: x == "hello", llm),
        lambda x: x,
    )
    config: RunnableConfig = {"callbacks": [tracer]}

    assert [_ async for _ in branch.astream("hello", config=config)] == list(llm_res)

    assert len(tracer.runs) == 1
    assert tracer.runs[0].error is None
    assert tracer.runs[0].outputs == {"output": llm_res}

    # Verify that the chain on error is invoked
    with pytest.raises(ValueError):
        async for _ in branch.astream("error", config=config):
            pass

    assert len(tracer.runs) == 2
    assert "ValueError('x is error')" in str(tracer.runs[1].error)
    assert tracer.runs[1].outputs is None

    assert [_ async for _ in branch.astream("bye", config=config)] == ["bye"]

    assert len(tracer.runs) == 3
    assert tracer.runs[2].error is None
    assert tracer.runs[2].outputs == {"output": "bye"}


@pytest.mark.skipif(
    sys.version_info < (3, 9), reason="Requires python version >= 3.9 to run."
)
def test_representation_of_runnables() -> None:
    """Test representation of runnables."""
    runnable = RunnableLambda(lambda x: x * 2)
    assert repr(runnable) == "RunnableLambda(lambda x: x * 2)"

    def f(x: int) -> int:
        """Return 2."""
        return 2

    assert repr(RunnableLambda(func=f)) == "RunnableLambda(f)"

    async def af(x: int) -> int:
        """Return 2."""
        return 2

    assert repr(RunnableLambda(func=f, afunc=af)) == "RunnableLambda(f)"

    assert repr(
        RunnableLambda(lambda x: x + 2)
        | {
            "a": RunnableLambda(lambda x: x * 2),
            "b": RunnableLambda(lambda x: x * 3),
        }
    ) == (
        "RunnableLambda(...)\n"
        "| {\n"
        "    a: RunnableLambda(...),\n"
        "    b: RunnableLambda(...)\n"
        "  }"
    ), "repr where code string contains multiple lambdas gives up"


async def test_tool_from_runnable() -> None:
    prompt = (
        SystemMessagePromptTemplate.from_template("You are a nice assistant.")
        + "{question}"
    )
    llm = FakeStreamingListLLM(responses=["foo-lish"])

    chain = prompt | llm | StrOutputParser()

    chain_tool = tool("chain_tool", chain)

    assert isinstance(chain_tool, BaseTool)
    assert chain_tool.name == "chain_tool"
    assert chain_tool.run({"question": "What up"}) == chain.invoke(
        {"question": "What up"}
    )
    assert await chain_tool.arun({"question": "What up"}) == await chain.ainvoke(
        {"question": "What up"}
    )
    assert chain_tool.description.endswith(repr(chain))
    assert chain_tool.args_schema.schema() == chain.input_schema.schema()
    assert chain_tool.args_schema.schema() == {
        "properties": {"question": {"title": "Question", "type": "string"}},
        "title": "PromptInput",
        "type": "object",
    }


async def test_runnable_gen() -> None:
    """Test that a generator can be used as a runnable."""

    def gen(input: Iterator[Any]) -> Iterator[int]:
        yield 1
        yield 2
        yield 3

    runnable = RunnableGenerator(gen)

    assert runnable.input_schema.schema() == {"title": "gen_input"}
    assert runnable.output_schema.schema() == {
        "title": "gen_output",
        "type": "integer",
    }

    assert runnable.invoke(None) == 6
    assert list(runnable.stream(None)) == [1, 2, 3]
    assert runnable.batch([None, None]) == [6, 6]

    async def agen(input: AsyncIterator[Any]) -> AsyncIterator[int]:
        yield 1
        yield 2
        yield 3

    arunnable = RunnableGenerator(agen)

    assert await arunnable.ainvoke(None) == 6
    assert [p async for p in arunnable.astream(None)] == [1, 2, 3]
    assert await arunnable.abatch([None, None]) == [6, 6]


async def test_runnable_gen_context_config() -> None:
    """Test that a generator can call other runnables with config
    propagated from the context."""

    fake = RunnableLambda(len)

    def gen(input: Iterator[Any]) -> Iterator[int]:
        yield fake.invoke("a")
        yield fake.invoke("aa")
        yield fake.invoke("aaa")

    runnable = RunnableGenerator(gen)

    assert runnable.input_schema.schema() == {"title": "gen_input"}
    assert runnable.output_schema.schema() == {
        "title": "gen_output",
        "type": "integer",
    }

    tracer = FakeTracer()
    assert runnable.invoke(None, {"callbacks": [tracer]}) == 6
    assert len(tracer.runs) == 1
    assert tracer.runs[0].outputs == {"output": 6}
    assert len(tracer.runs[0].child_runs) == 3
    assert [r.inputs["input"] for r in tracer.runs[0].child_runs] == ["a", "aa", "aaa"]
    assert [(r.outputs or {})["output"] for r in tracer.runs[0].child_runs] == [1, 2, 3]
    tracer.runs.clear()

    assert list(runnable.stream(None)) == [1, 2, 3]
    assert len(tracer.runs) == 0, "callbacks doesn't persist from previous call"

    tracer = FakeTracer()
    assert list(runnable.stream(None, {"callbacks": [tracer]})) == [1, 2, 3]
    assert len(tracer.runs) == 1
    assert tracer.runs[0].outputs == {"output": 6}
    assert len(tracer.runs[0].child_runs) == 3
    assert [r.inputs["input"] for r in tracer.runs[0].child_runs] == ["a", "aa", "aaa"]
    assert [(r.outputs or {})["output"] for r in tracer.runs[0].child_runs] == [1, 2, 3]

    tracer = FakeTracer()
    assert runnable.batch([None, None], {"callbacks": [tracer]}) == [6, 6]
    assert len(tracer.runs) == 2
    assert tracer.runs[0].outputs == {"output": 6}
    assert tracer.runs[1].outputs == {"output": 6}
    assert len(tracer.runs[0].child_runs) == 3
    assert [r.inputs["input"] for r in tracer.runs[0].child_runs] == ["a", "aa", "aaa"]
    assert [(r.outputs or {})["output"] for r in tracer.runs[0].child_runs] == [1, 2, 3]
    assert len(tracer.runs[1].child_runs) == 3
    assert [r.inputs["input"] for r in tracer.runs[1].child_runs] == ["a", "aa", "aaa"]
    assert [(r.outputs or {})["output"] for r in tracer.runs[1].child_runs] == [1, 2, 3]

    if sys.version_info < (3, 11):
        # Python 3.10 and below don't support running async tasks in a specific context
        return

    async def agen(input: AsyncIterator[Any]) -> AsyncIterator[int]:
        yield await fake.ainvoke("a")
        yield await fake.ainvoke("aa")
        yield await fake.ainvoke("aaa")

    arunnable = RunnableGenerator(agen)

    tracer = FakeTracer()
    assert await arunnable.ainvoke(None, {"callbacks": [tracer]}) == 6
    assert len(tracer.runs) == 1
    assert tracer.runs[0].outputs == {"output": 6}
    assert len(tracer.runs[0].child_runs) == 3
    assert [r.inputs["input"] for r in tracer.runs[0].child_runs] == ["a", "aa", "aaa"]
    assert [(r.outputs or {})["output"] for r in tracer.runs[0].child_runs] == [1, 2, 3]
    tracer.runs.clear()

    assert [p async for p in arunnable.astream(None)] == [1, 2, 3]
    assert len(tracer.runs) == 0, "callbacks doesn't persist from previous call"

    tracer = FakeTracer()
    assert [p async for p in arunnable.astream(None, {"callbacks": [tracer]})] == [
        1,
        2,
        3,
    ]
    assert len(tracer.runs) == 1
    assert tracer.runs[0].outputs == {"output": 6}
    assert len(tracer.runs[0].child_runs) == 3
    assert [r.inputs["input"] for r in tracer.runs[0].child_runs] == ["a", "aa", "aaa"]
    assert [(r.outputs or {})["output"] for r in tracer.runs[0].child_runs] == [1, 2, 3]

    tracer = FakeTracer()
    assert await arunnable.abatch([None, None], {"callbacks": [tracer]}) == [6, 6]
    assert len(tracer.runs) == 2
    assert tracer.runs[0].outputs == {"output": 6}
    assert tracer.runs[1].outputs == {"output": 6}
    assert len(tracer.runs[0].child_runs) == 3
    assert [r.inputs["input"] for r in tracer.runs[0].child_runs] == ["a", "aa", "aaa"]
    assert [(r.outputs or {})["output"] for r in tracer.runs[0].child_runs] == [1, 2, 3]
    assert len(tracer.runs[1].child_runs) == 3
    assert [r.inputs["input"] for r in tracer.runs[1].child_runs] == ["a", "aa", "aaa"]
    assert [(r.outputs or {})["output"] for r in tracer.runs[1].child_runs] == [1, 2, 3]


async def test_runnable_iter_context_config() -> None:
    """Test that a generator can call other runnables with config
    propagated from the context."""

    fake = RunnableLambda(len)

    @chain
    def gen(input: str) -> Iterator[int]:
        yield fake.invoke(input)
        yield fake.invoke(input * 2)
        yield fake.invoke(input * 3)

    assert gen.input_schema.schema() == {
        "title": "gen_input",
        "type": "string",
    }
    assert gen.output_schema.schema() == {
        "title": "gen_output",
        "type": "integer",
    }

    tracer = FakeTracer()
    assert gen.invoke("a", {"callbacks": [tracer]}) == 6
    assert len(tracer.runs) == 1
    assert tracer.runs[0].outputs == {"output": 6}
    assert len(tracer.runs[0].child_runs) == 3
    assert [r.inputs["input"] for r in tracer.runs[0].child_runs] == ["a", "aa", "aaa"]
    assert [(r.outputs or {})["output"] for r in tracer.runs[0].child_runs] == [1, 2, 3]
    tracer.runs.clear()

    assert list(gen.stream("a")) == [1, 2, 3]
    assert len(tracer.runs) == 0, "callbacks doesn't persist from previous call"

    tracer = FakeTracer()
    assert list(gen.stream("a", {"callbacks": [tracer]})) == [1, 2, 3]
    assert len(tracer.runs) == 1
    assert tracer.runs[0].outputs == {"output": 6}
    assert len(tracer.runs[0].child_runs) == 3
    assert [r.inputs["input"] for r in tracer.runs[0].child_runs] == ["a", "aa", "aaa"]
    assert [(r.outputs or {})["output"] for r in tracer.runs[0].child_runs] == [1, 2, 3]

    tracer = FakeTracer()
    assert gen.batch(["a", "a"], {"callbacks": [tracer]}) == [6, 6]
    assert len(tracer.runs) == 2
    assert tracer.runs[0].outputs == {"output": 6}
    assert tracer.runs[1].outputs == {"output": 6}
    assert len(tracer.runs[0].child_runs) == 3
    assert [r.inputs["input"] for r in tracer.runs[0].child_runs] == ["a", "aa", "aaa"]
    assert [(r.outputs or {})["output"] for r in tracer.runs[0].child_runs] == [1, 2, 3]
    assert len(tracer.runs[1].child_runs) == 3
    assert [r.inputs["input"] for r in tracer.runs[1].child_runs] == ["a", "aa", "aaa"]
    assert [(r.outputs or {})["output"] for r in tracer.runs[1].child_runs] == [1, 2, 3]

    if sys.version_info < (3, 11):
        # Python 3.10 and below don't support running async tasks in a specific context
        return

    @chain
    async def agen(input: str) -> AsyncIterator[int]:
        yield await fake.ainvoke(input)
        yield await fake.ainvoke(input * 2)
        yield await fake.ainvoke(input * 3)

    assert agen.input_schema.schema() == {
        "title": "agen_input",
        "type": "string",
    }
    assert agen.output_schema.schema() == {
        "title": "agen_output",
        "type": "integer",
    }

    tracer = FakeTracer()
    assert await agen.ainvoke("a", {"callbacks": [tracer]}) == 6
    assert len(tracer.runs) == 1
    assert tracer.runs[0].outputs == {"output": 6}
    assert len(tracer.runs[0].child_runs) == 3
    assert [r.inputs["input"] for r in tracer.runs[0].child_runs] == ["a", "aa", "aaa"]
    assert [(r.outputs or {})["output"] for r in tracer.runs[0].child_runs] == [1, 2, 3]
    tracer.runs.clear()

    assert [p async for p in agen.astream("a")] == [1, 2, 3]
    assert len(tracer.runs) == 0, "callbacks doesn't persist from previous call"

    tracer = FakeTracer()
    assert [p async for p in agen.astream("a", {"callbacks": [tracer]})] == [
        1,
        2,
        3,
    ]
    assert len(tracer.runs) == 1
    assert tracer.runs[0].outputs == {"output": 6}
    assert len(tracer.runs[0].child_runs) == 3
    assert [r.inputs["input"] for r in tracer.runs[0].child_runs] == ["a", "aa", "aaa"]
    assert [(r.outputs or {})["output"] for r in tracer.runs[0].child_runs] == [1, 2, 3]

    tracer = FakeTracer()
    assert [p async for p in agen.astream_log("a", {"callbacks": [tracer]})]
    assert len(tracer.runs) == 1
    assert tracer.runs[0].outputs == {"output": 6}
    assert len(tracer.runs[0].child_runs) == 3
    assert [r.inputs["input"] for r in tracer.runs[0].child_runs] == ["a", "aa", "aaa"]
    assert [(r.outputs or {})["output"] for r in tracer.runs[0].child_runs] == [1, 2, 3]

    tracer = FakeTracer()
    assert await agen.abatch(["a", "a"], {"callbacks": [tracer]}) == [6, 6]
    assert len(tracer.runs) == 2
    assert tracer.runs[0].outputs == {"output": 6}
    assert tracer.runs[1].outputs == {"output": 6}
    assert len(tracer.runs[0].child_runs) == 3
    assert [r.inputs["input"] for r in tracer.runs[0].child_runs] == ["a", "aa", "aaa"]
    assert [(r.outputs or {})["output"] for r in tracer.runs[0].child_runs] == [1, 2, 3]
    assert len(tracer.runs[1].child_runs) == 3
    assert [r.inputs["input"] for r in tracer.runs[1].child_runs] == ["a", "aa", "aaa"]
    assert [(r.outputs or {})["output"] for r in tracer.runs[1].child_runs] == [1, 2, 3]


async def test_runnable_lambda_context_config() -> None:
    """Test that a function can call other runnables with config
    propagated from the context."""

    fake = RunnableLambda(len)

    @chain
    def fun(input: str) -> int:
        output = fake.invoke(input)
        output += fake.invoke(input * 2)
        output += fake.invoke(input * 3)
        return output

    assert fun.input_schema.schema() == {"title": "fun_input", "type": "string"}
    assert fun.output_schema.schema() == {
        "title": "fun_output",
        "type": "integer",
    }

    tracer = FakeTracer()
    assert fun.invoke("a", {"callbacks": [tracer]}) == 6
    assert len(tracer.runs) == 1
    assert tracer.runs[0].outputs == {"output": 6}
    assert len(tracer.runs[0].child_runs) == 3
    assert [r.inputs["input"] for r in tracer.runs[0].child_runs] == ["a", "aa", "aaa"]
    assert [(r.outputs or {})["output"] for r in tracer.runs[0].child_runs] == [1, 2, 3]
    tracer.runs.clear()

    assert list(fun.stream("a")) == [6]
    assert len(tracer.runs) == 0, "callbacks doesn't persist from previous call"

    tracer = FakeTracer()
    assert list(fun.stream("a", {"callbacks": [tracer]})) == [6]
    assert len(tracer.runs) == 1
    assert tracer.runs[0].outputs == {"output": 6}
    assert len(tracer.runs[0].child_runs) == 3
    assert [r.inputs["input"] for r in tracer.runs[0].child_runs] == ["a", "aa", "aaa"]
    assert [(r.outputs or {})["output"] for r in tracer.runs[0].child_runs] == [1, 2, 3]

    tracer = FakeTracer()
    assert fun.batch(["a", "a"], {"callbacks": [tracer]}) == [6, 6]
    assert len(tracer.runs) == 2
    assert tracer.runs[0].outputs == {"output": 6}
    assert tracer.runs[1].outputs == {"output": 6}
    assert len(tracer.runs[0].child_runs) == 3
    assert [r.inputs["input"] for r in tracer.runs[0].child_runs] == ["a", "aa", "aaa"]
    assert [(r.outputs or {})["output"] for r in tracer.runs[0].child_runs] == [1, 2, 3]
    assert len(tracer.runs[1].child_runs) == 3
    assert [r.inputs["input"] for r in tracer.runs[1].child_runs] == ["a", "aa", "aaa"]
    assert [(r.outputs or {})["output"] for r in tracer.runs[1].child_runs] == [1, 2, 3]

    if sys.version_info < (3, 11):
        # Python 3.10 and below don't support running async tasks in a specific context
        return

    @chain
    async def afun(input: str) -> int:
        output = await fake.ainvoke(input)
        output += await fake.ainvoke(input * 2)
        output += await fake.ainvoke(input * 3)
        return output

    assert afun.input_schema.schema() == {"title": "afun_input", "type": "string"}
    assert afun.output_schema.schema() == {
        "title": "afun_output",
        "type": "integer",
    }

    tracer = FakeTracer()
    assert await afun.ainvoke("a", {"callbacks": [tracer]}) == 6
    assert len(tracer.runs) == 1
    assert tracer.runs[0].outputs == {"output": 6}
    assert len(tracer.runs[0].child_runs) == 3
    assert [r.inputs["input"] for r in tracer.runs[0].child_runs] == ["a", "aa", "aaa"]
    assert [(r.outputs or {})["output"] for r in tracer.runs[0].child_runs] == [1, 2, 3]
    tracer.runs.clear()

    assert [p async for p in afun.astream("a")] == [6]
    assert len(tracer.runs) == 0, "callbacks doesn't persist from previous call"

    tracer = FakeTracer()
    assert [p async for p in afun.astream("a", {"callbacks": [tracer]})] == [6]
    assert len(tracer.runs) == 1
    assert tracer.runs[0].outputs == {"output": 6}
    assert len(tracer.runs[0].child_runs) == 3
    assert [r.inputs["input"] for r in tracer.runs[0].child_runs] == ["a", "aa", "aaa"]
    assert [(r.outputs or {})["output"] for r in tracer.runs[0].child_runs] == [1, 2, 3]

    tracer = FakeTracer()
    assert await afun.abatch(["a", "a"], {"callbacks": [tracer]}) == [6, 6]
    assert len(tracer.runs) == 2
    assert tracer.runs[0].outputs == {"output": 6}
    assert tracer.runs[1].outputs == {"output": 6}
    assert len(tracer.runs[0].child_runs) == 3
    assert [r.inputs["input"] for r in tracer.runs[0].child_runs] == ["a", "aa", "aaa"]
    assert [(r.outputs or {})["output"] for r in tracer.runs[0].child_runs] == [1, 2, 3]
    assert len(tracer.runs[1].child_runs) == 3
    assert [r.inputs["input"] for r in tracer.runs[1].child_runs] == ["a", "aa", "aaa"]
    assert [(r.outputs or {})["output"] for r in tracer.runs[1].child_runs] == [1, 2, 3]


async def test_runnable_gen_transform() -> None:
    """Test that a generator can be used as a runnable."""

    def gen_indexes(length_iter: Iterator[int]) -> Iterator[int]:
        for i in range(next(length_iter)):
            yield i

    async def agen_indexes(length_iter: AsyncIterator[int]) -> AsyncIterator[int]:
        async for length in length_iter:
            for i in range(length):
                yield i

    def plus_one(input: Iterator[int]) -> Iterator[int]:
        for i in input:
            yield i + 1

    async def aplus_one(input: AsyncIterator[int]) -> AsyncIterator[int]:
        async for i in input:
            yield i + 1

    chain: Runnable = RunnableGenerator(gen_indexes, agen_indexes) | plus_one
    achain = RunnableGenerator(gen_indexes, agen_indexes) | aplus_one

    assert chain.input_schema.schema() == {
        "title": "gen_indexes_input",
        "type": "integer",
    }
    assert chain.output_schema.schema() == {
        "title": "plus_one_output",
        "type": "integer",
    }
    assert achain.input_schema.schema() == {
        "title": "gen_indexes_input",
        "type": "integer",
    }
    assert achain.output_schema.schema() == {
        "title": "aplus_one_output",
        "type": "integer",
    }

    assert list(chain.stream(3)) == [1, 2, 3]
    assert [p async for p in achain.astream(4)] == [1, 2, 3, 4]


def test_with_config_callbacks() -> None:
    result = RunnableLambda(lambda x: x).with_config({"callbacks": []})
    # Bugfix from version 0.0.325
    # ConfigError: field "callbacks" not yet prepared so type is still a ForwardRef,
    # you might need to call RunnableConfig.update_forward_refs().
    assert isinstance(result, RunnableBinding)


async def test_ainvoke_on_returned_runnable() -> None:
    """Verify that a runnable returned by a sync runnable in the async path will
    be runthroughaasync path (issue #13407)"""

    def idchain_sync(__input: dict) -> bool:
        return False

    async def idchain_async(__input: dict) -> bool:
        return True

    idchain = RunnableLambda(func=idchain_sync, afunc=idchain_async)

    def func(__input: dict) -> Runnable:
        return idchain

    assert await RunnableLambda(func).ainvoke({})


def test_invoke_stream_passthrough_assign_trace() -> None:
    def idchain_sync(__input: dict) -> bool:
        return False

    chain = RunnablePassthrough.assign(urls=idchain_sync)

    tracer = FakeTracer()
    chain.invoke({"example": [1, 2, 3]}, dict(callbacks=[tracer]))

    assert tracer.runs[0].name == "RunnableAssign<urls>"
    assert tracer.runs[0].child_runs[0].name == "RunnableParallel<urls>"

    tracer = FakeTracer()
    for item in chain.stream({"example": [1, 2, 3]}, dict(callbacks=[tracer])):
        pass

    assert tracer.runs[0].name == "RunnableAssign<urls>"
    assert tracer.runs[0].child_runs[0].name == "RunnableParallel<urls>"


async def test_ainvoke_astream_passthrough_assign_trace() -> None:
    def idchain_sync(__input: dict) -> bool:
        return False

    chain = RunnablePassthrough.assign(urls=idchain_sync)

    tracer = FakeTracer()
    await chain.ainvoke({"example": [1, 2, 3]}, dict(callbacks=[tracer]))

    assert tracer.runs[0].name == "RunnableAssign<urls>"
    assert tracer.runs[0].child_runs[0].name == "RunnableParallel<urls>"

    tracer = FakeTracer()
    async for item in chain.astream({"example": [1, 2, 3]}, dict(callbacks=[tracer])):
        pass

    assert tracer.runs[0].name == "RunnableAssign<urls>"
    assert tracer.runs[0].child_runs[0].name == "RunnableParallel<urls>"


async def test_astream_log_deep_copies() -> None:
    """Verify that deep copies are used when using jsonpatch in astream log.

    jsonpatch re-uses objects in its API; e.g.,

    import jsonpatch
    obj1 = { "a": 1 }
    value = { "b": 2 }
    obj2 = { "a": 1, "value": value }

    ops = list(jsonpatch.JsonPatch.from_diff(obj1, obj2))
    assert id(ops[0]['value']) == id(value)

    This can create unexpected consequences for downstream code.
    """

    def _get_run_log(run_log_patches: Sequence[RunLogPatch]) -> RunLog:
        """Get run log"""
        run_log = RunLog(state=None)  # type: ignore
        for log_patch in run_log_patches:
            run_log = run_log + log_patch
        return run_log

    def add_one(x: int) -> int:
        """Add one."""
        return x + 1

    chain = RunnableLambda(add_one)
    chunks = []
    final_output = None
    async for chunk in chain.astream_log(1):
        chunks.append(chunk)
        if final_output is None:
            final_output = chunk
        else:
            final_output = final_output + chunk

    run_log = _get_run_log(chunks)
    state = run_log.state.copy()
    # Ignoring type here since we know that the state is a dict
    # so we can delete `id` for testing purposes
    state.pop("id")  # type: ignore
    assert state == {
        "final_output": 2,
        "logs": {},
        "streamed_output": [2],
<<<<<<< HEAD
    }


def _generate(input: Iterator) -> Iterator[str]:
    yield from "foo bar"


def _generate_immediate_error(input: Iterator) -> Iterator[str]:
    raise ValueError()
    yield ""


def _generate_delayed_error(input: Iterator) -> Iterator[str]:
    yield ""
    raise ValueError()


def test_fallbacks_stream() -> None:
    runnable = RunnableGenerator(_generate_immediate_error).with_fallbacks(
        [RunnableGenerator(_generate)]
    )
    assert list(runnable.stream({})) == [c for c in "foo bar"]

    with pytest.raises(ValueError):
        runnable = RunnableGenerator(_generate_delayed_error).with_fallbacks(
            [RunnableGenerator(_generate)]
        )
        list(runnable.stream({}))


async def _agenerate(input: dict) -> AsyncIterator[str]:
    for c in "foo bar":
        yield c


async def _agenerate_immediate_error(
    input: dict, run_manager: AsyncCallbackManagerForChainRun
) -> AsyncIterator[str]:
    e = ValueError()
    await run_manager.on_chain_error(e)
    raise e
    yield ""


async def _agenerate_delayed_error(
    input: dict, run_manager: AsyncCallbackManagerForChainRun
) -> AsyncIterator[str]:
    yield ""
    e = ValueError()
    await run_manager.on_chain_error(e)
    raise e


async def test_fallbacks_astream() -> None:
    runnable = RunnableLambda(_agenerate_immediate_error).with_fallbacks(
        [RunnableLambda(_agenerate)]
    )
    expected = (c for c in "foo bar")
    async for c in runnable.astream({}):
        assert c == next(expected)

    with pytest.raises(ValueError):
        runnable = RunnableLambda(_agenerate_delayed_error).with_fallbacks(
            [RunnableLambda(_agenerate)]
        )
        async for c in runnable.astream({}):
            pass
=======
        "name": "add_one",
        "type": "chain",
    }
>>>>>>> 2454fefc
<|MERGE_RESOLUTION|>--- conflicted
+++ resolved
@@ -5154,7 +5154,8 @@
         "final_output": 2,
         "logs": {},
         "streamed_output": [2],
-<<<<<<< HEAD
+        "name": "add_one",
+        "type": "chain",
     }
 
 
@@ -5221,9 +5222,4 @@
             [RunnableLambda(_agenerate)]
         )
         async for c in runnable.astream({}):
-            pass
-=======
-        "name": "add_one",
-        "type": "chain",
-    }
->>>>>>> 2454fefc
+            pass