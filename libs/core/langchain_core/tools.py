"""**Tools** are classes that an Agent uses to interact with the world.

Each tool has a **description**. Agent uses the description to choose the right
tool for the job.

**Class hierarchy:**

.. code-block::

    RunnableSerializable --> BaseTool --> <name>Tool  # Examples: AIPluginTool, BaseGraphQLTool
                                          <name>      # Examples: BraveSearch, HumanInputRun

**Main helpers:**

.. code-block::

    CallbackManagerForToolRun, AsyncCallbackManagerForToolRun
"""  # noqa: E501

from __future__ import annotations

import asyncio
import functools
import inspect
import json
import textwrap
import uuid
import warnings
from abc import ABC, abstractmethod
from contextvars import copy_context
from functools import partial
from inspect import signature
from typing import (
    Any,
    Awaitable,
    Callable,
    Dict,
    List,
    Literal,
    Optional,
    Sequence,
    Tuple,
    Type,
    Union,
    get_type_hints,
)

from typing_extensions import Annotated, TypeVar, cast, get_args, get_origin

from langchain_core._api import deprecated
from langchain_core.callbacks import (
    AsyncCallbackManager,
    AsyncCallbackManagerForToolRun,
    BaseCallbackManager,
    CallbackManager,
    CallbackManagerForToolRun,
)
from langchain_core.callbacks.manager import (
    Callbacks,
)
from langchain_core.load.serializable import Serializable
from langchain_core.messages.tool import ToolCall, ToolMessage
from langchain_core.prompts import (
    BasePromptTemplate,
    PromptTemplate,
    aformat_document,
    format_document,
)
from langchain_core.pydantic_v1 import (
    BaseModel,
    Extra,
    Field,
    ValidationError,
    create_model,
    root_validator,
    validate_arguments,
)
from langchain_core.retrievers import BaseRetriever
from langchain_core.runnables import (
    Runnable,
    RunnableConfig,
    RunnableSerializable,
    ensure_config,
)
from langchain_core.runnables.config import (
    _set_config_context,
    patch_config,
    run_in_executor,
)
<<<<<<< HEAD
from langchain_core.runnables.utils import asyncio_accepts_context
=======
from langchain_core.runnables.utils import accepts_context
from langchain_core.utils.function_calling import (
    _parse_google_docstring,
    _py_38_safe_origin,
)
>>>>>>> a02a09c9
from langchain_core.utils.pydantic import (
    TypeBaseModel,
    _create_subset_model,
    is_basemodel_subclass,
    is_pydantic_v1_subclass,
    is_pydantic_v2_subclass,
)

FILTERED_ARGS = ("run_manager", "callbacks")


class SchemaAnnotationError(TypeError):
    """Raised when 'args_schema' is missing or has an incorrect type annotation."""


def _is_annotated_type(typ: Type[Any]) -> bool:
    return get_origin(typ) is Annotated


def _get_annotation_description(arg_type: Type) -> str | None:
    if _is_annotated_type(arg_type):
        annotated_args = get_args(arg_type)
        for annotation in annotated_args[1:]:
            if isinstance(annotation, str):
                return annotation
    return None


def _get_filtered_args(
    inferred_model: Type[BaseModel],
    func: Callable,
    *,
    filter_args: Sequence[str],
    include_injected: bool = True,
) -> dict:
    """Get the arguments from a function's signature."""
    schema = inferred_model.schema()["properties"]
    valid_keys = signature(func).parameters
    return {
        k: schema[k]
        for i, (k, param) in enumerate(valid_keys.items())
        if k not in filter_args
        and (i > 0 or param.name not in ("self", "cls"))
        and (include_injected or not _is_injected_arg_type(param.annotation))
    }


def _parse_python_function_docstring(
    function: Callable, annotations: dict, error_on_invalid_docstring: bool = False
) -> Tuple[str, dict]:
    """Parse the function and argument descriptions from the docstring of a function.

    Assumes the function docstring follows Google Python style guide.
    """
    docstring = inspect.getdoc(function)
    return _parse_google_docstring(
        docstring,
        list(annotations),
        error_on_invalid_docstring=error_on_invalid_docstring,
    )


def _validate_docstring_args_against_annotations(
    arg_descriptions: dict, annotations: dict
) -> None:
    """Raise error if docstring arg is not in type annotations."""
    for docstring_arg in arg_descriptions:
        if docstring_arg not in annotations:
            raise ValueError(
                f"Arg {docstring_arg} in docstring not found in function signature."
            )


def _infer_arg_descriptions(
    fn: Callable,
    *,
    parse_docstring: bool = False,
    error_on_invalid_docstring: bool = False,
) -> Tuple[str, dict]:
    """Infer argument descriptions from a function's docstring."""
    if hasattr(inspect, "get_annotations"):
        # This is for python < 3.10
        annotations = inspect.get_annotations(fn)  # type: ignore
    else:
        annotations = getattr(fn, "__annotations__", {})
    if parse_docstring:
        description, arg_descriptions = _parse_python_function_docstring(
            fn, annotations, error_on_invalid_docstring=error_on_invalid_docstring
        )
    else:
        description = inspect.getdoc(fn) or ""
        arg_descriptions = {}
    if parse_docstring:
        _validate_docstring_args_against_annotations(arg_descriptions, annotations)
    for arg, arg_type in annotations.items():
        if arg in arg_descriptions:
            continue
        if desc := _get_annotation_description(arg_type):
            arg_descriptions[arg] = desc
    return description, arg_descriptions


class _SchemaConfig:
    """Configuration for the pydantic model.

    This is used to configure the pydantic model created from
    a function's signature.

    Parameters:
        extra: Whether to allow extra fields in the model.
        arbitrary_types_allowed: Whether to allow arbitrary types in the model.
            Defaults to True.
    """

    extra: Any = Extra.forbid
    arbitrary_types_allowed: bool = True


def create_schema_from_function(
    model_name: str,
    func: Callable,
    *,
    filter_args: Optional[Sequence[str]] = None,
    parse_docstring: bool = False,
    error_on_invalid_docstring: bool = False,
    include_injected: bool = True,
) -> Type[BaseModel]:
    """Create a pydantic schema from a function's signature.

    Args:
        model_name: Name to assign to the generated pydantic schema.
        func: Function to generate the schema from.
        filter_args: Optional list of arguments to exclude from the schema.
            Defaults to FILTERED_ARGS.
        parse_docstring: Whether to parse the function's docstring for descriptions
            for each argument. Defaults to False.
        error_on_invalid_docstring: if ``parse_docstring`` is provided, configure
            whether to raise ValueError on invalid Google Style docstrings.
            Defaults to False.
        include_injected: Whether to include injected arguments in the schema.
            Defaults to True, since we want to include them in the schema
            when *validating* tool inputs.

    Returns:
        A pydantic model with the same arguments as the function.
    """
    # https://docs.pydantic.dev/latest/usage/validation_decorator/
    validated = validate_arguments(func, config=_SchemaConfig)  # type: ignore
    inferred_model = validated.model  # type: ignore
    filter_args = filter_args if filter_args is not None else FILTERED_ARGS
    for arg in filter_args:
        if arg in inferred_model.__fields__:
            del inferred_model.__fields__[arg]
    description, arg_descriptions = _infer_arg_descriptions(
        func,
        parse_docstring=parse_docstring,
        error_on_invalid_docstring=error_on_invalid_docstring,
    )
    # Pydantic adds placeholder virtual fields we need to strip
    valid_properties = _get_filtered_args(
        inferred_model, func, filter_args=filter_args, include_injected=include_injected
    )
    return _create_subset_model(
        f"{model_name}Schema",
        inferred_model,
        list(valid_properties),
        descriptions=arg_descriptions,
        fn_description=description,
    )


class ToolException(Exception):
    """Optional exception that tool throws when execution error occurs.

    When this exception is thrown, the agent will not stop working,
    but it will handle the exception according to the handle_tool_error
    variable of the tool, and the processing result will be returned
    to the agent as observation, and printed in red on the console.
    """

    pass


class BaseTool(RunnableSerializable[Union[str, Dict, ToolCall], Any]):
    """Interface LangChain tools must implement."""

    def __init_subclass__(cls, **kwargs: Any) -> None:
        """Create the definition of the new tool class."""
        super().__init_subclass__(**kwargs)

        args_schema_type = cls.__annotations__.get("args_schema", None)

        if args_schema_type is not None and args_schema_type == BaseModel:
            # Throw errors for common mis-annotations.
            # TODO: Use get_args / get_origin and fully
            # specify valid annotations.
            typehint_mandate = """
class ChildTool(BaseTool):
    ...
    args_schema: Type[BaseModel] = SchemaClass
    ..."""
            name = cls.__name__
            raise SchemaAnnotationError(
                f"Tool definition for {name} must include valid type annotations"
                f" for argument 'args_schema' to behave as expected.\n"
                f"Expected annotation of 'Type[BaseModel]'"
                f" but got '{args_schema_type}'.\n"
                f"Expected class looks like:\n"
                f"{typehint_mandate}"
            )

    name: str
    """The unique name of the tool that clearly communicates its purpose."""
    description: str
    """Used to tell the model how/when/why to use the tool.
    
    You can provide few-shot examples as a part of the description.
    """
    args_schema: Optional[TypeBaseModel] = None
    """Pydantic model class to validate and parse the tool's input arguments.
    
    Args schema should be either: 
    
    - A subclass of pydantic.BaseModel.
    or 
    - A subclass of pydantic.v1.BaseModel if accessing v1 namespace in pydantic 2
    """
    return_direct: bool = False
    """Whether to return the tool's output directly. 
    
    Setting this to True means    
    that after the tool is called, the AgentExecutor will stop looping.
    """
    verbose: bool = False
    """Whether to log the tool's progress."""

    callbacks: Callbacks = Field(default=None, exclude=True)
    """Callbacks to be called during tool execution."""
    callback_manager: Optional[BaseCallbackManager] = Field(default=None, exclude=True)
    """Deprecated. Please use callbacks instead."""
    tags: Optional[List[str]] = None
    """Optional list of tags associated with the tool. Defaults to None.
    These tags will be associated with each call to this tool,
    and passed as arguments to the handlers defined in `callbacks`.
    You can use these to eg identify a specific instance of a tool with its use case.
    """
    metadata: Optional[Dict[str, Any]] = None
    """Optional metadata associated with the tool. Defaults to None.
    This metadata will be associated with each call to this tool,
    and passed as arguments to the handlers defined in `callbacks`.
    You can use these to eg identify a specific instance of a tool with its use case.
    """

    handle_tool_error: Optional[Union[bool, str, Callable[[ToolException], str]]] = (
        False
    )
    """Handle the content of the ToolException thrown."""

    handle_validation_error: Optional[
        Union[bool, str, Callable[[ValidationError], str]]
    ] = False
    """Handle the content of the ValidationError thrown."""

    response_format: Literal["content", "content_and_artifact"] = "content"
    """The tool response format. Defaults to 'content'.

    If "content" then the output of the tool is interpreted as the contents of a 
    ToolMessage. If "content_and_artifact" then the output is expected to be a 
    two-tuple corresponding to the (content, artifact) of a ToolMessage.
    """

    def __init__(self, **kwargs: Any) -> None:
        """Initialize the tool."""
        if "args_schema" in kwargs and kwargs["args_schema"] is not None:
            if not is_basemodel_subclass(kwargs["args_schema"]):
                raise TypeError(
                    f"args_schema must be a subclass of pydantic BaseModel. "
                    f"Got: {kwargs['args_schema']}."
                )
        super().__init__(**kwargs)

    class Config(Serializable.Config):
        """Configuration for this pydantic object."""

        arbitrary_types_allowed = True

    @property
    def is_single_input(self) -> bool:
        """Whether the tool only accepts a single input."""
        keys = {k for k in self.args if k != "kwargs"}
        return len(keys) == 1

    @property
    def args(self) -> dict:
        return self.get_input_schema().schema()["properties"]

    @property
    def tool_call_schema(self) -> Type[BaseModel]:
        full_schema = self.get_input_schema()
        fields = []
        for name, type_ in _get_all_basemodel_annotations(full_schema).items():
            if not _is_injected_arg_type(type_):
                fields.append(name)
        return _create_subset_model(
            self.name, full_schema, fields, fn_description=self.description
        )

    # --- Runnable ---

    def get_input_schema(
        self, config: Optional[RunnableConfig] = None
    ) -> Type[BaseModel]:
        """The tool's input schema.

        Args:
            config: The configuration for the tool.

        Returns:
            The input schema for the tool.
        """
        if self.args_schema is not None:
            return self.args_schema
        else:
            return create_schema_from_function(self.name, self._run)

    def invoke(
        self,
        input: Union[str, Dict, ToolCall],
        config: Optional[RunnableConfig] = None,
        **kwargs: Any,
    ) -> Any:
        tool_input, kwargs = _prep_run_args(input, config, **kwargs)
        return self.run(tool_input, **kwargs)

    async def ainvoke(
        self,
        input: Union[str, Dict, ToolCall],
        config: Optional[RunnableConfig] = None,
        **kwargs: Any,
    ) -> Any:
        tool_input, kwargs = _prep_run_args(input, config, **kwargs)
        return await self.arun(tool_input, **kwargs)

    # --- Tool ---

    def _parse_input(self, tool_input: Union[str, Dict]) -> Union[str, Dict[str, Any]]:
        """Convert tool input to a pydantic model.

        Args:
            tool_input: The input to the tool.
        """
        input_args = self.args_schema
        if isinstance(tool_input, str):
            if input_args is not None:
                key_ = next(iter(input_args.__fields__.keys()))
                input_args.validate({key_: tool_input})
            return tool_input
        else:
            if input_args is not None:
                result = input_args.parse_obj(tool_input)
                return {
                    k: getattr(result, k)
                    for k, v in result.dict().items()
                    if k in tool_input
                }
            return tool_input

    @root_validator(pre=True)
    def raise_deprecation(cls, values: Dict) -> Dict:
        """Raise deprecation warning if callback_manager is used.

        Args:
            values: The values to validate.

        Returns:
            The validated values.
        """
        if values.get("callback_manager") is not None:
            warnings.warn(
                "callback_manager is deprecated. Please use callbacks instead.",
                DeprecationWarning,
            )
            values["callbacks"] = values.pop("callback_manager", None)
        return values

    @abstractmethod
    def _run(self, *args: Any, **kwargs: Any) -> Any:
        """Use the tool.

        Add run_manager: Optional[CallbackManagerForToolRun] = None
        to child implementations to enable tracing.
        """

    async def _arun(self, *args: Any, **kwargs: Any) -> Any:
        """Use the tool asynchronously.

        Add run_manager: Optional[AsyncCallbackManagerForToolRun] = None
        to child implementations to enable tracing.
        """
        if kwargs.get("run_manager") and signature(self._run).parameters.get(
            "run_manager"
        ):
            kwargs["run_manager"] = kwargs["run_manager"].get_sync()
        return await run_in_executor(None, self._run, *args, **kwargs)

    def _to_args_and_kwargs(self, tool_input: Union[str, Dict]) -> Tuple[Tuple, Dict]:
        tool_input = self._parse_input(tool_input)
        # For backwards compatibility, if run_input is a string,
        # pass as a positional argument.
        if isinstance(tool_input, str):
            return (tool_input,), {}
        else:
            return (), tool_input

    def run(
        self,
        tool_input: Union[str, Dict[str, Any]],
        verbose: Optional[bool] = None,
        start_color: Optional[str] = "green",
        color: Optional[str] = "green",
        callbacks: Callbacks = None,
        *,
        tags: Optional[List[str]] = None,
        metadata: Optional[Dict[str, Any]] = None,
        run_name: Optional[str] = None,
        run_id: Optional[uuid.UUID] = None,
        config: Optional[RunnableConfig] = None,
        tool_call_id: Optional[str] = None,
        **kwargs: Any,
    ) -> Any:
        """Run the tool.

        Args:
            tool_input: The input to the tool.
            verbose: Whether to log the tool's progress. Defaults to None.
            start_color: The color to use when starting the tool. Defaults to 'green'.
            color: The color to use when ending the tool. Defaults to 'green'.
            callbacks: Callbacks to be called during tool execution. Defaults to None.
            tags: Optional list of tags associated with the tool. Defaults to None.
            metadata: Optional metadata associated with the tool. Defaults to None.
            run_name: The name of the run. Defaults to None.
            run_id: The id of the run. Defaults to None.
            config: The configuration for the tool. Defaults to None.
            tool_call_id: The id of the tool call. Defaults to None.
            kwargs: Additional arguments to pass to the tool

        Returns:
            The output of the tool.

        Raises:
            ToolException: If an error occurs during tool execution.
        """
        callback_manager = CallbackManager.configure(
            callbacks,
            self.callbacks,
            self.verbose or bool(verbose),
            tags,
            self.tags,
            metadata,
            self.metadata,
        )

        run_manager = callback_manager.on_tool_start(
            {"name": self.name, "description": self.description},
            tool_input if isinstance(tool_input, str) else str(tool_input),
            color=start_color,
            name=run_name,
            run_id=run_id,
            # Inputs by definition should always be dicts.
            # For now, it's unclear whether this assumption is ever violated,
            # but if it is we will send a `None` value to the callback instead
            # TODO: will need to address issue via a patch.
            inputs=tool_input if isinstance(tool_input, dict) else None,
            **kwargs,
        )

        content = None
        artifact = None
        error_to_raise: Union[Exception, KeyboardInterrupt, None] = None
        try:
            child_config = patch_config(config, callbacks=run_manager.get_child())
            context = copy_context()
            context.run(_set_config_context, child_config)
            tool_args, tool_kwargs = self._to_args_and_kwargs(tool_input)
            if signature(self._run).parameters.get("run_manager"):
                tool_kwargs["run_manager"] = run_manager

            if config_param := _get_runnable_config_param(self._run):
                tool_kwargs[config_param] = config
            response = context.run(self._run, *tool_args, **tool_kwargs)
            if self.response_format == "content_and_artifact":
                if not isinstance(response, tuple) or len(response) != 2:
                    raise ValueError(
                        "Since response_format='content_and_artifact' "
                        "a two-tuple of the message content and raw tool output is "
                        f"expected. Instead generated response of type: "
                        f"{type(response)}."
                    )
                content, artifact = response
            else:
                content = response
            status = "success"
        except ValidationError as e:
            if not self.handle_validation_error:
                error_to_raise = e
            else:
                content = _handle_validation_error(e, flag=self.handle_validation_error)
            status = "error"
        except ToolException as e:
            if not self.handle_tool_error:
                error_to_raise = e
            else:
                content = _handle_tool_error(e, flag=self.handle_tool_error)
            status = "error"
        except (Exception, KeyboardInterrupt) as e:
            error_to_raise = e
            status = "error"

        if error_to_raise:
            run_manager.on_tool_error(error_to_raise)
            raise error_to_raise
        output = _format_output(content, artifact, tool_call_id, self.name, status)
        run_manager.on_tool_end(output, color=color, name=self.name, **kwargs)
        return output

    async def arun(
        self,
        tool_input: Union[str, Dict],
        verbose: Optional[bool] = None,
        start_color: Optional[str] = "green",
        color: Optional[str] = "green",
        callbacks: Callbacks = None,
        *,
        tags: Optional[List[str]] = None,
        metadata: Optional[Dict[str, Any]] = None,
        run_name: Optional[str] = None,
        run_id: Optional[uuid.UUID] = None,
        config: Optional[RunnableConfig] = None,
        tool_call_id: Optional[str] = None,
        **kwargs: Any,
    ) -> Any:
        """Run the tool asynchronously.

        Args:
            tool_input: The input to the tool.
            verbose: Whether to log the tool's progress. Defaults to None.
            start_color: The color to use when starting the tool. Defaults to 'green'.
            color: The color to use when ending the tool. Defaults to 'green'.
            callbacks: Callbacks to be called during tool execution. Defaults to None.
            tags: Optional list of tags associated with the tool. Defaults to None.
            metadata: Optional metadata associated with the tool. Defaults to None.
            run_name: The name of the run. Defaults to None.
            run_id: The id of the run. Defaults to None.
            config: The configuration for the tool. Defaults to None.
            tool_call_id: The id of the tool call. Defaults to None.
            kwargs: Additional arguments to pass to the tool

        Returns:
            The output of the tool.

        Raises:
            ToolException: If an error occurs during tool execution.
        """
        callback_manager = AsyncCallbackManager.configure(
            callbacks,
            self.callbacks,
            self.verbose or bool(verbose),
            tags,
            self.tags,
            metadata,
            self.metadata,
        )
        run_manager = await callback_manager.on_tool_start(
            {"name": self.name, "description": self.description},
            tool_input if isinstance(tool_input, str) else str(tool_input),
            color=start_color,
            name=run_name,
            run_id=run_id,
            # Inputs by definition should always be dicts.
            # For now, it's unclear whether this assumption is ever violated,
            # but if it is we will send a `None` value to the callback instead
            # TODO: will need to address issue via a patch.
            inputs=tool_input if isinstance(tool_input, dict) else None,
            **kwargs,
        )
        content = None
        artifact = None
        error_to_raise: Optional[Union[Exception, KeyboardInterrupt]] = None
        try:
            tool_args, tool_kwargs = self._to_args_and_kwargs(tool_input)
            child_config = patch_config(config, callbacks=run_manager.get_child())
            context = copy_context()
            context.run(_set_config_context, child_config)
            func_to_check = (
                self._run if self.__class__._arun is BaseTool._arun else self._arun
            )
            if signature(func_to_check).parameters.get("run_manager"):
                tool_kwargs["run_manager"] = run_manager
            if config_param := _get_runnable_config_param(func_to_check):
                tool_kwargs[config_param] = config

            coro = context.run(self._arun, *tool_args, **tool_kwargs)
            if asyncio_accepts_context():
                response = await asyncio.create_task(coro, context=context)  # type: ignore
            else:
                response = await coro
            if self.response_format == "content_and_artifact":
                if not isinstance(response, tuple) or len(response) != 2:
                    raise ValueError(
                        "Since response_format='content_and_artifact' "
                        "a two-tuple of the message content and raw tool output is "
                        f"expected. Instead generated response of type: "
                        f"{type(response)}."
                    )
                content, artifact = response
            else:
                content = response
            status = "success"
        except ValidationError as e:
            if not self.handle_validation_error:
                error_to_raise = e
            else:
                content = _handle_validation_error(e, flag=self.handle_validation_error)
            status = "error"
        except ToolException as e:
            if not self.handle_tool_error:
                error_to_raise = e
            else:
                content = _handle_tool_error(e, flag=self.handle_tool_error)
            status = "error"
        except (Exception, KeyboardInterrupt) as e:
            error_to_raise = e
            status = "error"

        if error_to_raise:
            await run_manager.on_tool_error(error_to_raise)
            raise error_to_raise

        output = _format_output(content, artifact, tool_call_id, self.name, status)
        await run_manager.on_tool_end(output, color=color, name=self.name, **kwargs)
        return output

    @deprecated("0.1.47", alternative="invoke", removal="0.3.0")
    def __call__(self, tool_input: str, callbacks: Callbacks = None) -> str:
        """Make tool callable."""
        return self.run(tool_input, callbacks=callbacks)


class Tool(BaseTool):
    """Tool that takes in function or coroutine directly."""

    description: str = ""
    func: Optional[Callable[..., str]]
    """The function to run when the tool is called."""
    coroutine: Optional[Callable[..., Awaitable[str]]] = None
    """The asynchronous version of the function."""

    # --- Runnable ---

    async def ainvoke(
        self,
        input: Union[str, Dict, ToolCall],
        config: Optional[RunnableConfig] = None,
        **kwargs: Any,
    ) -> Any:
        if not self.coroutine:
            # If the tool does not implement async, fall back to default implementation
            return await run_in_executor(config, self.invoke, input, config, **kwargs)

        return await super().ainvoke(input, config, **kwargs)

    # --- Tool ---

    @property
    def args(self) -> dict:
        """The tool's input arguments.

        Returns:
            The input arguments for the tool.
        """
        if self.args_schema is not None:
            return self.args_schema.schema()["properties"]
        # For backwards compatibility, if the function signature is ambiguous,
        # assume it takes a single string input.
        return {"tool_input": {"type": "string"}}

    def _to_args_and_kwargs(self, tool_input: Union[str, Dict]) -> Tuple[Tuple, Dict]:
        """Convert tool input to pydantic model."""
        args, kwargs = super()._to_args_and_kwargs(tool_input)
        # For backwards compatibility. The tool must be run with a single input
        all_args = list(args) + list(kwargs.values())
        if len(all_args) != 1:
            raise ToolException(
                f"""Too many arguments to single-input tool {self.name}.
                Consider using StructuredTool instead."""
                f" Args: {all_args}"
            )
        return tuple(all_args), {}

    def _run(
        self,
        *args: Any,
        config: RunnableConfig,
        run_manager: Optional[CallbackManagerForToolRun] = None,
        **kwargs: Any,
    ) -> Any:
        """Use the tool."""
        if self.func:
            if run_manager and signature(self.func).parameters.get("callbacks"):
                kwargs["callbacks"] = run_manager.get_child()
            if config_param := _get_runnable_config_param(self.func):
                kwargs[config_param] = config
            return self.func(*args, **kwargs)
        raise NotImplementedError("Tool does not support sync invocation.")

    async def _arun(
        self,
        *args: Any,
        config: RunnableConfig,
        run_manager: Optional[AsyncCallbackManagerForToolRun] = None,
        **kwargs: Any,
    ) -> Any:
        """Use the tool asynchronously."""
        if self.coroutine:
            if run_manager and signature(self.coroutine).parameters.get("callbacks"):
                kwargs["callbacks"] = run_manager.get_child()
            if config_param := _get_runnable_config_param(self.coroutine):
                kwargs[config_param] = config
            return await self.coroutine(*args, **kwargs)

        # NOTE: this code is unreachable since _arun is only called if coroutine is not
        # None.
        return await super()._arun(
            *args, config=config, run_manager=run_manager, **kwargs
        )

    # TODO: this is for backwards compatibility, remove in future
    def __init__(
        self, name: str, func: Optional[Callable], description: str, **kwargs: Any
    ) -> None:
        """Initialize tool."""
        super(Tool, self).__init__(  # type: ignore[call-arg]
            name=name, func=func, description=description, **kwargs
        )

    @classmethod
    def from_function(
        cls,
        func: Optional[Callable],
        name: str,  # We keep these required to support backwards compatibility
        description: str,
        return_direct: bool = False,
        args_schema: Optional[Type[BaseModel]] = None,
        coroutine: Optional[
            Callable[..., Awaitable[Any]]
        ] = None,  # This is last for compatibility, but should be after func
        **kwargs: Any,
    ) -> Tool:
        """Initialize tool from a function.

        Args:
            func: The function to create the tool from.
            name: The name of the tool.
            description: The description of the tool.
            return_direct: Whether to return the output directly. Defaults to False.
            args_schema: The schema of the tool's input arguments. Defaults to None.
            coroutine: The asynchronous version of the function. Defaults to None.
            kwargs: Additional arguments to pass to the tool.

        Returns:
            The tool.

        Raises:
            ValueError: If the function is not provided.
        """
        if func is None and coroutine is None:
            raise ValueError("Function and/or coroutine must be provided")
        return cls(
            name=name,
            func=func,
            coroutine=coroutine,
            description=description,
            return_direct=return_direct,
            args_schema=args_schema,
            **kwargs,
        )


class StructuredTool(BaseTool):
    """Tool that can operate on any number of inputs."""

    description: str = ""
    args_schema: TypeBaseModel = Field(..., description="The tool schema.")
    """The input arguments' schema."""
    func: Optional[Callable[..., Any]]
    """The function to run when the tool is called."""
    coroutine: Optional[Callable[..., Awaitable[Any]]] = None
    """The asynchronous version of the function."""

    # --- Runnable ---

    # TODO: Is this needed?
    async def ainvoke(
        self,
        input: Union[str, Dict, ToolCall],
        config: Optional[RunnableConfig] = None,
        **kwargs: Any,
    ) -> Any:
        if not self.coroutine:
            # If the tool does not implement async, fall back to default implementation
            return await run_in_executor(config, self.invoke, input, config, **kwargs)

        return await super().ainvoke(input, config, **kwargs)

    # --- Tool ---

    @property
    def args(self) -> dict:
        """The tool's input arguments."""
        return self.args_schema.schema()["properties"]

    def _run(
        self,
        *args: Any,
        config: RunnableConfig,
        run_manager: Optional[CallbackManagerForToolRun] = None,
        **kwargs: Any,
    ) -> Any:
        """Use the tool."""
        if self.func:
            if run_manager and signature(self.func).parameters.get("callbacks"):
                kwargs["callbacks"] = run_manager.get_child()
            if config_param := _get_runnable_config_param(self.func):
                kwargs[config_param] = config
            return self.func(*args, **kwargs)
        raise NotImplementedError("StructuredTool does not support sync invocation.")

    async def _arun(
        self,
        *args: Any,
        config: RunnableConfig,
        run_manager: Optional[AsyncCallbackManagerForToolRun] = None,
        **kwargs: Any,
    ) -> Any:
        """Use the tool asynchronously."""
        if self.coroutine:
            if run_manager and signature(self.coroutine).parameters.get("callbacks"):
                kwargs["callbacks"] = run_manager.get_child()
            if config_param := _get_runnable_config_param(self.coroutine):
                kwargs[config_param] = config
            return await self.coroutine(*args, **kwargs)

        # NOTE: this code is unreachable since _arun is only called if coroutine is not
        # None.
        return await super()._arun(
            *args, config=config, run_manager=run_manager, **kwargs
        )

    @classmethod
    def from_function(
        cls,
        func: Optional[Callable] = None,
        coroutine: Optional[Callable[..., Awaitable[Any]]] = None,
        name: Optional[str] = None,
        description: Optional[str] = None,
        return_direct: bool = False,
        args_schema: Optional[Type[BaseModel]] = None,
        infer_schema: bool = True,
        *,
        response_format: Literal["content", "content_and_artifact"] = "content",
        parse_docstring: bool = False,
        error_on_invalid_docstring: bool = False,
        **kwargs: Any,
    ) -> StructuredTool:
        """Create tool from a given function.

        A classmethod that helps to create a tool from a function.

        Args:
            func: The function from which to create a tool.
            coroutine: The async function from which to create a tool.
            name: The name of the tool. Defaults to the function name.
            description: The description of the tool.
                Defaults to the function docstring.
            return_direct: Whether to return the result directly or as a callback.
                Defaults to False.
            args_schema: The schema of the tool's input arguments. Defaults to None.
            infer_schema: Whether to infer the schema from the function's signature.
                Defaults to True.
            response_format: The tool response format. If "content" then the output of
                the tool is interpreted as the contents of a ToolMessage. If
                "content_and_artifact" then the output is expected to be a two-tuple
                corresponding to the (content, artifact) of a ToolMessage.
                Defaults to "content".
            parse_docstring: if ``infer_schema`` and ``parse_docstring``, will attempt
                to parse parameter descriptions from Google Style function docstrings.
                Defaults to False.
            error_on_invalid_docstring: if ``parse_docstring`` is provided, configure
                whether to raise ValueError on invalid Google Style docstrings.
                Defaults to False.
            kwargs: Additional arguments to pass to the tool

        Returns:
            The tool.

        Raises:
            ValueError: If the function is not provided.

        Examples:

            .. code-block:: python

                def add(a: int, b: int) -> int:
                    \"\"\"Add two numbers\"\"\"
                    return a + b
                tool = StructuredTool.from_function(add)
                tool.run(1, 2) # 3
        """

        if func is not None:
            source_function = func
        elif coroutine is not None:
            source_function = coroutine
        else:
            raise ValueError("Function and/or coroutine must be provided")
        name = name or source_function.__name__
        if args_schema is None and infer_schema:
            # schema name is appended within function
            args_schema = create_schema_from_function(
                name,
                source_function,
                parse_docstring=parse_docstring,
                error_on_invalid_docstring=error_on_invalid_docstring,
                filter_args=_filter_schema_args(source_function),
            )
        description_ = description
        if description is None and not parse_docstring:
            description_ = source_function.__doc__ or None
        if description_ is None and args_schema:
            description_ = args_schema.__doc__ or None
        if description_ is None:
            raise ValueError(
                "Function must have a docstring if description not provided."
            )
        if description is None:
            # Only apply if using the function's docstring
            description_ = textwrap.dedent(description_).strip()

        # Description example:
        # search_api(query: str) - Searches the API for the query.
        description_ = f"{description_.strip()}"
        return cls(
            name=name,
            func=func,
            coroutine=coroutine,
            args_schema=args_schema,  # type: ignore[arg-type]
            description=description_,
            return_direct=return_direct,
            response_format=response_format,
            **kwargs,
        )


def tool(
    *args: Union[str, Callable, Runnable],
    return_direct: bool = False,
    args_schema: Optional[Type[BaseModel]] = None,
    infer_schema: bool = True,
    response_format: Literal["content", "content_and_artifact"] = "content",
    parse_docstring: bool = False,
    error_on_invalid_docstring: bool = True,
) -> Callable:
    """Make tools out of functions, can be used with or without arguments.

    Args:
        *args: The arguments to the tool.
        return_direct: Whether to return directly from the tool rather
            than continuing the agent loop. Defaults to False.
        args_schema: optional argument schema for user to specify.
            Defaults to None.
        infer_schema: Whether to infer the schema of the arguments from
            the function's signature. This also makes the resultant tool
            accept a dictionary input to its `run()` function.
            Defaults to True.
        response_format: The tool response format. If "content" then the output of
            the tool is interpreted as the contents of a ToolMessage. If
            "content_and_artifact" then the output is expected to be a two-tuple
            corresponding to the (content, artifact) of a ToolMessage.
            Defaults to "content".
        parse_docstring: if ``infer_schema`` and ``parse_docstring``, will attempt to
            parse parameter descriptions from Google Style function docstrings.
            Defaults to False.
        error_on_invalid_docstring: if ``parse_docstring`` is provided, configure
            whether to raise ValueError on invalid Google Style docstrings.
            Defaults to True.

    Returns:
        The tool.

    Requires:
        - Function must be of type (str) -> str
        - Function must have a docstring

    Examples:
        .. code-block:: python

            @tool
            def search_api(query: str) -> str:
                # Searches the API for the query.
                return

            @tool("search", return_direct=True)
            def search_api(query: str) -> str:
                # Searches the API for the query.
                return

            @tool(response_format="content_and_artifact")
            def search_api(query: str) -> Tuple[str, dict]:
                return "partial json of results", {"full": "object of results"}

    .. versionadded:: 0.2.14
    Parse Google-style docstrings:

        .. code-block:: python

            @tool(parse_docstring=True)
            def foo(bar: str, baz: int) -> str:
                \"\"\"The foo.

                Args:
                    bar: The bar.
                    baz: The baz.
                \"\"\"
                return bar

            foo.args_schema.schema()

        .. code-block:: python

            {
                "title": "fooSchema",
                "description": "The foo.",
                "type": "object",
                "properties": {
                    "bar": {
                        "title": "Bar",
                        "description": "The bar.",
                        "type": "string"
                    },
                    "baz": {
                        "title": "Baz",
                        "description": "The baz.",
                        "type": "integer"
                    }
                },
                "required": [
                    "bar",
                    "baz"
                ]
            }

        Note that parsing by default will raise ``ValueError`` if the docstring
        is considered invalid. A docstring is considered invalid if it contains
        arguments not in the function signature, or is unable to be parsed into
        a summary and "Args:" blocks. Examples below:

        .. code-block:: python

            # No args section
            def invalid_docstring_1(bar: str, baz: int) -> str:
                \"\"\"The foo.\"\"\"
                return bar

            # Improper whitespace between summary and args section
            def invalid_docstring_2(bar: str, baz: int) -> str:
                \"\"\"The foo.
                Args:
                    bar: The bar.
                    baz: The baz.
                \"\"\"
                return bar

            # Documented args absent from function signature
            def invalid_docstring_3(bar: str, baz: int) -> str:
                \"\"\"The foo.

                Args:
                    banana: The bar.
                    monkey: The baz.
                \"\"\"
                return bar
    """

    def _make_with_name(tool_name: str) -> Callable:
        def _make_tool(dec_func: Union[Callable, Runnable]) -> BaseTool:
            if isinstance(dec_func, Runnable):
                runnable = dec_func

                if runnable.input_schema.schema().get("type") != "object":
                    raise ValueError("Runnable must have an object schema.")

                async def ainvoke_wrapper(
                    callbacks: Optional[Callbacks] = None, **kwargs: Any
                ) -> Any:
                    return await runnable.ainvoke(kwargs, {"callbacks": callbacks})

                def invoke_wrapper(
                    callbacks: Optional[Callbacks] = None, **kwargs: Any
                ) -> Any:
                    return runnable.invoke(kwargs, {"callbacks": callbacks})

                coroutine = ainvoke_wrapper
                func = invoke_wrapper
                schema: Optional[Type[BaseModel]] = runnable.input_schema
                description = repr(runnable)
            elif inspect.iscoroutinefunction(dec_func):
                coroutine = dec_func
                func = None
                schema = args_schema
                description = None
            else:
                coroutine = None
                func = dec_func
                schema = args_schema
                description = None

            if infer_schema or args_schema is not None:
                return StructuredTool.from_function(
                    func,
                    coroutine,
                    name=tool_name,
                    description=description,
                    return_direct=return_direct,
                    args_schema=schema,
                    infer_schema=infer_schema,
                    response_format=response_format,
                    parse_docstring=parse_docstring,
                    error_on_invalid_docstring=error_on_invalid_docstring,
                )
            # If someone doesn't want a schema applied, we must treat it as
            # a simple string->string function
            if dec_func.__doc__ is None:
                raise ValueError(
                    "Function must have a docstring if "
                    "description not provided and infer_schema is False."
                )
            return Tool(
                name=tool_name,
                func=func,
                description=f"{tool_name} tool",
                return_direct=return_direct,
                coroutine=coroutine,
                response_format=response_format,
            )

        return _make_tool

    if len(args) == 2 and isinstance(args[0], str) and isinstance(args[1], Runnable):
        return _make_with_name(args[0])(args[1])
    elif len(args) == 1 and isinstance(args[0], str):
        # if the argument is a string, then we use the string as the tool name
        # Example usage: @tool("search", return_direct=True)
        return _make_with_name(args[0])
    elif len(args) == 1 and callable(args[0]):
        # if the argument is a function, then we use the function name as the tool name
        # Example usage: @tool
        return _make_with_name(args[0].__name__)(args[0])
    elif len(args) == 0:
        # if there are no arguments, then we use the function name as the tool name
        # Example usage: @tool(return_direct=True)
        def _partial(func: Callable[[str], str]) -> BaseTool:
            return _make_with_name(func.__name__)(func)

        return _partial
    else:
        raise ValueError("Too many arguments for tool decorator")


class RetrieverInput(BaseModel):
    """Input to the retriever."""

    query: str = Field(description="query to look up in retriever")


def _get_relevant_documents(
    query: str,
    retriever: BaseRetriever,
    document_prompt: BasePromptTemplate,
    document_separator: str,
    callbacks: Callbacks = None,
) -> str:
    docs = retriever.invoke(query, config={"callbacks": callbacks})
    return document_separator.join(
        format_document(doc, document_prompt) for doc in docs
    )


async def _aget_relevant_documents(
    query: str,
    retriever: BaseRetriever,
    document_prompt: BasePromptTemplate,
    document_separator: str,
    callbacks: Callbacks = None,
) -> str:
    docs = await retriever.ainvoke(query, config={"callbacks": callbacks})
    return document_separator.join(
        [await aformat_document(doc, document_prompt) for doc in docs]
    )


def create_retriever_tool(
    retriever: BaseRetriever,
    name: str,
    description: str,
    *,
    document_prompt: Optional[BasePromptTemplate] = None,
    document_separator: str = "\n\n",
) -> Tool:
    """Create a tool to do retrieval of documents.

    Args:
        retriever: The retriever to use for the retrieval
        name: The name for the tool. This will be passed to the language model,
            so should be unique and somewhat descriptive.
        description: The description for the tool. This will be passed to the language
            model, so should be descriptive.
        document_prompt: The prompt to use for the document. Defaults to None.
        document_separator: The separator to use between documents. Defaults to "\n\n".

    Returns:
        Tool class to pass to an agent.
    """
    document_prompt = document_prompt or PromptTemplate.from_template("{page_content}")
    func = partial(
        _get_relevant_documents,
        retriever=retriever,
        document_prompt=document_prompt,
        document_separator=document_separator,
    )
    afunc = partial(
        _aget_relevant_documents,
        retriever=retriever,
        document_prompt=document_prompt,
        document_separator=document_separator,
    )
    return Tool(
        name=name,
        description=description,
        func=func,
        coroutine=afunc,
        args_schema=RetrieverInput,
    )


ToolsRenderer = Callable[[List[BaseTool]], str]


def render_text_description(tools: List[BaseTool]) -> str:
    """Render the tool name and description in plain text.

    Args:
        tools: The tools to render.

    Returns:
        The rendered text.

    Output will be in the format of:

    .. code-block:: markdown

        search: This tool is used for search
        calculator: This tool is used for math
    """
    descriptions = []
    for tool in tools:
        if hasattr(tool, "func") and tool.func:
            sig = signature(tool.func)
            description = f"{tool.name}{sig} - {tool.description}"
        else:
            description = f"{tool.name} - {tool.description}"

        descriptions.append(description)
    return "\n".join(descriptions)


def render_text_description_and_args(tools: List[BaseTool]) -> str:
    """Render the tool name, description, and args in plain text.

    Args:
        tools: The tools to render.

    Returns:
        The rendered text.

    Output will be in the format of:

    .. code-block:: markdown

        search: This tool is used for search, args: {"query": {"type": "string"}}
        calculator: This tool is used for math, \
args: {"expression": {"type": "string"}}
    """
    tool_strings = []
    for tool in tools:
        args_schema = str(tool.args)
        if hasattr(tool, "func") and tool.func:
            sig = signature(tool.func)
            description = f"{tool.name}{sig} - {tool.description}"
        else:
            description = f"{tool.name} - {tool.description}"
        tool_strings.append(f"{description}, args: {args_schema}")
    return "\n".join(tool_strings)


class BaseToolkit(BaseModel, ABC):
    """Base Toolkit representing a collection of related tools."""

    @abstractmethod
    def get_tools(self) -> List[BaseTool]:
        """Get the tools in the toolkit."""


def _is_tool_call(x: Any) -> bool:
    return isinstance(x, dict) and x.get("type") == "tool_call"


def _handle_validation_error(
    e: ValidationError,
    *,
    flag: Union[Literal[True], str, Callable[[ValidationError], str]],
) -> str:
    if isinstance(flag, bool):
        content = "Tool input validation error"
    elif isinstance(flag, str):
        content = flag
    elif callable(flag):
        content = flag(e)
    else:
        raise ValueError(
            f"Got unexpected type of `handle_validation_error`. Expected bool, "
            f"str or callable. Received: {flag}"
        )
    return content


def _handle_tool_error(
    e: ToolException,
    *,
    flag: Optional[Union[Literal[True], str, Callable[[ToolException], str]]],
) -> str:
    if isinstance(flag, bool):
        if e.args:
            content = e.args[0]
        else:
            content = "Tool execution error"
    elif isinstance(flag, str):
        content = flag
    elif callable(flag):
        content = flag(e)
    else:
        raise ValueError(
            f"Got unexpected type of `handle_tool_error`. Expected bool, str "
            f"or callable. Received: {flag}"
        )
    return content


def _prep_run_args(
    input: Union[str, dict, ToolCall],
    config: Optional[RunnableConfig],
    **kwargs: Any,
) -> Tuple[Union[str, Dict], Dict]:
    config = ensure_config(config)
    if _is_tool_call(input):
        tool_call_id: Optional[str] = cast(ToolCall, input)["id"]
        tool_input: Union[str, dict] = cast(ToolCall, input)["args"].copy()
    else:
        tool_call_id = None
        tool_input = cast(Union[str, dict], input)
    return (
        tool_input,
        dict(
            callbacks=config.get("callbacks"),
            tags=config.get("tags"),
            metadata=config.get("metadata"),
            run_name=config.get("run_name"),
            run_id=config.pop("run_id", None),
            config=config,
            tool_call_id=tool_call_id,
            **kwargs,
        ),
    )


def _format_output(
    content: Any, artifact: Any, tool_call_id: Optional[str], name: str, status: str
) -> Union[ToolMessage, Any]:
    if tool_call_id:
        if not _is_message_content_type(content):
            content = _stringify(content)
        return ToolMessage(
            content,
            artifact=artifact,
            tool_call_id=tool_call_id,
            name=name,
            status=status,
        )
    else:
        return content


def _is_message_content_type(obj: Any) -> bool:
    """Check for OpenAI or Anthropic format tool message content."""
    if isinstance(obj, str):
        return True
    elif isinstance(obj, list) and all(_is_message_content_block(e) for e in obj):
        return True
    else:
        return False


def _is_message_content_block(obj: Any) -> bool:
    """Check for OpenAI or Anthropic format tool message content blocks."""
    if isinstance(obj, str):
        return True
    elif isinstance(obj, dict):
        return obj.get("type", None) in ("text", "image_url", "image", "json")
    else:
        return False


def _stringify(content: Any) -> str:
    try:
        return json.dumps(content)
    except Exception:
        return str(content)


def _get_description_from_runnable(runnable: Runnable) -> str:
    """Generate a placeholder description of a runnable."""
    input_schema = runnable.input_schema.schema()
    return f"Takes {input_schema}."


def _get_schema_from_runnable_and_arg_types(
    runnable: Runnable,
    name: str,
    arg_types: Optional[Dict[str, Type]] = None,
) -> Type[BaseModel]:
    """Infer args_schema for tool."""
    if arg_types is None:
        try:
            arg_types = get_type_hints(runnable.InputType)
        except TypeError as e:
            raise TypeError(
                "Tool input must be str or dict. If dict, dict arguments must be "
                "typed. Either annotate types (e.g., with TypedDict) or pass "
                f"arg_types into `.as_tool` to specify. {str(e)}"
            )
    fields = {key: (key_type, Field(...)) for key, key_type in arg_types.items()}
    return create_model(name, **fields)  # type: ignore


def convert_runnable_to_tool(
    runnable: Runnable,
    args_schema: Optional[Type[BaseModel]] = None,
    *,
    name: Optional[str] = None,
    description: Optional[str] = None,
    arg_types: Optional[Dict[str, Type]] = None,
) -> BaseTool:
    """Convert a Runnable into a BaseTool.

    Args:
        runnable: The runnable to convert.
        args_schema: The schema for the tool's input arguments. Defaults to None.
        name: The name of the tool. Defaults to None.
        description: The description of the tool. Defaults to None.
        arg_types: The types of the arguments. Defaults to None.

    Returns:
        The tool.
    """
    if args_schema:
        runnable = runnable.with_types(input_type=args_schema)
    description = description or _get_description_from_runnable(runnable)
    name = name or runnable.get_name()

    schema = runnable.input_schema.schema()
    if schema.get("type") == "string":
        return Tool(
            name=name,
            func=runnable.invoke,
            coroutine=runnable.ainvoke,
            description=description,
        )
    else:

        async def ainvoke_wrapper(
            callbacks: Optional[Callbacks] = None, **kwargs: Any
        ) -> Any:
            return await runnable.ainvoke(kwargs, config={"callbacks": callbacks})

        def invoke_wrapper(callbacks: Optional[Callbacks] = None, **kwargs: Any) -> Any:
            return runnable.invoke(kwargs, config={"callbacks": callbacks})

        if (
            arg_types is None
            and schema.get("type") == "object"
            and schema.get("properties")
        ):
            args_schema = runnable.input_schema
        else:
            args_schema = _get_schema_from_runnable_and_arg_types(
                runnable, name, arg_types=arg_types
            )

        return StructuredTool.from_function(
            name=name,
            func=invoke_wrapper,
            coroutine=ainvoke_wrapper,
            description=description,
            args_schema=args_schema,
        )


def _get_type_hints(func: Callable) -> Optional[Dict[str, Type]]:
    if isinstance(func, functools.partial):
        func = func.func
    try:
        return get_type_hints(func)
    except Exception:
        return None


def _get_runnable_config_param(func: Callable) -> Optional[str]:
    type_hints = _get_type_hints(func)
    if not type_hints:
        return None
    for name, type_ in type_hints.items():
        if type_ is RunnableConfig:
            return name
    return None


class InjectedToolArg:
    """Annotation for a Tool arg that is **not** meant to be generated by a model."""


def _is_injected_arg_type(type_: Type) -> bool:
    return any(
        isinstance(arg, InjectedToolArg)
        or (isinstance(arg, type) and issubclass(arg, InjectedToolArg))
        for arg in get_args(type_)[1:]
    )


def _filter_schema_args(func: Callable) -> List[str]:
    filter_args = list(FILTERED_ARGS)
    if config_param := _get_runnable_config_param(func):
        filter_args.append(config_param)
    # filter_args.extend(_get_non_model_params(type_hints))
    return filter_args


def _get_all_basemodel_annotations(
    cls: Union[TypeBaseModel, Any], *, default_to_bound: bool = True
) -> Dict[str, Type]:
    # cls has no subscript: cls = FooBar
    if isinstance(cls, type):
        annotations: Dict[str, Type] = {}
        for name, param in inspect.signature(cls).parameters.items():
            annotations[name] = param.annotation
        orig_bases: Tuple = getattr(cls, "__orig_bases__", tuple())
    # cls has subscript: cls = FooBar[int]
    else:
        annotations = _get_all_basemodel_annotations(
            get_origin(cls), default_to_bound=False
        )
        orig_bases = (cls,)

    # Pydantic v2 automatically resolves inherited generics, Pydantic v1 does not.
    if not (isinstance(cls, type) and is_pydantic_v2_subclass(cls)):
        # if cls = FooBar inherits from Baz[str], orig_bases will contain Baz[str]
        # if cls = FooBar inherits from Baz, orig_bases will contain Baz
        # if cls = FooBar[int], orig_bases will contain FooBar[int]
        for parent in orig_bases:
            # if class = FooBar inherits from Baz, parent = Baz
            if isinstance(parent, type) and is_pydantic_v1_subclass(parent):
                annotations.update(
                    _get_all_basemodel_annotations(parent, default_to_bound=False)
                )
                continue

            parent_origin = get_origin(parent)

            # if class = FooBar inherits from non-pydantic class
            if not parent_origin:
                continue

            # if class = FooBar inherits from Baz[str]:
            # parent = Baz[str],
            # parent_origin = Baz,
            # generic_type_vars = (type vars in Baz)
            # generic_map = {type var in Baz: str}
            generic_type_vars: Tuple = getattr(parent_origin, "__parameters__", tuple())
            generic_map = {
                type_var: t for type_var, t in zip(generic_type_vars, get_args(parent))
            }
            for field in getattr(parent_origin, "__annotations__", dict()):
                annotations[field] = _replace_type_vars(
                    annotations[field], generic_map, default_to_bound
                )

    return {
        k: _replace_type_vars(v, default_to_bound=default_to_bound)
        for k, v in annotations.items()
    }


def _replace_type_vars(
    type_: Type,
    generic_map: Optional[Dict[TypeVar, Type]] = None,
    default_to_bound: bool = True,
) -> Type:
    generic_map = generic_map or {}
    if isinstance(type_, TypeVar):
        if type_ in generic_map:
            return generic_map[type_]
        elif default_to_bound:
            return type_.__bound__ or Any
        else:
            return type_
    elif (origin := get_origin(type_)) and (args := get_args(type_)):
        new_args = tuple(
            _replace_type_vars(arg, generic_map, default_to_bound) for arg in args
        )
        return _py_38_safe_origin(origin)[new_args]
    else:
        return type_<|MERGE_RESOLUTION|>--- conflicted
+++ resolved
@@ -87,15 +87,11 @@
     patch_config,
     run_in_executor,
 )
-<<<<<<< HEAD
 from langchain_core.runnables.utils import asyncio_accepts_context
-=======
-from langchain_core.runnables.utils import accepts_context
 from langchain_core.utils.function_calling import (
     _parse_google_docstring,
     _py_38_safe_origin,
 )
->>>>>>> a02a09c9
 from langchain_core.utils.pydantic import (
     TypeBaseModel,
     _create_subset_model,
