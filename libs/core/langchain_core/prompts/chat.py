"""Chat prompt template."""
from __future__ import annotations

from abc import ABC, abstractmethod
from pathlib import Path
from typing import (
    Any,
    Callable,
    Dict,
    List,
    Sequence,
    Set,
    Tuple,
    Type,
    TypedDict,
    TypeVar,
    Union,
    cast,
    overload,
)

from langchain_core._api import deprecated
from langchain_core.load import Serializable
from langchain_core.messages import (
    AIMessage,
    AnyMessage,
    BaseMessage,
    ChatMessage,
    HumanMessage,
    SystemMessage,
)
from langchain_core.prompt_values import ChatPromptValue, ImageURL, PromptValue
from langchain_core.prompts.base import BasePromptTemplate
from langchain_core.prompts.image import ImagePromptTemplate
from langchain_core.prompts.prompt import PromptTemplate
from langchain_core.prompts.string import StringPromptTemplate, get_template_variables
from langchain_core.pydantic_v1 import Field, root_validator


class BaseMessagePromptTemplate(Serializable, ABC):
    """Base class for message prompt templates."""

    @classmethod
    def is_lc_serializable(cls) -> bool:
        """Return whether or not the class is serializable."""
        return True

    @classmethod
    def get_lc_namespace(cls) -> List[str]:
        """Get the namespace of the langchain object."""
        return ["langchain", "prompts", "chat"]

    @abstractmethod
    def format_messages(self, **kwargs: Any) -> List[BaseMessage]:
        """Format messages from kwargs. Should return a list of BaseMessages.

        Args:
            **kwargs: Keyword arguments to use for formatting.

        Returns:
            List of BaseMessages.
        """

    @property
    @abstractmethod
    def input_variables(self) -> List[str]:
        """Input variables for this prompt template.

        Returns:
            List of input variables.
        """

    def __add__(self, other: Any) -> ChatPromptTemplate:
        """Combine two prompt templates.

        Args:
            other: Another prompt template.

        Returns:
            Combined prompt template.
        """
        prompt = ChatPromptTemplate(messages=[self])
        return prompt + other


class MessagesPlaceholder(BaseMessagePromptTemplate):
    """Prompt template that assumes variable is already list of messages."""

    variable_name: str
    """Name of variable to use as messages."""

<<<<<<< HEAD
=======
    @classmethod
    def get_lc_namespace(cls) -> List[str]:
        """Get the namespace of the langchain object."""
        return ["langchain", "prompts", "chat"]

    def __init__(self, variable_name: str, **kwargs: Any):
        return super().__init__(variable_name=variable_name, **kwargs)

>>>>>>> a844b495
    def format_messages(self, **kwargs: Any) -> List[BaseMessage]:
        """Format messages from kwargs.

        Args:
            **kwargs: Keyword arguments to use for formatting.

        Returns:
            List of BaseMessage.
        """
        value = kwargs[self.variable_name]
        if not isinstance(value, list):
            raise ValueError(
                f"variable {self.variable_name} should be a list of base messages, "
                f"got {value}"
            )
        for v in value:
            if not isinstance(v, BaseMessage):
                raise ValueError(
                    f"variable {self.variable_name} should be a list of base messages,"
                    f" got {value}"
                )
        return value

    @property
    def input_variables(self) -> List[str]:
        """Input variables for this prompt template.

        Returns:
            List of input variable names.
        """
        return [self.variable_name]


MessagePromptTemplateT = TypeVar(
    "MessagePromptTemplateT", bound="BaseStringMessagePromptTemplate"
)
"""Type variable for message prompt templates."""


class BaseStringMessagePromptTemplate(BaseMessagePromptTemplate, ABC):
    """Base class for message prompt templates that use a string prompt template."""

    prompt: StringPromptTemplate
    """String prompt template."""
    additional_kwargs: dict = Field(default_factory=dict)
    """Additional keyword arguments to pass to the prompt template."""

    @classmethod
    def get_lc_namespace(cls) -> List[str]:
        """Get the namespace of the langchain object."""
        return ["langchain", "prompts", "chat"]

    @classmethod
    def from_template(
        cls: Type[MessagePromptTemplateT],
        template: str,
        template_format: str = "f-string",
        **kwargs: Any,
    ) -> MessagePromptTemplateT:
        """Create a class from a string template.

        Args:
            template: a template.
            template_format: format of the template.
            **kwargs: keyword arguments to pass to the constructor.

        Returns:
            A new instance of this class.
        """
        prompt = PromptTemplate.from_template(template, template_format=template_format)
        return cls(prompt=prompt, **kwargs)

    @classmethod
    def from_template_file(
        cls: Type[MessagePromptTemplateT],
        template_file: Union[str, Path],
        input_variables: List[str],
        **kwargs: Any,
    ) -> MessagePromptTemplateT:
        """Create a class from a template file.

        Args:
            template_file: path to a template file. String or Path.
            input_variables: list of input variables.
            **kwargs: keyword arguments to pass to the constructor.

        Returns:
            A new instance of this class.
        """
        prompt = PromptTemplate.from_file(template_file, input_variables)
        return cls(prompt=prompt, **kwargs)

    @abstractmethod
    def format(self, **kwargs: Any) -> BaseMessage:
        """Format the prompt template.

        Args:
            **kwargs: Keyword arguments to use for formatting.

        Returns:
            Formatted message.
        """

    def format_messages(self, **kwargs: Any) -> List[BaseMessage]:
        """Format messages from kwargs.

        Args:
            **kwargs: Keyword arguments to use for formatting.

        Returns:
            List of BaseMessages.
        """
        return [self.format(**kwargs)]

    @property
    def input_variables(self) -> List[str]:
        """
        Input variables for this prompt template.

        Returns:
            List of input variable names.
        """
        return self.prompt.input_variables


class ChatMessagePromptTemplate(BaseStringMessagePromptTemplate):
    """Chat message prompt template."""

    role: str
    """Role of the message."""

    @classmethod
    def get_lc_namespace(cls) -> List[str]:
        """Get the namespace of the langchain object."""
        return ["langchain", "prompts", "chat"]

    def format(self, **kwargs: Any) -> BaseMessage:
        """Format the prompt template.

        Args:
            **kwargs: Keyword arguments to use for formatting.

        Returns:
            Formatted message.
        """
        text = self.prompt.format(**kwargs)
        return ChatMessage(
            content=text, role=self.role, additional_kwargs=self.additional_kwargs
        )


_StringImageMessagePromptTemplateT = TypeVar(
    "_StringImageMessagePromptTemplateT", bound="_StringImageMessagePromptTemplate"
)


class _TextTemplateParam(TypedDict, total=False):
    text: Union[str, Dict]


class _ImageTemplateParam(TypedDict, total=False):
    image_url: Union[str, Dict]


class _StringImageMessagePromptTemplate(BaseMessagePromptTemplate):
    """Human message prompt template. This is a message sent from the user."""

<<<<<<< HEAD
    prompt: Union[
        StringPromptTemplate, List[Union[StringPromptTemplate, ImagePromptTemplate]]
    ]
    """Prompt template."""
    additional_kwargs: dict = Field(default_factory=dict)
    """Additional keyword arguments to pass to the prompt template."""

    _msg_class: Type[BaseMessage]

    @classmethod
    def from_template(
        cls: Type[_StringImageMessagePromptTemplateT],
        template: Union[str, List[Union[str, _TextTemplateParam, _ImageTemplateParam]]],
        template_format: str = "f-string",
        **kwargs: Any,
    ) -> _StringImageMessagePromptTemplateT:
        """Create a class from a string template.
=======
    @classmethod
    def get_lc_namespace(cls) -> List[str]:
        """Get the namespace of the langchain object."""
        return ["langchain", "prompts", "chat"]

    def format(self, **kwargs: Any) -> BaseMessage:
        """Format the prompt template.
>>>>>>> a844b495

        Args:
            template: a template.
            template_format: format of the template.
            **kwargs: keyword arguments to pass to the constructor.

        Returns:
            A new instance of this class.
        """
        if isinstance(template, str):
            prompt: Union[StringPromptTemplate, List] = PromptTemplate.from_template(
                template, template_format=template_format
            )
            return cls(prompt=prompt, **kwargs)
        elif isinstance(template, list):
            prompt = []
            for tmpl in template:
                if isinstance(tmpl, str) or isinstance(tmpl, dict) and "text" in tmpl:
                    if isinstance(tmpl, str):
                        text: str = tmpl
                    else:
                        text = cast(_TextTemplateParam, tmpl)["text"]  # type: ignore[assignment]  # noqa: E501
                    prompt.append(
                        PromptTemplate.from_template(
                            text, template_format=template_format
                        )
                    )
                elif isinstance(tmpl, dict) and "image_url" in tmpl:
                    img_template = cast(_ImageTemplateParam, tmpl)["image_url"]
                    if isinstance(img_template, str):
                        vars = get_template_variables(img_template, "f-string")
                        if vars:
                            if len(vars) > 1:
                                raise ValueError(
                                    "Only one format variable allowed per image"
                                    f" template.\nGot: {vars}"
                                    f"\nFrom: {tmpl}"
                                )
                            input_variables = [vars[0]]
                        else:
                            input_variables = None
                        img_template = {"url": img_template}
                        img_template_obj = ImagePromptTemplate(
                            input_variables=input_variables, template=img_template
                        )
                    elif isinstance(img_template, dict):
                        img_template = dict(img_template)
                        if "url" in img_template:
                            input_variables = get_template_variables(
                                img_template["url"], "f-string"
                            )
                        else:
                            input_variables = None
                        img_template_obj = ImagePromptTemplate(
                            input_variables=input_variables, template=img_template
                        )
                    else:
                        raise ValueError()
                    prompt.append(img_template_obj)
                else:
                    raise ValueError()
            return cls(prompt=prompt, **kwargs)
        else:
            raise ValueError()

    @classmethod
    def from_template_file(
        cls: Type[_StringImageMessagePromptTemplateT],
        template_file: Union[str, Path],
        input_variables: List[str],
        **kwargs: Any,
    ) -> _StringImageMessagePromptTemplateT:
        """Create a class from a template file.

        Args:
            template_file: path to a template file. String or Path.
            input_variables: list of input variables.
            **kwargs: keyword arguments to pass to the constructor.

<<<<<<< HEAD
        Returns:
            A new instance of this class.
        """
        with open(str(template_file), "r") as f:
            template = f.read()
        return cls.from_template(template, input_variables=input_variables, **kwargs)

    def format_messages(self, **kwargs: Any) -> List[BaseMessage]:
        """Format messages from kwargs.
=======
    @classmethod
    def get_lc_namespace(cls) -> List[str]:
        """Get the namespace of the langchain object."""
        return ["langchain", "prompts", "chat"]

    def format(self, **kwargs: Any) -> BaseMessage:
        """Format the prompt template.
>>>>>>> a844b495

        Args:
            **kwargs: Keyword arguments to use for formatting.

        Returns:
            List of BaseMessages.
        """
        return [self.format(**kwargs)]

    @property
    def input_variables(self) -> List[str]:
        """
        Input variables for this prompt template.

        Returns:
            List of input variable names.
        """
        prompts = self.prompt if isinstance(self.prompt, list) else [self.prompt]
        input_variables = [iv for prompt in prompts for iv in prompt.input_variables]
        return input_variables

    @classmethod
    def get_lc_namespace(cls) -> List[str]:
        """Get the namespace of the langchain object."""
        return ["langchain", "prompts", "chat"]

    def format(self, **kwargs: Any) -> BaseMessage:
        """Format the prompt template.

        Args:
            **kwargs: Keyword arguments to use for formatting.

        Returns:
            Formatted message.
        """
        if isinstance(self.prompt, StringPromptTemplate):
            text = self.prompt.format(**kwargs)
            return self._msg_class(
                content=text, additional_kwargs=self.additional_kwargs
            )
        else:
            content = []
            for prompt in self.prompt:
                inputs = {var: kwargs[var] for var in prompt.input_variables}
                if isinstance(prompt, StringPromptTemplate):
                    formatted: Union[str, ImageURL] = prompt.format(**inputs)
                    content.append({"type": "text", "text": formatted})
                elif isinstance(prompt, ImagePromptTemplate):
                    formatted = prompt.format(**inputs)
                    content.append({"type": "image_url", "image_url": formatted})
            return self._msg_class(
                content=content, additional_kwargs=self.additional_kwargs
            )


class HumanMessagePromptTemplate(_StringImageMessagePromptTemplate):
    """Human message prompt template. This is a message sent from the user."""

    _msg_class: Type[BaseMessage] = HumanMessage


class AIMessagePromptTemplate(_StringImageMessagePromptTemplate):
    """AI message prompt template. This is a message sent from the AI."""

    _msg_class: Type[BaseMessage] = AIMessage


class SystemMessagePromptTemplate(_StringImageMessagePromptTemplate):
    """System message prompt template.
    This is a message that is not sent to the user.
    """

    _msg_class: Type[BaseMessage] = SystemMessage


class BaseChatPromptTemplate(BasePromptTemplate, ABC):
    """Base class for chat prompt templates."""

    @property
    def lc_attributes(self) -> Dict:
        """
        Return a list of attribute names that should be included in the
        serialized kwargs. These attributes must be accepted by the
        constructor.
        """
        return {"input_variables": self.input_variables}

    def format(self, **kwargs: Any) -> str:
        """Format the chat template into a string.

        Args:
            **kwargs: keyword arguments to use for filling in template variables
                      in all the template messages in this chat template.

        Returns:
            formatted string
        """
        return self.format_prompt(**kwargs).to_string()

    def format_prompt(self, **kwargs: Any) -> PromptValue:
        """
        Format prompt. Should return a PromptValue.
        Args:
            **kwargs: Keyword arguments to use for formatting.

        Returns:
            PromptValue.
        """
        messages = self.format_messages(**kwargs)
        return ChatPromptValue(messages=messages)

    @abstractmethod
    def format_messages(self, **kwargs: Any) -> List[BaseMessage]:
        """Format kwargs into a list of messages."""


MessageLike = Union[BaseMessagePromptTemplate, BaseMessage, BaseChatPromptTemplate]

MessageLikeRepresentation = Union[
    MessageLike,
    Tuple[Union[str, Type], Union[str, List[dict], List[object]]],
    str,
]


class ChatPromptTemplate(BaseChatPromptTemplate):
    """A prompt template for chat models.

    Use to create flexible templated prompts for chat models.

    Examples:

        .. code-block:: python

            from langchain_core.prompts import ChatPromptTemplate

            template = ChatPromptTemplate.from_messages([
                ("system", "You are a helpful AI bot. Your name is {name}."),
                ("human", "Hello, how are you doing?"),
                ("ai", "I'm doing well, thanks!"),
                ("human", "{user_input}"),
            ])

            messages = template.format_messages(
                name="Bob",
                user_input="What is your name?"
            )
    """

    input_variables: List[str]
    """List of input variables in template messages. Used for validation."""
    messages: List[MessageLike]
    """List of messages consisting of either message prompt templates or messages."""
    validate_template: bool = False
    """Whether or not to try validating the template."""

    @classmethod
    def get_lc_namespace(cls) -> List[str]:
        """Get the namespace of the langchain object."""
        return ["langchain", "prompts", "chat"]

    def __add__(self, other: Any) -> ChatPromptTemplate:
        """Combine two prompt templates.

        Args:
            other: Another prompt template.

        Returns:
            Combined prompt template.
        """
        # Allow for easy combining
        if isinstance(other, ChatPromptTemplate):
            return ChatPromptTemplate(messages=self.messages + other.messages)
        elif isinstance(
            other, (BaseMessagePromptTemplate, BaseMessage, BaseChatPromptTemplate)
        ):
            return ChatPromptTemplate(messages=self.messages + [other])
        elif isinstance(other, (list, tuple)):
            _other = ChatPromptTemplate.from_messages(other)
            return ChatPromptTemplate(messages=self.messages + _other.messages)
        elif isinstance(other, str):
            prompt = HumanMessagePromptTemplate.from_template(other)
            return ChatPromptTemplate(messages=self.messages + [prompt])
        else:
            raise NotImplementedError(f"Unsupported operand type for +: {type(other)}")

    @root_validator(pre=True)
    def validate_input_variables(cls, values: dict) -> dict:
        """Validate input variables.

        If input_variables is not set, it will be set to the union of
        all input variables in the messages.

        Args:
            values: values to validate.

        Returns:
            Validated values.
        """
        messages = values["messages"]
        input_vars = set()
        input_types: Dict[str, Any] = values.get("input_types", {})
        for message in messages:
            if isinstance(message, (BaseMessagePromptTemplate, BaseChatPromptTemplate)):
                input_vars.update(message.input_variables)
            if isinstance(message, MessagesPlaceholder):
                if message.variable_name not in input_types:
                    input_types[message.variable_name] = List[AnyMessage]
        if "partial_variables" in values:
            input_vars = input_vars - set(values["partial_variables"])
        if "input_variables" in values and values.get("validate_template"):
            if input_vars != set(values["input_variables"]):
                raise ValueError(
                    "Got mismatched input_variables. "
                    f"Expected: {input_vars}. "
                    f"Got: {values['input_variables']}"
                )
        else:
            values["input_variables"] = sorted(input_vars)
        values["input_types"] = input_types
        return values

    @classmethod
    def from_template(cls, template: str, **kwargs: Any) -> ChatPromptTemplate:
        """Create a chat prompt template from a template string.

        Creates a chat template consisting of a single message assumed to be from
        the human.

        Args:
            template: template string
            **kwargs: keyword arguments to pass to the constructor.

        Returns:
            A new instance of this class.
        """
        prompt_template = PromptTemplate.from_template(template, **kwargs)
        message = HumanMessagePromptTemplate(prompt=prompt_template)
        return cls.from_messages([message])

    @classmethod
    @deprecated("0.0.260", alternative="from_messages classmethod", pending=True)
    def from_role_strings(
        cls, string_messages: List[Tuple[str, str]]
    ) -> ChatPromptTemplate:
        """Create a chat prompt template from a list of (role, template) tuples.

        Args:
            string_messages: list of (role, template) tuples.

        Returns:
            a chat prompt template
        """
        return cls(
            messages=[
                ChatMessagePromptTemplate.from_template(template, role=role)
                for role, template in string_messages
            ]
        )

    @classmethod
    @deprecated("0.0.260", alternative="from_messages classmethod", pending=True)
    def from_strings(
        cls, string_messages: List[Tuple[Type[BaseMessagePromptTemplate], str]]
    ) -> ChatPromptTemplate:
        """Create a chat prompt template from a list of (role class, template) tuples.

        Args:
            string_messages: list of (role class, template) tuples.

        Returns:
            a chat prompt template
        """
        return cls.from_messages(string_messages)

    @classmethod
    def from_messages(
        cls,
        messages: Sequence[MessageLikeRepresentation],
    ) -> ChatPromptTemplate:
        """Create a chat prompt template from a variety of message formats.

        Examples:

            Instantiation from a list of message templates:

            .. code-block:: python

                template = ChatPromptTemplate.from_messages([
                    ("human", "Hello, how are you?"),
                    ("ai", "I'm doing well, thanks!"),
                    ("human", "That's good to hear."),
                ])

            Instantiation from mixed message formats:

            .. code-block:: python

                template = ChatPromptTemplate.from_messages([
                    SystemMessage(content="hello"),
                    ("human", "Hello, how are you?"),
                ])

        Args:
            messages: sequence of message representations.
                  A message can be represented using the following formats:
                  (1) BaseMessagePromptTemplate, (2) BaseMessage, (3) 2-tuple of
                  (message type, template); e.g., ("human", "{user_input}"),
                  (4) 2-tuple of (message class, template), (4) a string which is
                  shorthand for ("human", template); e.g., "{user_input}"

        Returns:
            a chat prompt template
        """
        _messages = [_convert_to_message(message) for message in messages]

        # Automatically infer input variables from messages
        input_vars: Set[str] = set()
        for _message in _messages:
            if isinstance(
                _message, (BaseChatPromptTemplate, BaseMessagePromptTemplate)
            ):
                input_vars.update(_message.input_variables)

        return cls(input_variables=sorted(input_vars), messages=_messages)

    def format(self, **kwargs: Any) -> str:
        """Format the chat template into a string.

        Args:
            **kwargs: keyword arguments to use for filling in template variables
                      in all the template messages in this chat template.

        Returns:
            formatted string
        """
        return self.format_prompt(**kwargs).to_string()

    def format_messages(self, **kwargs: Any) -> List[BaseMessage]:
        """Format the chat template into a list of finalized messages.

        Args:
            **kwargs: keyword arguments to use for filling in template variables
                      in all the template messages in this chat template.

        Returns:
            list of formatted messages
        """
        kwargs = self._merge_partial_and_user_variables(**kwargs)
        result = []
        for message_template in self.messages:
            if isinstance(message_template, BaseMessage):
                result.extend([message_template])
            elif isinstance(
                message_template, (BaseMessagePromptTemplate, BaseChatPromptTemplate)
            ):
                rel_params = {
                    k: v
                    for k, v in kwargs.items()
                    if k in message_template.input_variables
                }
                message = message_template.format_messages(**rel_params)
                result.extend(message)
            else:
                raise ValueError(f"Unexpected input: {message_template}")
        return result

    def partial(self, **kwargs: Union[str, Callable[[], str]]) -> ChatPromptTemplate:
        """Get a new ChatPromptTemplate with some input variables already filled in.

        Args:
            **kwargs: keyword arguments to use for filling in template variables. Ought
                        to be a subset of the input variables.

        Returns:
            A new ChatPromptTemplate.


        Example:

            .. code-block:: python

                from langchain_core.prompts import ChatPromptTemplate

                template = ChatPromptTemplate.from_messages(
                    [
                        ("system", "You are an AI assistant named {name}."),
                        ("human", "Hi I'm {user}"),
                        ("ai", "Hi there, {user}, I'm {name}."),
                        ("human", "{input}"),
                    ]
                )
                template2 = template.partial(user="Lucy", name="R2D2")

                template2.format_messages(input="hello")
        """
        prompt_dict = self.__dict__.copy()
        prompt_dict["input_variables"] = list(
            set(self.input_variables).difference(kwargs)
        )
        prompt_dict["partial_variables"] = {**self.partial_variables, **kwargs}
        return type(self)(**prompt_dict)

    def append(self, message: MessageLikeRepresentation) -> None:
        """Append message to the end of the chat template.

        Args:
            message: representation of a message to append.
        """
        self.messages.append(_convert_to_message(message))

    def extend(self, messages: Sequence[MessageLikeRepresentation]) -> None:
        """Extend the chat template with a sequence of messages."""
        self.messages.extend([_convert_to_message(message) for message in messages])

    @overload
    def __getitem__(self, index: int) -> MessageLike:
        ...

    @overload
    def __getitem__(self, index: slice) -> ChatPromptTemplate:
        ...

    def __getitem__(
        self, index: Union[int, slice]
    ) -> Union[MessageLike, ChatPromptTemplate]:
        """Use to index into the chat template."""
        if isinstance(index, slice):
            start, stop, step = index.indices(len(self.messages))
            messages = self.messages[start:stop:step]
            return ChatPromptTemplate.from_messages(messages)
        else:
            return self.messages[index]

    def __len__(self) -> int:
        """Get the length of the chat template."""
        return len(self.messages)

    @property
    def _prompt_type(self) -> str:
        """Name of prompt type."""
        return "chat"

    def save(self, file_path: Union[Path, str]) -> None:
        """Save prompt to file.

        Args:
            file_path: path to file.
        """
        raise NotImplementedError()


def _create_template_from_message_type(
    message_type: str, template: Union[str, list]
) -> BaseMessagePromptTemplate:
    """Create a message prompt template from a message type and template string.

    Args:
        message_type: str the type of the message template (e.g., "human", "ai", etc.)
        template: str the template string.

    Returns:
        a message prompt template of the appropriate type.
    """
    if message_type in ("human", "user"):
        message: BaseMessagePromptTemplate = HumanMessagePromptTemplate.from_template(
            template
        )
    elif message_type in ("ai", "assistant"):
        message = AIMessagePromptTemplate.from_template(cast(str, template))
    elif message_type == "system":
        message = SystemMessagePromptTemplate.from_template(cast(str, template))
    else:
        raise ValueError(
            f"Unexpected message type: {message_type}. Use one of 'human',"
            f" 'user', 'ai', 'assistant', or 'system'."
        )
    return message


def _convert_to_message(
    message: MessageLikeRepresentation,
) -> Union[BaseMessage, BaseMessagePromptTemplate, BaseChatPromptTemplate]:
    """Instantiate a message from a variety of message formats.

    The message format can be one of the following:

    - BaseMessagePromptTemplate
    - BaseMessage
    - 2-tuple of (role string, template); e.g., ("human", "{user_input}")
    - 2-tuple of (message class, template)
    - string: shorthand for ("human", template); e.g., "{user_input}"

    Args:
        message: a representation of a message in one of the supported formats

    Returns:
        an instance of a message or a message template
    """
    if isinstance(message, (BaseMessagePromptTemplate, BaseChatPromptTemplate)):
        _message: Union[
            BaseMessage, BaseMessagePromptTemplate, BaseChatPromptTemplate
        ] = message
    elif isinstance(message, BaseMessage):
        _message = message
    elif isinstance(message, str):
        _message = _create_template_from_message_type("human", message)
    elif isinstance(message, tuple):
        if len(message) != 2:
            raise ValueError(f"Expected 2-tuple of (role, template), got {message}")
        message_type_str, template = message
        if isinstance(message_type_str, str):
            _message = _create_template_from_message_type(message_type_str, template)
        else:
            _message = message_type_str(
                prompt=PromptTemplate.from_template(cast(str, template))
            )
    else:
        raise NotImplementedError(f"Unsupported message type: {type(message)}")

    return _message<|MERGE_RESOLUTION|>--- conflicted
+++ resolved
@@ -89,8 +89,6 @@
     variable_name: str
     """Name of variable to use as messages."""
 
-<<<<<<< HEAD
-=======
     @classmethod
     def get_lc_namespace(cls) -> List[str]:
         """Get the namespace of the langchain object."""
@@ -99,7 +97,6 @@
     def __init__(self, variable_name: str, **kwargs: Any):
         return super().__init__(variable_name=variable_name, **kwargs)
 
->>>>>>> a844b495
     def format_messages(self, **kwargs: Any) -> List[BaseMessage]:
         """Format messages from kwargs.
 
@@ -267,7 +264,6 @@
 class _StringImageMessagePromptTemplate(BaseMessagePromptTemplate):
     """Human message prompt template. This is a message sent from the user."""
 
-<<<<<<< HEAD
     prompt: Union[
         StringPromptTemplate, List[Union[StringPromptTemplate, ImagePromptTemplate]]
     ]
@@ -276,6 +272,11 @@
     """Additional keyword arguments to pass to the prompt template."""
 
     _msg_class: Type[BaseMessage]
+
+    @classmethod
+    def get_lc_namespace(cls) -> List[str]:
+        """Get the namespace of the langchain object."""
+        return ["langchain", "prompts", "chat"]
 
     @classmethod
     def from_template(
@@ -285,15 +286,6 @@
         **kwargs: Any,
     ) -> _StringImageMessagePromptTemplateT:
         """Create a class from a string template.
-=======
-    @classmethod
-    def get_lc_namespace(cls) -> List[str]:
-        """Get the namespace of the langchain object."""
-        return ["langchain", "prompts", "chat"]
-
-    def format(self, **kwargs: Any) -> BaseMessage:
-        """Format the prompt template.
->>>>>>> a844b495
 
         Args:
             template: a template.
@@ -373,7 +365,6 @@
             input_variables: list of input variables.
             **kwargs: keyword arguments to pass to the constructor.
 
-<<<<<<< HEAD
         Returns:
             A new instance of this class.
         """
@@ -383,15 +374,6 @@
 
     def format_messages(self, **kwargs: Any) -> List[BaseMessage]:
         """Format messages from kwargs.
-=======
-    @classmethod
-    def get_lc_namespace(cls) -> List[str]:
-        """Get the namespace of the langchain object."""
-        return ["langchain", "prompts", "chat"]
-
-    def format(self, **kwargs: Any) -> BaseMessage:
-        """Format the prompt template.
->>>>>>> a844b495
 
         Args:
             **kwargs: Keyword arguments to use for formatting.
@@ -412,11 +394,6 @@
         prompts = self.prompt if isinstance(self.prompt, list) else [self.prompt]
         input_variables = [iv for prompt in prompts for iv in prompt.input_variables]
         return input_variables
-
-    @classmethod
-    def get_lc_namespace(cls) -> List[str]:
-        """Get the namespace of the langchain object."""
-        return ["langchain", "prompts", "chat"]
 
     def format(self, **kwargs: Any) -> BaseMessage:
         """Format the prompt template.
@@ -458,6 +435,23 @@
 
     _msg_class: Type[BaseMessage] = AIMessage
 
+    @classmethod
+    def get_lc_namespace(cls) -> List[str]:
+        """Get the namespace of the langchain object."""
+        return ["langchain", "prompts", "chat"]
+
+    def format(self, **kwargs: Any) -> BaseMessage:
+        """Format the prompt template.
+
+        Args:
+            **kwargs: Keyword arguments to use for formatting.
+
+        Returns:
+            Formatted message.
+        """
+        text = self.prompt.format(**kwargs)
+        return AIMessage(content=text, additional_kwargs=self.additional_kwargs)
+
 
 class SystemMessagePromptTemplate(_StringImageMessagePromptTemplate):
     """System message prompt template.
@@ -465,6 +459,23 @@
     """
 
     _msg_class: Type[BaseMessage] = SystemMessage
+
+    @classmethod
+    def get_lc_namespace(cls) -> List[str]:
+        """Get the namespace of the langchain object."""
+        return ["langchain", "prompts", "chat"]
+
+    def format(self, **kwargs: Any) -> BaseMessage:
+        """Format the prompt template.
+
+        Args:
+            **kwargs: Keyword arguments to use for formatting.
+
+        Returns:
+            Formatted message.
+        """
+        text = self.prompt.format(**kwargs)
+        return SystemMessage(content=text, additional_kwargs=self.additional_kwargs)
 
 
 class BaseChatPromptTemplate(BasePromptTemplate, ABC):
