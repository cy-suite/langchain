--- conflicted
+++ resolved
@@ -45,11 +45,7 @@
 
 [tool.ruff.lint]
 select = [ "ASYNC", "B", "C4", "COM", "DJ", "E", "EM", "EXE", "F", "FLY", "FURB", "I", "ICN", "INT", "LOG", "N", "NPY", "PD", "PIE", "Q", "RSE", "S", "SIM", "SLOT", "T10", "T201", "TID", "UP", "W", "YTT",]
-<<<<<<< HEAD
-ignore = [ "COM812", "UP007", "W293", "S110", "S112",]
-=======
-ignore = [ "COM812", "UP007", "S101", "S110", "S112",]
->>>>>>> e5d62c6c
+ignore = [ "COM812", "UP007", "S110", "S112",]
 
 [tool.coverage.run]
 omit = [ "tests/*",]
