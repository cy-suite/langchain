--- conflicted
+++ resolved
@@ -4,11 +4,7 @@
 
 [tool.poetry]
 name = "langchain-core"
-<<<<<<< HEAD
-version = "0.3.0.dev5"
-=======
 version = "0.3.0"
->>>>>>> d46ab199
 description = "Building applications with LLMs through composability"
 authors = []
 license = "MIT"
