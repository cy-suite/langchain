--- conflicted
+++ resolved
@@ -1,14 +1,5 @@
 from langchain_cli._version import __version__
 
-<<<<<<< HEAD
-try:
-    __version__ = metadata.version("gigachain_cli")
-except metadata.PackageNotFoundError:
-    # Case where package metadata is not available.
-    __version__ = ""
-del metadata  # optional, avoids polluting the results of dir(__package__)
-=======
 __all__ = [
     "__version__",
-]
->>>>>>> 16f5fdb3
+]