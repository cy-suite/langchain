from typing import Optional, TypedDict
from pathlib import Path

import shutil
import re
from langchain_cli.constants import (
    DEFAULT_GIT_REPO,
    DEFAULT_GIT_SUBDIRECTORY,
    DEFAULT_GIT_REF,
)
import hashlib
from git import Repo


class DependencySource(TypedDict):
    git: str
    ref: Optional[str]
    subdirectory: Optional[str]


# use poetry dependency string format
def parse_dependency_string(package_string: str) -> DependencySource:
    if package_string.startswith("git+"):
        # remove git+
        gitstring = package_string[4:]
        subdirectory = None
        ref = None
        # first check for #subdirectory= on the end
        if "#subdirectory=" in gitstring:
            gitstring, subdirectory = gitstring.split("#subdirectory=")
            if "#" in subdirectory or "@" in subdirectory:
                raise ValueError(
                    "#subdirectory must be the last part of the dependency string"
                )

        # find first slash after ://
        # find @ or # after that slash
        # remainder is ref
        # if no @ or #, then ref is None

        # find first slash after ://
        if "://" not in gitstring:
            raise ValueError(
                "git+ dependencies must start with git+https:// or git+ssh://"
            )

        _, find_slash = gitstring.split("://", 1)

        if "/" not in find_slash:
            post_slash = find_slash
            ref = None
        else:
            _, post_slash = find_slash.split("/", 1)
            if "@" in post_slash or "#" in post_slash:
                _, ref = re.split(r"[@#]", post_slash, 1)

        # gitstring is everything before that
        gitstring = gitstring[: -len(ref) - 1] if ref is not None else gitstring

        return DependencySource(
            git=gitstring,
            ref=ref,
            subdirectory=subdirectory,
        )

    elif package_string.startswith("https://"):
        raise NotImplementedError("url dependencies are not supported yet")
    else:
        # it's a default git repo dependency
        subdirectory = str(Path(DEFAULT_GIT_SUBDIRECTORY) / package_string)
        return DependencySource(
<<<<<<< HEAD
            git=DEFAULT_GIT_REPO, ref=DEFAULT_GIT_REF, subdirectory=subdirectory
=======
            git=gitstring, ref=DEFAULT_GIT_REF, subdirectory=subdirectory
>>>>>>> 3fbb2f3e
        )


def _get_repo_path(gitstring: str, repo_dir: Path) -> Path:
    # only based on git for now
    hashed = hashlib.sha256(gitstring.encode("utf-8")).hexdigest()[:8]

    removed_protocol = gitstring.split("://")[-1]
    removed_basename = re.split(r"[/:]", removed_protocol, 1)[-1]
    removed_extras = removed_basename.split("#")[0]
    foldername = re.sub(r"[^a-zA-Z0-9_]", "_", removed_extras)

    directory_name = f"{foldername}_{hashed}"
    return repo_dir / directory_name


def update_repo(gitstring: str, ref: Optional[str], repo_dir: Path) -> Path:
    # see if path already saved
    repo_path = _get_repo_path(gitstring, repo_dir)
    if repo_path.exists():
        shutil.rmtree(repo_path)

    # now we have fresh dir
    Repo.clone_from(gitstring, repo_path, branch=ref, depth=1)
    return repo_path


def copy_repo(
    source: Path,
    destination: Path,
) -> None:
    """
    Copies a repo, ignoring git folders.

    Raises FileNotFound error if it can't find source
    """

    def ignore_func(_, files):
        return [f for f in files if f == ".git"]

    shutil.copytree(source, destination, ignore=ignore_func)<|MERGE_RESOLUTION|>--- conflicted
+++ resolved
@@ -69,11 +69,7 @@
         # it's a default git repo dependency
         subdirectory = str(Path(DEFAULT_GIT_SUBDIRECTORY) / package_string)
         return DependencySource(
-<<<<<<< HEAD
-            git=DEFAULT_GIT_REPO, ref=DEFAULT_GIT_REF, subdirectory=subdirectory
-=======
             git=gitstring, ref=DEFAULT_GIT_REF, subdirectory=subdirectory
->>>>>>> 3fbb2f3e
         )
 
 
