<<<<<<< HEAD
from langchain_cli.utils.git import _parse_dependency_string, DependencySource
=======
import pytest
from langchain_cli.utils.git import parse_dependency_string, DependencySource
>>>>>>> 3fbb2f3e
from langchain_cli.constants import (
    DEFAULT_GIT_REPO,
    DEFAULT_GIT_SUBDIRECTORY,
    DEFAULT_GIT_REF,
)


def test_dependency_string() -> None:
    assert parse_dependency_string(
        "git+ssh://git@github.com/efriis/myrepo.git"
    ) == DependencySource(
        git="ssh://git@github.com/efriis/myrepo.git",
        ref=None,
        subdirectory=None,
    )

    assert parse_dependency_string(
        "git+https://github.com/efriis/myrepo.git#subdirectory=src"
    ) == DependencySource(
        git="https://github.com/efriis/myrepo.git",
        subdirectory="src",
        ref=None,
    )

    assert parse_dependency_string(
        "git+ssh://git@github.com:efriis/myrepo.git#develop"
    ) == DependencySource(
        git="ssh://git@github.com:efriis/myrepo.git", ref="develop", subdirectory=None
    )

    # also support a slash in ssh
    assert parse_dependency_string(
        "git+ssh://git@github.com/efriis/myrepo.git#develop"
    ) == DependencySource(
        git="ssh://git@github.com/efriis/myrepo.git", ref="develop", subdirectory=None
    )

    # looks like poetry supports both an @ and a #
    assert parse_dependency_string(
        "git+ssh://git@github.com:efriis/myrepo.git@develop"
    ) == DependencySource(
        git="ssh://git@github.com:efriis/myrepo.git", ref="develop", subdirectory=None
    )

    assert parse_dependency_string("simple-pirate") == DependencySource(
        git=DEFAULT_GIT_REPO,
        subdirectory=f"{DEFAULT_GIT_SUBDIRECTORY}/simple-pirate",
        ref=DEFAULT_GIT_REF,
<<<<<<< HEAD
=======
    )


def test_dependency_string_both() -> None:
    assert parse_dependency_string(
        "git+https://github.com/efriis/myrepo.git@branch#subdirectory=src"
    ) == DependencySource(
        git="https://github.com/efriis/myrepo.git",
        subdirectory="src",
        ref="branch",
    )


def test_dependency_string_invalids() -> None:
    # expect error for wrong order
    with pytest.raises(ValueError):
        parse_dependency_string(
            "git+https://github.com/efriis/myrepo.git#subdirectory=src@branch"
        )
    # expect error for @subdirectory


def test_dependency_string_edge_case() -> None:
    # weird unsolvable edge case of
    # git+ssh://a@b
    # this could be a ssh dep with user=a, and default ref
    # or a ssh dep at a with ref=b.
    # in this case, assume the first case (be greedy with the '@')
    assert parse_dependency_string("git+ssh://a@b") == DependencySource(
        git="ssh://a@b",
        subdirectory=None,
        ref=None,
    )

    # weird one that is actually valid
    assert parse_dependency_string(
        "git+https://github.com/efriis/myrepo.git@subdirectory=src"
    ) == DependencySource(
        git="https://github.com/efriis/myrepo.git",
        subdirectory=None,
        ref="subdirectory=src",
>>>>>>> 3fbb2f3e
    )<|MERGE_RESOLUTION|>--- conflicted
+++ resolved
@@ -1,9 +1,5 @@
-<<<<<<< HEAD
-from langchain_cli.utils.git import _parse_dependency_string, DependencySource
-=======
 import pytest
 from langchain_cli.utils.git import parse_dependency_string, DependencySource
->>>>>>> 3fbb2f3e
 from langchain_cli.constants import (
     DEFAULT_GIT_REPO,
     DEFAULT_GIT_SUBDIRECTORY,
@@ -52,8 +48,6 @@
         git=DEFAULT_GIT_REPO,
         subdirectory=f"{DEFAULT_GIT_SUBDIRECTORY}/simple-pirate",
         ref=DEFAULT_GIT_REF,
-<<<<<<< HEAD
-=======
     )
 
 
@@ -95,5 +89,4 @@
         git="https://github.com/efriis/myrepo.git",
         subdirectory=None,
         ref="subdirectory=src",
->>>>>>> 3fbb2f3e
     )