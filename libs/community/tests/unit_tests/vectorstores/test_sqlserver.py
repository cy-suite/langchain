--- conflicted
+++ resolved
@@ -477,7 +477,6 @@
     conn.close()
 
 
-<<<<<<< HEAD
 def test_that_rows_with_duplicate_custom_id_cannot_be_entered(
     store: SQLServer_VectorStore,
     texts: List[str],
@@ -493,7 +492,8 @@
     ]
     with pytest.raises(Exception):
         store.add_texts(texts, metadatas)
-=======
+
+
 def test_that_entra_id_authentication_connection_is_successful(
     texts: List[str],
 ) -> None:
@@ -503,7 +503,6 @@
 
     # drop vector_store
     vector_store.drop()
->>>>>>> adb61610
 
 
 # We need to mock this so that actual connection is not attempted
