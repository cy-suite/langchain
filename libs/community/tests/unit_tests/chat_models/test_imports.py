from langchain_community.chat_models import __all__, _module_lookup

EXPECTED_ALL = [
    "AzureChatOpenAI",
    "BedrockChat",
    "ChatAnthropic",
    "ChatAnyscale",
    "ChatBaichuan",
    "ChatCohere",
    "ChatCoze",
    "ChatDatabricks",
    "ChatDeepInfra",
    "ChatEverlyAI",
    "ChatFireworks",
    "ChatFriendli",
    "ChatGooglePalm",
    "ChatHuggingFace",
    "ChatHunyuan",
    "ChatJavelinAIGateway",
    "ChatKinetica",
    "ChatKonko",
    "ChatLiteLLM",
    "ChatLiteLLMRouter",
    "ChatMLflowAIGateway",
    "ChatMaritalk",
    "ChatMlflow",
    "ChatMLflowAIGateway",
    "ChatMLX",
    "ChatOllama",
    "ChatOpenAI",
    "ChatPerplexity",
    "ChatPremAI",
    "ChatSparkLLM",
    "ChatTongyi",
    "ChatVertexAI",
    "ChatYandexGPT",
    "ChatYuan2",
    "ChatZhipuAI",
    "ErnieBotChat",
    "FakeListChatModel",
    "GPTRouter",
    "GigaChat",
    "HumanInputChatModel",
    "JinaChat",
    "LlamaEdgeChatService",
    "MiniMaxChat",
    "PaiEasChatEndpoint",
    "PromptLayerChatOpenAI",
    "SolarChat",
    "QianfanChatEndpoint",
    "VolcEngineMaasChat",
<<<<<<< HEAD
=======
    "ChatOctoAI",
>>>>>>> cd4c5428
]


def test_all_imports() -> None:
    assert set(__all__) == set(EXPECTED_ALL)
    assert set(__all__) == set(_module_lookup.keys())<|MERGE_RESOLUTION|>--- conflicted
+++ resolved
@@ -49,10 +49,7 @@
     "SolarChat",
     "QianfanChatEndpoint",
     "VolcEngineMaasChat",
-<<<<<<< HEAD
-=======
     "ChatOctoAI",
->>>>>>> cd4c5428
 ]
 
 
