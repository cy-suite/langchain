"""Test Titan Takeoff wrapper."""
import json
from typing import Any, Union

<<<<<<< HEAD
import responses
=======
import pytest

from langchain_community.llms import TitanTakeoff, TitanTakeoffPro
>>>>>>> cd4c5428


@pytest.mark.requires("takeoff_client")
@pytest.mark.requires("pytest_httpx")
@pytest.mark.parametrize("streaming", [True, False])
@pytest.mark.parametrize("takeoff_object", [TitanTakeoff, TitanTakeoffPro])
def test_titan_takeoff_call(
    httpx_mock: Any,
    streaming: bool,
    takeoff_object: Union[TitanTakeoff, TitanTakeoffPro],
) -> None:
    """Test valid call to Titan Takeoff."""
    from pytest_httpx import IteratorStream

    port = 2345
    url = (
        f"http://localhost:{port}/generate_stream"
        if streaming
        else f"http://localhost:{port}/generate"
    )

    if streaming:
        httpx_mock.add_response(
            method="POST",
            url=url,
            stream=IteratorStream([b"data: ask someone else\n\n"]),
        )
    else:
        httpx_mock.add_response(
            method="POST",
            url=url,
            json={"text": "ask someone else"},
        )

    llm = takeoff_object(port=port, streaming=streaming)
    number_of_calls = 0
    for function_call in [llm, llm.invoke]:
        number_of_calls += 1
        output = function_call("What is 2 + 2?")
        assert isinstance(output, str)
        assert len(httpx_mock.get_requests()) == number_of_calls
        assert httpx_mock.get_requests()[0].url == url
        assert (
            json.loads(httpx_mock.get_requests()[0].content)["text"] == "What is 2 + 2?"
        )

    if streaming:
        output = llm._stream("What is 2 + 2?")
        for chunk in output:
            assert isinstance(chunk.text, str)
        assert len(httpx_mock.get_requests()) == number_of_calls + 1
        assert httpx_mock.get_requests()[0].url == url
        assert (
            json.loads(httpx_mock.get_requests()[0].content)["text"] == "What is 2 + 2?"
        )


@pytest.mark.requires("pytest_httpx")
@pytest.mark.requires("takeoff_client")
@pytest.mark.parametrize("streaming", [True, False])
@pytest.mark.parametrize("takeoff_object", [TitanTakeoff, TitanTakeoffPro])
def test_titan_takeoff_bad_call(
    httpx_mock: Any,
    streaming: bool,
    takeoff_object: Union[TitanTakeoff, TitanTakeoffPro],
) -> None:
    """Test valid call to Titan Takeoff."""
    from takeoff_client import TakeoffException

    url = (
        "http://localhost:3000/generate"
        if not streaming
        else "http://localhost:3000/generate_stream"
    )
    httpx_mock.add_response(
        method="POST", url=url, json={"text": "bad things"}, status_code=400
    )

    llm = takeoff_object(streaming=streaming)
    with pytest.raises(TakeoffException):
        llm.invoke("What is 2 + 2?")
    assert len(httpx_mock.get_requests()) == 1
    assert httpx_mock.get_requests()[0].url == url
    assert json.loads(httpx_mock.get_requests()[0].content)["text"] == "What is 2 + 2?"


@pytest.mark.requires("pytest_httpx")
@pytest.mark.requires("takeoff_client")
@pytest.mark.parametrize("takeoff_object", [TitanTakeoff, TitanTakeoffPro])
def test_titan_takeoff_model_initialisation(
    httpx_mock: Any,
    takeoff_object: Union[TitanTakeoff, TitanTakeoffPro],
) -> None:
    """Test valid call to Titan Takeoff."""
    mgnt_port = 36452
    inf_port = 46253
    mgnt_url = f"http://localhost:{mgnt_port}/reader"
    gen_url = f"http://localhost:{inf_port}/generate"
    reader_1 = {
        "model_name": "test",
        "device": "cpu",
        "consumer_group": "primary",
        "max_sequence_length": 512,
        "max_batch_size": 4,
        "tensor_parallel": 3,
    }
    reader_2 = reader_1.copy()
    reader_2["model_name"] = "test2"

    httpx_mock.add_response(
        method="POST", url=mgnt_url, json={"key": "value"}, status_code=201
    )
    httpx_mock.add_response(
        method="POST", url=gen_url, json={"text": "value"}, status_code=200
    )

    llm = takeoff_object(
        port=inf_port, mgmt_port=mgnt_port, models=[reader_1, reader_2]
    )
    output = llm.invoke("What is 2 + 2?")

    assert isinstance(output, str)
    # Ensure the management api was called to create the reader
    assert len(httpx_mock.get_requests()) == 3
    for key, value in reader_1.items():
        assert json.loads(httpx_mock.get_requests()[0].content)[key] == value
    assert httpx_mock.get_requests()[0].url == mgnt_url
    # Also second call should be made to spin uo reader 2
    for key, value in reader_2.items():
        assert json.loads(httpx_mock.get_requests()[1].content)[key] == value
    assert httpx_mock.get_requests()[1].url == mgnt_url
    # Ensure the third call is to generate endpoint to inference
    assert httpx_mock.get_requests()[2].url == gen_url
    assert json.loads(httpx_mock.get_requests()[2].content)["text"] == "What is 2 + 2?"<|MERGE_RESOLUTION|>--- conflicted
+++ resolved
@@ -2,13 +2,9 @@
 import json
 from typing import Any, Union
 
-<<<<<<< HEAD
-import responses
-=======
 import pytest
 
 from langchain_community.llms import TitanTakeoff, TitanTakeoffPro
->>>>>>> cd4c5428
 
 
 @pytest.mark.requires("takeoff_client")
