--- conflicted
+++ resolved
@@ -720,9 +720,6 @@
     assert index_1_store.index_name == index_1_str
 
     index_0_store = fetch_store(index_0_str)
-<<<<<<< HEAD
-    assert index_0_store.index_name == index_0_str
-=======
     assert index_0_store.index_name == index_0_str
 
 
@@ -743,5 +740,4 @@
     assert output == [
         Document(page_content="test", metadata={"test": "test1"}),
         Document(page_content="test", metadata={"test": "test1"}),
-    ]
->>>>>>> de2d9447
+    ]