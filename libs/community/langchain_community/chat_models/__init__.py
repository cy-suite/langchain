--- conflicted
+++ resolved
@@ -22,144 +22,6 @@
 
 if TYPE_CHECKING:
     from langchain_community.chat_models.anthropic import (
-<<<<<<< HEAD
-        ChatAnthropic,  # noqa: F401
-    )
-    from langchain_community.chat_models.anyscale import (
-        ChatAnyscale,  # noqa: F401
-    )
-    from langchain_community.chat_models.azure_openai import (
-        AzureChatOpenAI,  # noqa: F401
-    )
-    from langchain_community.chat_models.baichuan import (
-        ChatBaichuan,  # noqa: F401
-    )
-    from langchain_community.chat_models.baidu_qianfan_endpoint import (
-        QianfanChatEndpoint,  # noqa: F401
-    )
-    from langchain_community.chat_models.bedrock import (
-        BedrockChat,  # noqa: F401
-    )
-    from langchain_community.chat_models.cohere import (
-        ChatCohere,  # noqa: F401
-    )
-    from langchain_community.chat_models.databricks import (
-        ChatDatabricks,  # noqa: F401
-    )
-    from langchain_community.chat_models.deepinfra import (
-        ChatDeepInfra,  # noqa: F401
-    )
-    from langchain_community.chat_models.ernie import (
-        ErnieBotChat,  # noqa: F401
-    )
-    from langchain_community.chat_models.everlyai import (
-        ChatEverlyAI,  # noqa: F401
-    )
-    from langchain_community.chat_models.fake import (
-        FakeListChatModel,  # noqa: F401
-    )
-    from langchain_community.chat_models.fireworks import (
-        ChatFireworks,  # noqa: F401
-    )
-    from langchain_community.chat_models.friendli import (
-        ChatFriendli,  # noqa: F401
-    )
-    from langchain_community.chat_models.gigachat import (
-        GigaChat,  # noqa: F401
-    )
-    from langchain_community.chat_models.google_palm import (
-        ChatGooglePalm,  # noqa: F401
-    )
-    from langchain_community.chat_models.gpt_router import (
-        GPTRouter,  # noqa: F401
-    )
-    from langchain_community.chat_models.huggingface import (
-        ChatHuggingFace,  # noqa: F401
-    )
-    from langchain_community.chat_models.human import (
-        HumanInputChatModel,  # noqa: F401
-    )
-    from langchain_community.chat_models.hunyuan import (
-        ChatHunyuan,  # noqa: F401
-    )
-    from langchain_community.chat_models.javelin_ai_gateway import (
-        ChatJavelinAIGateway,  # noqa: F401
-    )
-    from langchain_community.chat_models.jinachat import (
-        JinaChat,  # noqa: F401
-    )
-    from langchain_community.chat_models.kinetica import (
-        ChatKinetica,  # noqa: F401
-    )
-    from langchain_community.chat_models.konko import (
-        ChatKonko,  # noqa: F401
-    )
-    from langchain_community.chat_models.litellm import (
-        ChatLiteLLM,  # noqa: F401
-    )
-    from langchain_community.chat_models.litellm_router import (
-        ChatLiteLLMRouter,  # noqa: F401
-    )
-    from langchain_community.chat_models.llama_edge import (
-        LlamaEdgeChatService,  # noqa: F401
-    )
-    from langchain_community.chat_models.maritalk import (
-        ChatMaritalk,  # noqa: F401
-    )
-    from langchain_community.chat_models.minimax import (
-        MiniMaxChat,  # noqa: F401
-    )
-    from langchain_community.chat_models.mlflow import (
-        ChatMlflow,  # noqa: F401
-    )
-    from langchain_community.chat_models.mlflow_ai_gateway import (
-        ChatMLflowAIGateway,  # noqa: F401
-    )
-    from langchain_community.chat_models.mlx import (
-        ChatMLX,  # noqa: F401
-    )
-    from langchain_community.chat_models.ollama import (
-        ChatOllama,  # noqa: F401
-    )
-    from langchain_community.chat_models.openai import (
-        ChatOpenAI,  # noqa: F401
-    )
-    from langchain_community.chat_models.pai_eas_endpoint import (
-        PaiEasChatEndpoint,  # noqa: F401
-    )
-    from langchain_community.chat_models.perplexity import (
-        ChatPerplexity,  # noqa: F401
-    )
-    from langchain_community.chat_models.premai import (
-        ChatPremAI,  # noqa: F401
-    )
-    from langchain_community.chat_models.promptlayer_openai import (
-        PromptLayerChatOpenAI,  # noqa: F401
-    )
-    from langchain_community.chat_models.solar import (
-        SolarChat,  # noqa: F401
-    )
-    from langchain_community.chat_models.sparkllm import (
-        ChatSparkLLM,  # noqa: F401
-    )
-    from langchain_community.chat_models.tongyi import (
-        ChatTongyi,  # noqa: F401
-    )
-    from langchain_community.chat_models.vertexai import (
-        ChatVertexAI,  # noqa: F401
-    )
-    from langchain_community.chat_models.volcengine_maas import (
-        VolcEngineMaasChat,  # noqa: F401
-    )
-    from langchain_community.chat_models.yandex import (
-        ChatYandexGPT,  # noqa: F401
-    )
-    from langchain_community.chat_models.yuan2 import (
-        ChatYuan2,  # noqa: F401
-    )
-    from langchain_community.chat_models.zhipuai import (
-        ChatZhipuAI,  # noqa: F401
-=======
         ChatAnthropic,
     )
     from langchain_community.chat_models.anyscale import (
@@ -299,7 +161,6 @@
     )
     from langchain_community.chat_models.zhipuai import (
         ChatZhipuAI,
->>>>>>> cd4c5428
     )
 
 __all__ = [
@@ -309,10 +170,7 @@
     "ChatAnyscale",
     "ChatBaichuan",
     "ChatCohere",
-<<<<<<< HEAD
-=======
     "ChatCoze",
->>>>>>> cd4c5428
     "ChatDatabricks",
     "ChatDeepInfra",
     "ChatEverlyAI",
