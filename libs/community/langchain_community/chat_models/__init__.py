"""**Chat Models** are a variation on language models.

While Chat Models use language models under the hood, the interface they expose
is a bit different. Rather than expose a "text in, text out" API, they expose
an interface where "chat messages" are the inputs and outputs.

**Class hierarchy:**

.. code-block::

    BaseLanguageModel --> BaseChatModel --> <name>  # Examples: ChatOpenAI, ChatGooglePalm

**Main helpers:**

.. code-block::

    AIMessage, BaseMessage, HumanMessage
"""  # noqa: E501

import importlib
from typing import TYPE_CHECKING, Any

if TYPE_CHECKING:
    from langchain_community.chat_models.anthropic import (
        ChatAnthropic,
    )
    from langchain_community.chat_models.anyscale import (
        ChatAnyscale,
    )
    from langchain_community.chat_models.azure_openai import (
        AzureChatOpenAI,
    )
    from langchain_community.chat_models.baichuan import (
        ChatBaichuan,
    )
    from langchain_community.chat_models.baidu_qianfan_endpoint import (
        QianfanChatEndpoint,
    )
    from langchain_community.chat_models.bedrock import (
        BedrockChat,
    )
    from langchain_community.chat_models.cohere import (
        ChatCohere,
    )
    from langchain_community.chat_models.coze import (
        ChatCoze,
    )
    from langchain_community.chat_models.databricks import (
        ChatDatabricks,
    )
    from langchain_community.chat_models.deepinfra import (
        ChatDeepInfra,
    )
    from langchain_community.chat_models.edenai import ChatEdenAI
    from langchain_community.chat_models.ernie import (
        ErnieBotChat,
    )
    from langchain_community.chat_models.everlyai import (
        ChatEverlyAI,
    )
    from langchain_community.chat_models.fake import (
        FakeListChatModel,
    )
    from langchain_community.chat_models.fireworks import (
        ChatFireworks,
    )
    from langchain_community.chat_models.friendli import (
        ChatFriendli,
    )
    from langchain_community.chat_models.gigachat import (
        GigaChat,
    )
    from langchain_community.chat_models.google_palm import (
        ChatGooglePalm,
    )
    from langchain_community.chat_models.gpt_router import (
        GPTRouter,
    )
    from langchain_community.chat_models.huggingface import (
        ChatHuggingFace,
    )
    from langchain_community.chat_models.human import (
        HumanInputChatModel,
    )
    from langchain_community.chat_models.hunyuan import (
        ChatHunyuan,
    )
    from langchain_community.chat_models.javelin_ai_gateway import (
        ChatJavelinAIGateway,
    )
    from langchain_community.chat_models.jinachat import (
        JinaChat,
    )
    from langchain_community.chat_models.kinetica import (
        ChatKinetica,
    )
    from langchain_community.chat_models.konko import (
        ChatKonko,
    )
    from langchain_community.chat_models.litellm import (
        ChatLiteLLM,
    )
    from langchain_community.chat_models.litellm_router import (
        ChatLiteLLMRouter,
    )
    from langchain_community.chat_models.llama_edge import (
        LlamaEdgeChatService,
    )
    from langchain_community.chat_models.llamacpp import ChatLlamaCpp
    from langchain_community.chat_models.maritalk import (
        ChatMaritalk,
    )
    from langchain_community.chat_models.minimax import (
        MiniMaxChat,
    )
    from langchain_community.chat_models.mlflow import (
        ChatMlflow,
    )
    from langchain_community.chat_models.mlflow_ai_gateway import (
        ChatMLflowAIGateway,
    )
    from langchain_community.chat_models.mlx import (
        ChatMLX,
    )
    from langchain_community.chat_models.moonshot import (
        MoonshotChat,
    )
    from langchain_community.chat_models.oci_generative_ai import (
        ChatOCIGenAI,  # noqa: F401
    )
    from langchain_community.chat_models.octoai import ChatOctoAI
    from langchain_community.chat_models.ollama import (
        ChatOllama,
    )
    from langchain_community.chat_models.openai import (
        ChatOpenAI,
    )
    from langchain_community.chat_models.pai_eas_endpoint import (
        PaiEasChatEndpoint,
    )
    from langchain_community.chat_models.perplexity import (
        ChatPerplexity,
    )
    from langchain_community.chat_models.premai import (
        ChatPremAI,
    )
    from langchain_community.chat_models.promptlayer_openai import (
        PromptLayerChatOpenAI,
    )
    from langchain_community.chat_models.snowflake import (
        ChatSnowflakeCortex,
    )
    from langchain_community.chat_models.solar import (
        SolarChat,
    )
    from langchain_community.chat_models.sparkllm import (
        ChatSparkLLM,
    )
    from langchain_community.chat_models.symblai_nebula import ChatNebula
    from langchain_community.chat_models.tongyi import (
        ChatTongyi,
    )
    from langchain_community.chat_models.vertexai import (
        ChatVertexAI,
    )
    from langchain_community.chat_models.vllm import (
        ChatVLLMOpenAI,
    )
    from langchain_community.chat_models.volcengine_maas import (
        VolcEngineMaasChat,
    )
    from langchain_community.chat_models.yandex import (
        ChatYandexGPT,
    )
    from langchain_community.chat_models.yi import (
        ChatYi,
    )
    from langchain_community.chat_models.yuan2 import (
        ChatYuan2,
    )
    from langchain_community.chat_models.zhipuai import (
        ChatZhipuAI,
    )
__all__ = [
    "AzureChatOpenAI",
    "BedrockChat",
    "ChatAnthropic",
    "ChatAnyscale",
    "ChatBaichuan",
    "ChatCohere",
    "ChatCoze",
    "ChatOctoAI",
    "ChatDatabricks",
    "ChatDeepInfra",
    "ChatEdenAI",
    "ChatEverlyAI",
    "ChatFireworks",
    "ChatFriendli",
    "ChatGooglePalm",
    "ChatHuggingFace",
    "ChatHunyuan",
    "ChatJavelinAIGateway",
    "ChatKinetica",
    "ChatKonko",
    "ChatLiteLLM",
    "ChatLiteLLMRouter",
    "ChatMLX",
    "ChatMLflowAIGateway",
    "ChatMaritalk",
    "ChatMlflow",
    "ChatNebula",
    "ChatOCIGenAI",
    "ChatOllama",
    "ChatOpenAI",
    "ChatPerplexity",
    "ChatPremAI",
    "ChatSparkLLM",
    "ChatSnowflakeCortex",
    "ChatTongyi",
    "ChatVertexAI",
    "ChatVLLMOpenAI",
    "ChatYandexGPT",
    "ChatYuan2",
    "ChatZhipuAI",
    "ChatLlamaCpp",
    "ErnieBotChat",
    "FakeListChatModel",
    "GPTRouter",
    "GigaChat",
    "HumanInputChatModel",
    "JinaChat",
    "LlamaEdgeChatService",
    "MiniMaxChat",
    "MoonshotChat",
    "PaiEasChatEndpoint",
    "PromptLayerChatOpenAI",
    "QianfanChatEndpoint",
    "SolarChat",
    "VolcEngineMaasChat",
    "ChatYi",
]


_module_lookup = {
    "AzureChatOpenAI": "langchain_community.chat_models.azure_openai",
    "BedrockChat": "langchain_community.chat_models.bedrock",
    "ChatAnthropic": "langchain_community.chat_models.anthropic",
    "ChatAnyscale": "langchain_community.chat_models.anyscale",
    "ChatBaichuan": "langchain_community.chat_models.baichuan",
    "ChatCohere": "langchain_community.chat_models.cohere",
    "ChatCoze": "langchain_community.chat_models.coze",
    "ChatDatabricks": "langchain_community.chat_models.databricks",
    "ChatDeepInfra": "langchain_community.chat_models.deepinfra",
    "ChatEverlyAI": "langchain_community.chat_models.everlyai",
    "ChatEdenAI": "langchain_community.chat_models.edenai",
    "ChatFireworks": "langchain_community.chat_models.fireworks",
    "ChatFriendli": "langchain_community.chat_models.friendli",
    "ChatGooglePalm": "langchain_community.chat_models.google_palm",
    "ChatHuggingFace": "langchain_community.chat_models.huggingface",
    "ChatHunyuan": "langchain_community.chat_models.hunyuan",
    "ChatJavelinAIGateway": "langchain_community.chat_models.javelin_ai_gateway",
    "ChatKinetica": "langchain_community.chat_models.kinetica",
    "ChatKonko": "langchain_community.chat_models.konko",
    "ChatLiteLLM": "langchain_community.chat_models.litellm",
    "ChatLiteLLMRouter": "langchain_community.chat_models.litellm_router",
    "ChatMLflowAIGateway": "langchain_community.chat_models.mlflow_ai_gateway",
    "ChatMLX": "langchain_community.chat_models.mlx",
    "ChatMaritalk": "langchain_community.chat_models.maritalk",
    "ChatMlflow": "langchain_community.chat_models.mlflow",
    "ChatNebula": "langchain_community.chat_models.symblai_nebula",
    "ChatOctoAI": "langchain_community.chat_models.octoai",
    "ChatOCIGenAI": "langchain_community.chat_models.oci_generative_ai",
    "ChatOllama": "langchain_community.chat_models.ollama",
    "ChatOpenAI": "langchain_community.chat_models.openai",
    "ChatPerplexity": "langchain_community.chat_models.perplexity",
    "ChatSnowflakeCortex": "langchain_community.chat_models.snowflake",
    "ChatSparkLLM": "langchain_community.chat_models.sparkllm",
    "ChatTongyi": "langchain_community.chat_models.tongyi",
    "ChatVertexAI": "langchain_community.chat_models.vertexai",
    "ChatYandexGPT": "langchain_community.chat_models.yandex",
    "ChatYuan2": "langchain_community.chat_models.yuan2",
    "ChatZhipuAI": "langchain_community.chat_models.zhipuai",
    "ErnieBotChat": "langchain_community.chat_models.ernie",
    "FakeListChatModel": "langchain_community.chat_models.fake",
    "GPTRouter": "langchain_community.chat_models.gpt_router",
    "GigaChat": "langchain_community.chat_models.gigachat",
    "HumanInputChatModel": "langchain_community.chat_models.human",
    "JinaChat": "langchain_community.chat_models.jinachat",
    "LlamaEdgeChatService": "langchain_community.chat_models.llama_edge",
    "MiniMaxChat": "langchain_community.chat_models.minimax",
    "MoonshotChat": "langchain_community.chat_models.moonshot",
    "PaiEasChatEndpoint": "langchain_community.chat_models.pai_eas_endpoint",
    "PromptLayerChatOpenAI": "langchain_community.chat_models.promptlayer_openai",
    "SolarChat": "langchain_community.chat_models.solar",
    "QianfanChatEndpoint": "langchain_community.chat_models.baidu_qianfan_endpoint",
    "VolcEngineMaasChat": "langchain_community.chat_models.volcengine_maas",
    "ChatPremAI": "langchain_community.chat_models.premai",
    "ChatLlamaCpp": "langchain_community.chat_models.llamacpp",
<<<<<<< HEAD
    "ChatVLLMOpenAI": "langchain_community.chat_models.vllm",
=======
    "ChatYi": "langchain_community.chat_models.yi",
>>>>>>> 464dae8a
}


def __getattr__(name: str) -> Any:
    if name in _module_lookup:
        module = importlib.import_module(_module_lookup[name])
        return getattr(module, name)
    raise AttributeError(f"module {__name__} has no attribute {name}")<|MERGE_RESOLUTION|>--- conflicted
+++ resolved
@@ -162,9 +162,6 @@
     )
     from langchain_community.chat_models.vertexai import (
         ChatVertexAI,
-    )
-    from langchain_community.chat_models.vllm import (
-        ChatVLLMOpenAI,
     )
     from langchain_community.chat_models.volcengine_maas import (
         VolcEngineMaasChat,
@@ -218,7 +215,6 @@
     "ChatSnowflakeCortex",
     "ChatTongyi",
     "ChatVertexAI",
-    "ChatVLLMOpenAI",
     "ChatYandexGPT",
     "ChatYuan2",
     "ChatZhipuAI",
@@ -296,11 +292,7 @@
     "VolcEngineMaasChat": "langchain_community.chat_models.volcengine_maas",
     "ChatPremAI": "langchain_community.chat_models.premai",
     "ChatLlamaCpp": "langchain_community.chat_models.llamacpp",
-<<<<<<< HEAD
-    "ChatVLLMOpenAI": "langchain_community.chat_models.vllm",
-=======
     "ChatYi": "langchain_community.chat_models.yi",
->>>>>>> 464dae8a
 }
 
 
