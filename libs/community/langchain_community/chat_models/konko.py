"""KonkoAI chat wrapper."""
from __future__ import annotations

import logging
import os
import warnings
from typing import (
    Any,
    Dict,
    Iterator,
    List,
    Optional,
    Set,
    Tuple,
)

import requests
from langchain_core.callbacks import (
    CallbackManagerForLLMRun,
)
from langchain_core.messages import AIMessageChunk, BaseMessage
<<<<<<< HEAD
from langchain_core.outputs import ChatGenerationChunk, ChatResult
from langchain_core.pydantic_v1 import Field, root_validator
from langchain_core.utils import get_from_dict_or_env
=======
from langchain_core.outputs import ChatGeneration, ChatGenerationChunk, ChatResult
from langchain_core.pydantic_v1 import Field, SecretStr, root_validator
from langchain_core.utils import convert_to_secret_str, get_from_dict_or_env
>>>>>>> fd5fbb50

from langchain_community.adapters.openai import (
    convert_message_to_dict,
)
from langchain_community.chat_models.openai import (
    ChatOpenAI,
    _convert_delta_to_message_chunk,
    generate_from_stream,
)
from langchain_community.utils.openai import is_openai_v1

DEFAULT_API_BASE = "https://api.konko.ai/v1"
DEFAULT_MODEL = "meta-llama/Llama-2-13b-chat-hf"

logger = logging.getLogger(__name__)


class ChatKonko(ChatOpenAI):
    """`ChatKonko` Chat large language models API.

    To use, you should have the ``konko`` python package installed, and the
    environment variable ``KONKO_API_KEY`` and ``OPENAI_API_KEY`` set with your API key.

    Any parameters that are valid to be passed to the konko.create call can be passed
    in, even if not explicitly saved on this class.

    Example:
        .. code-block:: python

            from langchain_community.chat_models import ChatKonko
            llm = ChatKonko(model="meta-llama/Llama-2-13b-chat-hf")
    """

    @property
    def lc_secrets(self) -> Dict[str, str]:
        return {"konko_api_key": "KONKO_API_KEY", "openai_api_key": "OPENAI_API_KEY"}

    @classmethod
    def is_lc_serializable(cls) -> bool:
        """Return whether this model can be serialized by Langchain."""
        return False

    client: Any = None  #: :meta private:
    model: str = Field(default=DEFAULT_MODEL, alias="model")
    """Model name to use."""
    temperature: float = 0.7
    """What sampling temperature to use."""
    model_kwargs: Dict[str, Any] = Field(default_factory=dict)
    """Holds any model parameters valid for `create` call not explicitly specified."""
<<<<<<< HEAD
    openai_api_key: Optional[str] = None
    konko_api_key: Optional[str] = None
=======
    openai_api_key: Optional[SecretStr] = None
    konko_api_key: Optional[SecretStr] = None
    request_timeout: Optional[Union[float, Tuple[float, float]]] = None
    """Timeout for requests to Konko completion API."""
>>>>>>> fd5fbb50
    max_retries: int = 6
    """Maximum number of retries to make when generating."""
    streaming: bool = False
    """Whether to stream the results or not."""
    n: int = 1
    """Number of chat completions to generate for each prompt."""
    max_tokens: int = 20
    """Maximum number of tokens to generate."""

    @root_validator()
    def validate_environment(cls, values: Dict) -> Dict:
        """Validate that api key and python package exists in environment."""
        values["konko_api_key"] = convert_to_secret_str(
            get_from_dict_or_env(values, "konko_api_key", "KONKO_API_KEY")
        )
        try:
            import konko

        except ImportError:
            raise ValueError(
                "Could not import konko python package. "
                "Please install it with `pip install konko`."
            )
        try:
            if is_openai_v1():
                values["client"] = konko.chat.completions
            else:
                values["client"] = konko.ChatCompletion
        except AttributeError:
            raise ValueError(
                "`konko` has no `ChatCompletion` attribute, this is likely "
                "due to an old version of the konko package. Try upgrading it "
                "with `pip install --upgrade konko`."
            )

        if not hasattr(konko, "_is_legacy_openai"):
            warnings.warn(
                "You are using an older version of the 'konko' package. "
                "Please consider upgrading to access new features."
            )

        if values["n"] < 1:
            raise ValueError("n must be at least 1.")
        if values["n"] > 1 and values["streaming"]:
            raise ValueError("n must be 1 when streaming.")
        return values

    @property
    def _default_params(self) -> Dict[str, Any]:
        """Get the default parameters for calling Konko API."""
        return {
            "model": self.model,
            "max_tokens": self.max_tokens,
            "stream": self.streaming,
            "n": self.n,
            "temperature": self.temperature,
            **self.model_kwargs,
        }

    @staticmethod
    def get_available_models(
        konko_api_key: Union[str, SecretStr, None] = None,
        openai_api_key: Union[str, SecretStr, None] = None,
        konko_api_base: str = DEFAULT_API_BASE,
    ) -> Set[str]:
        """Get available models from Konko API."""

        # Try to retrieve the OpenAI API key if it's not passed as an argument
        if not openai_api_key:
            try:
                openai_api_key = convert_to_secret_str(os.environ["OPENAI_API_KEY"])
            except KeyError:
                pass  # It's okay if it's not set, we just won't use it
        elif isinstance(openai_api_key, str):
            openai_api_key = convert_to_secret_str(openai_api_key)

        # Try to retrieve the Konko API key if it's not passed as an argument
        if not konko_api_key:
            try:
                konko_api_key = convert_to_secret_str(os.environ["KONKO_API_KEY"])
            except KeyError:
                raise ValueError(
                    "Konko API key must be passed as keyword argument or "
                    "set in environment variable KONKO_API_KEY."
                )
        elif isinstance(konko_api_key, str):
            konko_api_key = convert_to_secret_str(konko_api_key)

        models_url = f"{konko_api_base}/models"

        headers = {
            "Authorization": f"Bearer {konko_api_key.get_secret_value()}",
        }

        if openai_api_key:
            headers["X-OpenAI-Api-Key"] = openai_api_key.get_secret_value()

        models_response = requests.get(models_url, headers=headers)

        if models_response.status_code != 200:
            raise ValueError(
                f"Error getting models from {models_url}: "
                f"{models_response.status_code}"
            )

        return {model["id"] for model in models_response.json()["data"]}

    def completion_with_retry(
        self, run_manager: Optional[CallbackManagerForLLMRun] = None, **kwargs: Any
    ) -> Any:
        def _completion_with_retry(**kwargs: Any) -> Any:
            return self.client.create(**kwargs)

        return _completion_with_retry(**kwargs)

    def _stream(
        self,
        messages: List[BaseMessage],
        stop: Optional[List[str]] = None,
        run_manager: Optional[CallbackManagerForLLMRun] = None,
        **kwargs: Any,
    ) -> Iterator[ChatGenerationChunk]:
        message_dicts, params = self._create_message_dicts(messages, stop)
        params = {**params, **kwargs, "stream": True}

        default_chunk_class = AIMessageChunk
        for chunk in self.completion_with_retry(
            messages=message_dicts, run_manager=run_manager, **params
        ):
            if len(chunk["choices"]) == 0:
                continue
            choice = chunk["choices"][0]
            chunk = _convert_delta_to_message_chunk(
                choice["delta"], default_chunk_class
            )
            finish_reason = choice.get("finish_reason")
            generation_info = (
                dict(finish_reason=finish_reason) if finish_reason is not None else None
            )
            default_chunk_class = chunk.__class__
            chunk = ChatGenerationChunk(message=chunk, generation_info=generation_info)
            yield chunk
            if run_manager:
                run_manager.on_llm_new_token(chunk.text, chunk=chunk)

    def _generate(
        self,
        messages: List[BaseMessage],
        stop: Optional[List[str]] = None,
        run_manager: Optional[CallbackManagerForLLMRun] = None,
        stream: Optional[bool] = None,
        **kwargs: Any,
    ) -> ChatResult:
        should_stream = stream if stream is not None else self.streaming
        if should_stream:
            stream_iter = self._stream(
                messages, stop=stop, run_manager=run_manager, **kwargs
            )
            return generate_from_stream(stream_iter)

        message_dicts, params = self._create_message_dicts(messages, stop)
        params = {**params, **kwargs}
        response = self.completion_with_retry(
            messages=message_dicts, run_manager=run_manager, **params
        )
        return self._create_chat_result(response)

    def _create_message_dicts(
        self, messages: List[BaseMessage], stop: Optional[List[str]]
    ) -> Tuple[List[Dict[str, Any]], Dict[str, Any]]:
        params = self._client_params
        if stop is not None:
            if "stop" in params:
                raise ValueError("`stop` found in both the input and default params.")
            params["stop"] = stop
        message_dicts = [convert_message_to_dict(m) for m in messages]
        return message_dicts, params

    @property
    def _identifying_params(self) -> Dict[str, Any]:
        """Get the identifying parameters."""
        return {**{"model_name": self.model}, **self._default_params}

    @property
    def _client_params(self) -> Dict[str, Any]:
        """Get the parameters used for the konko client."""
        return {**self._default_params}

    def _get_invocation_params(
        self, stop: Optional[List[str]] = None, **kwargs: Any
    ) -> Dict[str, Any]:
        """Get the parameters used to invoke the model."""
        return {
            "model": self.model,
            **super()._get_invocation_params(stop=stop),
            **self._default_params,
            **kwargs,
        }

    @property
    def _llm_type(self) -> str:
        """Return type of chat model."""
        return "konko-chat"<|MERGE_RESOLUTION|>--- conflicted
+++ resolved
@@ -19,15 +19,9 @@
     CallbackManagerForLLMRun,
 )
 from langchain_core.messages import AIMessageChunk, BaseMessage
-<<<<<<< HEAD
 from langchain_core.outputs import ChatGenerationChunk, ChatResult
 from langchain_core.pydantic_v1 import Field, root_validator
-from langchain_core.utils import get_from_dict_or_env
-=======
-from langchain_core.outputs import ChatGeneration, ChatGenerationChunk, ChatResult
-from langchain_core.pydantic_v1 import Field, SecretStr, root_validator
 from langchain_core.utils import convert_to_secret_str, get_from_dict_or_env
->>>>>>> fd5fbb50
 
 from langchain_community.adapters.openai import (
     convert_message_to_dict,
@@ -77,15 +71,8 @@
     """What sampling temperature to use."""
     model_kwargs: Dict[str, Any] = Field(default_factory=dict)
     """Holds any model parameters valid for `create` call not explicitly specified."""
-<<<<<<< HEAD
     openai_api_key: Optional[str] = None
     konko_api_key: Optional[str] = None
-=======
-    openai_api_key: Optional[SecretStr] = None
-    konko_api_key: Optional[SecretStr] = None
-    request_timeout: Optional[Union[float, Tuple[float, float]]] = None
-    """Timeout for requests to Konko completion API."""
->>>>>>> fd5fbb50
     max_retries: int = 6
     """Maximum number of retries to make when generating."""
     streaming: bool = False
