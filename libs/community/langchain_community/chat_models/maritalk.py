import json
from http import HTTPStatus
from typing import Any, AsyncIterator, Dict, Iterator, List, Optional, Union

import requests
from langchain_core.callbacks import (
    AsyncCallbackManagerForLLMRun,
    CallbackManagerForLLMRun,
)
from langchain_core.language_models.chat_models import BaseChatModel
from langchain_core.messages import (
    AIMessage,
    AIMessageChunk,
    BaseMessage,
    HumanMessage,
    SystemMessage,
)
from langchain_core.outputs import ChatGeneration, ChatGenerationChunk, ChatResult
from langchain_core.pydantic_v1 import Field
from requests import Response
from requests.exceptions import HTTPError


class MaritalkHTTPError(HTTPError):
    def __init__(self, request_obj: Response) -> None:
        self.request_obj = request_obj
        try:
            response_json = request_obj.json()
            if "detail" in response_json:
                api_message = response_json["detail"]
            elif "message" in response_json:
                api_message = response_json["message"]
            else:
                api_message = response_json
        except Exception:
            api_message = request_obj.text

        self.message = api_message
        self.status_code = request_obj.status_code

    def __str__(self) -> str:
        status_code_meaning = HTTPStatus(self.status_code).phrase
        formatted_message = f"HTTP Error: {self.status_code} - {status_code_meaning}"
        formatted_message += f"\nDetail: {self.message}"
        return formatted_message


class ChatMaritalk(BaseChatModel):
    """`MariTalk` Chat models API.

    This class allows interacting with the MariTalk chatbot API.
    To use it, you must provide an API key either through the constructor.

    Example:
        .. code-block:: python

            from langchain_community.chat_models import ChatMaritalk
            chat = ChatMaritalk(api_key="your_api_key_here")
    """

    api_key: str
    """Your MariTalk API key."""

    model: str
    """Chose one of the available models: 
    - `sabia-2-medium`
    - `sabia-2-small`
    - `sabia-2-medium-2024-03-13`
    - `sabia-2-small-2024-03-13`
    - `maritalk-2024-01-08` (deprecated)"""

    temperature: float = Field(default=0.7, gt=0.0, lt=1.0)
    """Run inference with this temperature. 
    Must be in the closed interval [0.0, 1.0]."""

    max_tokens: int = Field(default=512, gt=0)
    """The maximum number of tokens to generate in the reply."""

    do_sample: bool = Field(default=True)
    """Whether or not to use sampling; use `True` to enable."""

    top_p: float = Field(default=0.95, gt=0.0, lt=1.0)
    """Nucleus sampling parameter controlling the size of 
    the probability mass considered for sampling."""

    @property
    def _llm_type(self) -> str:
        """Identifies the LLM type as 'maritalk'."""
        return "maritalk"

    def parse_messages_for_model(
        self, messages: List[BaseMessage]
    ) -> List[Dict[str, Union[str, List[Union[str, Dict[Any, Any]]]]]]:
        """
        Parses messages from LangChain's format to the format expected by
        the MariTalk API.

        Parameters:
            messages (List[BaseMessage]): A list of messages in LangChain
            format to be parsed.

        Returns:
            A list of messages formatted for the MariTalk API.
        """
        parsed_messages = []

        for message in messages:
            if isinstance(message, HumanMessage):
                role = "user"
            elif isinstance(message, AIMessage):
                role = "assistant"
            elif isinstance(message, SystemMessage):
                role = "system"

            parsed_messages.append({"role": role, "content": message.content})
        return parsed_messages

    def _call(
        self,
        messages: List[BaseMessage],
        stop: Optional[List[str]] = None,
        run_manager: Optional[CallbackManagerForLLMRun] = None,
        **kwargs: Any,
    ) -> str:
        """
        Sends the parsed messages to the MariTalk API and returns the generated
        response or an error message.

        This method makes an HTTP POST request to the MariTalk API with the
        provided messages and other parameters.
        If the request is successful and the API returns a response,
        this method returns a string containing the answer.
        If the request is rate-limited or encounters another error,
        it returns a string with the error message.

        Parameters:
            messages (List[BaseMessage]): Messages to send to the model.
            stop (Optional[List[str]]): Tokens that will signal the model
                to stop generating further tokens.

        Returns:
            str: If the API call is successful, returns the answer.
                 If an error occurs (e.g., rate limiting), returns a string
                 describing the error.
        """
        url = "https://chat.maritaca.ai/api/chat/inference"
        headers = {"authorization": f"Key {self.api_key}"}
        stopping_tokens = stop if stop is not None else []

        parsed_messages = self.parse_messages_for_model(messages)

        data = {
            "messages": parsed_messages,
            "model": self.model,
            "do_sample": self.do_sample,
            "max_tokens": self.max_tokens,
            "temperature": self.temperature,
            "top_p": self.top_p,
            "stopping_tokens": stopping_tokens,
            **kwargs,
        }

        response = requests.post(url, json=data, headers=headers)

        if response.ok:
            return response.json().get("answer", "No answer found")
        else:
            raise MaritalkHTTPError(response)  # type: ignore

    async def _acall(
        self,
        messages: List[BaseMessage],
        stop: Optional[List[str]] = None,
        run_manager: Optional[AsyncCallbackManagerForLLMRun] = None,
        **kwargs: Any,
    ) -> str:
        """
        Asynchronously sends the parsed messages to the MariTalk API and returns
        the generated response or an error message.

        This method makes an HTTP POST request to the MariTalk API with the
        provided messages and other parameters using async I/O.
        If the request is successful and the API returns a response,
        this method returns a string containing the answer.
        If the request is rate-limited or encounters another error,
        it returns a string with the error message.
        """
        try:
            import httpx

            url = "https://chat.maritaca.ai/api/chat/inference"
            headers = {"authorization": f"Key {self.api_key}"}
            stopping_tokens = stop if stop is not None else []

            parsed_messages = self.parse_messages_for_model(messages)

            data = {
                "messages": parsed_messages,
                "model": self.model,
                "do_sample": self.do_sample,
                "max_tokens": self.max_tokens,
                "temperature": self.temperature,
                "top_p": self.top_p,
                "stopping_tokens": stopping_tokens,
                **kwargs,
            }

            async with httpx.AsyncClient() as client:
                response = await client.post(
                    url, json=data, headers=headers, timeout=None
                )

            if response.status_code == 200:
                return response.json().get("answer", "No answer found")
            else:
<<<<<<< HEAD
                raise MaritalkHTTPError(response)  # type: ignore
=======
                raise MaritalkHTTPError(response)  # type: ignore[arg-type]
>>>>>>> 29aa9d67

        except ImportError:
            raise ImportError(
                "Could not import httpx python package. "
                "Please install it with `pip install httpx`."
            )

    def _stream(
        self,
        messages: List[BaseMessage],
        stop: Optional[List[str]] = None,
        run_manager: Optional[CallbackManagerForLLMRun] = None,
        **kwargs: Any,
    ) -> Iterator[ChatGenerationChunk]:
        headers = {"Authorization": f"Key {self.api_key}"}
        stopping_tokens = stop if stop is not None else []

        parsed_messages = self.parse_messages_for_model(messages)

        data = {
            "messages": parsed_messages,
            "model": self.model,
            "do_sample": self.do_sample,
            "max_tokens": self.max_tokens,
            "temperature": self.temperature,
            "top_p": self.top_p,
            "stopping_tokens": stopping_tokens,
            "stream": True,
            **kwargs,
        }

        response = requests.post(
            "https://chat.maritaca.ai/api/chat/inference",
            data=json.dumps(data),
            headers=headers,
            stream=True,
        )

        if response.ok:
            for line in response.iter_lines():
                if line.startswith(b"data: "):
                    response_data = line.replace(b"data: ", b"").decode("utf-8")
                    if response_data:
                        parsed_data = json.loads(response_data)
                        if "text" in parsed_data:
                            delta = parsed_data["text"]
                            chunk = ChatGenerationChunk(
                                message=AIMessageChunk(content=delta)
                            )
                            if run_manager:
                                run_manager.on_llm_new_token(delta, chunk=chunk)
                            yield chunk

        else:
            raise MaritalkHTTPError(response)  # type: ignore

    async def _astream(
        self,
        messages: List[BaseMessage],
        stop: Optional[List[str]] = None,
        run_manager: Optional[AsyncCallbackManagerForLLMRun] = None,
        **kwargs: Any,
    ) -> AsyncIterator[ChatGenerationChunk]:
        try:
            import httpx

            headers = {"Authorization": f"Key {self.api_key}"}
            stopping_tokens = stop if stop is not None else []

            parsed_messages = self.parse_messages_for_model(messages)

            data = {
                "messages": parsed_messages,
                "model": self.model,
                "do_sample": self.do_sample,
                "max_tokens": self.max_tokens,
                "temperature": self.temperature,
                "top_p": self.top_p,
                "stopping_tokens": stopping_tokens,
                "stream": True,
                **kwargs,
            }

            async with httpx.AsyncClient() as client:
                async with client.stream(
                    "POST",
                    "https://chat.maritaca.ai/api/chat/inference",
<<<<<<< HEAD
                    data=json.dumps(data),  # type: ignore
=======
                    data=json.dumps(data),  # type: ignore[arg-type]
>>>>>>> 29aa9d67
                    headers=headers,
                    timeout=None,
                ) as response:
                    if response.status_code == 200:
                        async for line in response.aiter_lines():
                            if line.startswith("data: "):
                                response_data = line.replace("data: ", "")
                                if response_data:
                                    parsed_data = json.loads(response_data)
                                    if "text" in parsed_data:
                                        delta = parsed_data["text"]
                                        chunk = ChatGenerationChunk(
                                            message=AIMessageChunk(content=delta)
                                        )
                                        if run_manager:
                                            await run_manager.on_llm_new_token(
                                                delta, chunk=chunk
                                            )
                                        yield chunk

                    else:
<<<<<<< HEAD
                        raise MaritalkHTTPError(response)  # type: ignore
=======
                        raise MaritalkHTTPError(response)  # type: ignore[arg-type]
>>>>>>> 29aa9d67

        except ImportError:
            raise ImportError(
                "Could not import httpx python package. "
                "Please install it with `pip install httpx`."
            )

    def _generate(
        self,
        messages: List[BaseMessage],
        stop: Optional[List[str]] = None,
        run_manager: Optional[CallbackManagerForLLMRun] = None,
        **kwargs: Any,
    ) -> ChatResult:
        output_str = self._call(messages, stop=stop, run_manager=run_manager, **kwargs)
        message = AIMessage(content=output_str)
        generation = ChatGeneration(message=message)
        return ChatResult(generations=[generation])

    async def _agenerate(
        self,
        messages: List[BaseMessage],
        stop: Optional[List[str]] = None,
        run_manager: Optional[AsyncCallbackManagerForLLMRun] = None,
        **kwargs: Any,
    ) -> ChatResult:
        output_str = await self._acall(
            messages, stop=stop, run_manager=run_manager, **kwargs
        )
        message = AIMessage(content=output_str)
        generation = ChatGeneration(message=message)
        return ChatResult(generations=[generation])

    @property
    def _identifying_params(self) -> Dict[str, Any]:
        """
        Identifies the key parameters of the chat model for logging
        or tracking purposes.

        Returns:
            A dictionary of the key configuration parameters.
        """
        return {
            "model": self.model,
            "temperature": self.temperature,
            "top_p": self.top_p,
            "max_tokens": self.max_tokens,
        }<|MERGE_RESOLUTION|>--- conflicted
+++ resolved
@@ -213,11 +213,7 @@
             if response.status_code == 200:
                 return response.json().get("answer", "No answer found")
             else:
-<<<<<<< HEAD
-                raise MaritalkHTTPError(response)  # type: ignore
-=======
                 raise MaritalkHTTPError(response)  # type: ignore[arg-type]
->>>>>>> 29aa9d67
 
         except ImportError:
             raise ImportError(
@@ -305,11 +301,7 @@
                 async with client.stream(
                     "POST",
                     "https://chat.maritaca.ai/api/chat/inference",
-<<<<<<< HEAD
-                    data=json.dumps(data),  # type: ignore
-=======
                     data=json.dumps(data),  # type: ignore[arg-type]
->>>>>>> 29aa9d67
                     headers=headers,
                     timeout=None,
                 ) as response:
@@ -331,11 +323,7 @@
                                         yield chunk
 
                     else:
-<<<<<<< HEAD
-                        raise MaritalkHTTPError(response)  # type: ignore
-=======
                         raise MaritalkHTTPError(response)  # type: ignore[arg-type]
->>>>>>> 29aa9d67
 
         except ImportError:
             raise ImportError(
