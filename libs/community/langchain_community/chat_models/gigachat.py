--- conflicted
+++ resolved
@@ -519,11 +519,11 @@
             generation_info = (
                 dict(finish_reason=finish_reason) if finish_reason is not None else None
             )
-
-<<<<<<< HEAD
-            yield ChatGenerationChunk(message=chunk_m, generation_info=generation_info)
             if run_manager:
                 await run_manager.on_llm_new_token(content)
+
+            yield ChatGenerationChunk(message=chunk, generation_info=generation_info)
+
 
     def bind_functions(
         self,
@@ -719,9 +719,3 @@
 
 def _is_pydantic_class(obj: Any) -> bool:
     return isinstance(obj, type) and issubclass(obj, BaseModel)
-=======
-            if run_manager:
-                await run_manager.on_llm_new_token(content)
-
-            yield ChatGenerationChunk(message=chunk, generation_info=generation_info)
->>>>>>> 16d41eab
