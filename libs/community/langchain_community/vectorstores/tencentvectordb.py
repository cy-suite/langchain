--- conflicted
+++ resolved
@@ -110,10 +110,6 @@
 def translate_filter(
     lc_filter: str, allowed_fields: Optional[Sequence[str]] = None
 ) -> str:
-<<<<<<< HEAD
-    from langchain.chains.query_constructor.base import fix_filter_directive
-    from langchain.chains.query_constructor.ir import FilterDirective
-=======
     """Translate LangChain filter to Tencent VectorDB filter.
 
     Args:
@@ -124,15 +120,11 @@
         str: Translated filter.
     """
     from langchain.chains.query_constructor.base import fix_filter_directive
->>>>>>> cd4c5428
     from langchain.chains.query_constructor.parser import get_parser
     from langchain.retrievers.self_query.tencentvectordb import (
         TencentVectorDBTranslator,
     )
-<<<<<<< HEAD
-=======
     from langchain_core.structured_query import FilterDirective
->>>>>>> cd4c5428
 
     tvdb_visitor = TencentVectorDBTranslator(allowed_fields)
     flt = cast(
