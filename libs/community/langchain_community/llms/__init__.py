--- conflicted
+++ resolved
@@ -1084,11 +1084,7 @@
         "vertexai": _import_vertex,
         "vertexai_model_garden": _import_vertex_model_garden,
         "openllm": _import_openllm,
-<<<<<<< HEAD
-=======
-        "openllm_client": _import_openllm,
         "outlines": _import_outlines,
->>>>>>> de7996c2
         "vllm": _import_vllm,
         "vllm_openai": _import_vllm_openai,
         "watsonxllm": _import_watsonxllm,
