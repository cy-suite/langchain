from enum import Enum
from typing import Any, Iterator, List, Optional

from langchain_core.callbacks import CallbackManagerForLLMRun
from langchain_core.language_models.llms import LLM
from langchain_core.outputs import GenerationChunk
from langchain_core.pydantic_v1 import BaseModel

from langchain_community.llms.utils import enforce_stop_tokens


<<<<<<< HEAD
class Device(str, Enum):
    """The device to use for inference, cuda or cpu"""
=======
class TitanTakeoff(LLM):
    """Titan Takeoff API LLMs."""
>>>>>>> 29282371

    cuda = "cuda"
    cpu = "cpu"


class ReaderConfig(BaseModel):
    class Config:
        protected_namespaces = ()

    model_name: str
    """The name of the model to use"""

    device: Device = Device.cuda
    """The device to use for inference, cuda or cpu"""

    consumer_group: str = "primary"
    """The consumer group to place the reader into"""

    tensor_parallel: Optional[int] = None
    """The number of gpus you would like your model to be split across"""

    max_seq_length: int = 512
    """The maximum sequence length to use for inference, defaults to 512"""

    max_batch_size: int = 4
    """The max batch size for continuous batching of requests"""


class TitanTakeoff(LLM):
    """Titan Takeoff is a wrapper to interface with Takeoff Inference API for
    generative text to text language models.

    You can use this wrapper to send requests to a generative language model
    and to deploy readers with Takeoff.

    Examples:
        This is an example how to deploy a generative language model and send
        requests.

        .. code-block:: python
            # Import the TitanTakeoff class from community package
            import time
            from langchain_community.llms import TitanTakeoff

            # Specify the embedding reader you'd like to deploy
            reader_1 = {
                "model_name": "TheBloke/Llama-2-7b-Chat-AWQ",
                "device": "cuda",
                "tensor_parallel": 1,
                "consumer_group": "llama"
            }

            # For every reader you pass into models arg Takeoff will spin
            # up a reader according to the specs you provide. If you don't
            # specify the arg no models are spun up and it assumes you have
            # already done this separately.
            llm = TitanTakeoff(models=[reader_1])

            # Wait for the reader to be deployed, time needed depends on the
            # model size and your internet speed
            time.sleep(60)

            # Returns the query, ie a List[float], sent to `llama` consumer group
            # where we just spun up the Llama 7B model
            print(embed.invoke(
                "Where can I see football?", consumer_group="llama"
            ))

            # You can also send generation parameters to the model, any of the
            # following can be passed in as kwargs:
            # https://docs.titanml.co/docs/next/apis/Takeoff%20inference_REST_API/generate#request
            # for instance:
            print(embed.invoke(
                "Where can I see football?", consumer_group="llama", max_new_tokens=100
            ))
    """

    base_url: str = "http://localhost"
    """The base URL of the Titan Takeoff (Pro) server. Default = "http://localhost"."""

    port: int = 3000
    """The port of the Titan Takeoff (Pro) server. Default = 3000."""

    mgmt_port: int = 3001
    """The management port of the Titan Takeoff (Pro) server. Default = 3001."""

    streaming: bool = False
    """Whether to stream the output. Default = False."""

    client: Any = None
    """Takeoff Client Python SDK used to interact with Takeoff API"""

    def __init__(
        self,
        base_url: str = "http://localhost",
        port: int = 3000,
        mgmt_port: int = 3001,
        streaming: bool = False,
        models: List[ReaderConfig] = [],
    ):
        """Initialize the Titan Takeoff language wrapper.

        Args:
            base_url (str, optional): The base URL where the Takeoff
                Inference Server is listening. Defaults to `http://localhost`.
            port (int, optional): What port is Takeoff Inference API
                listening on. Defaults to 3000.
            mgmt_port (int, optional): What port is Takeoff Management API
                listening on. Defaults to 3001.
            streaming (bool, optional): Whether you want to by default use the
                generate_stream endpoint over generate to stream responses.
                Defaults to False. In reality, this is not significantly different
                as the streamed response is buffered and returned similar to the
                non-streamed response, but the run manager is applied per token
                generated.
            models (List[ReaderConfig], optional): Any readers you'd like to
                spin up on. Defaults to [].

        Raises:
            ImportError: If you haven't installed takeoff-client, you will
            get an ImportError. To remedy run `pip install 'takeoff-client==0.4.0'`
        """
        super().__init__(
            base_url=base_url, port=port, mgmt_port=mgmt_port, streaming=streaming
        )
        try:
            from takeoff_client import TakeoffClient
        except ImportError:
            raise ImportError(
                "takeoff-client is required for TitanTakeoff. "
                "Please install it with `pip install 'takeoff-client>=0.4.0'`."
            )
        self.client = TakeoffClient(
            self.base_url, port=self.port, mgmt_port=self.mgmt_port
        )
        for model in models:
            self.client.create_reader(model)

    @property
    def _llm_type(self) -> str:
        """Return type of llm."""
        return "titan_takeoff"

    def _call(
        self,
        prompt: str,
        stop: Optional[List[str]] = None,
        run_manager: Optional[CallbackManagerForLLMRun] = None,
        **kwargs: Any,
    ) -> str:
        """Call out to Titan Takeoff (Pro) generate endpoint.

        Args:
            prompt: The prompt to pass into the model.
            stop: Optional list of stop words to use when generating.
            run_manager: Optional callback manager to use when streaming.

        Returns:
            The string generated by the model.

        Example:
            .. code-block:: python

                model = TitanTakeoff()

                prompt = "What is the capital of the United Kingdom?"

                # Use of model(prompt), ie `__call__` was deprecated in LangChain 0.1.7,
                # use model.invoke(prompt) instead.
                response = model.invoke(prompt)

        """
        if self.streaming:
            text_output = ""
            for chunk in self._stream(
                prompt=prompt,
                stop=stop,
                run_manager=run_manager,
            ):
                text_output += chunk.text
            return text_output

        response = self.client.generate(prompt, **kwargs)
        text = response["text"]

        if stop is not None:
            text = enforce_stop_tokens(text, stop)
        return text

    def _stream(
        self,
        prompt: str,
        stop: Optional[List[str]] = None,
        run_manager: Optional[CallbackManagerForLLMRun] = None,
        **kwargs: Any,
    ) -> Iterator[GenerationChunk]:
        """Call out to Titan Takeoff (Pro) stream endpoint.

        Args:
            prompt: The prompt to pass into the model.
            stop: Optional list of stop words to use when generating.
            run_manager: Optional callback manager to use when streaming.

        Yields:
            A dictionary like object containing a string token.

        Example:
            .. code-block:: python

                model = TitanTakeoff()

                prompt = "What is the capital of the United Kingdom?"
                response = model.stream(prompt)

                # OR

                model = TitanTakeoff(streaming=True)

                response = model.invoke(prompt)

        """
        response = self.client.generate_stream(prompt, **kwargs)
        buffer = ""
        for text in response:
            buffer += text.data
            if "data:" in buffer:
                # Remove the first instance of "data:" from the buffer.
                if buffer.startswith("data:"):
                    buffer = ""
                if len(buffer.split("data:", 1)) == 2:
                    content, _ = buffer.split("data:", 1)
                    buffer = content.rstrip("\n")
                # Trim the buffer to only have content after the "data:" part.
                if buffer:  # Ensure that there's content to process.
                    chunk = GenerationChunk(text=buffer)
                    buffer = ""  # Reset buffer for the next set of data.
                    yield chunk
                    if run_manager:
                        run_manager.on_llm_new_token(token=chunk.text)

        # Yield any remaining content in the buffer.
        if buffer:
            chunk = GenerationChunk(text=buffer.replace("</s>", ""))
            yield chunk
            if run_manager:
                run_manager.on_llm_new_token(token=chunk.text)<|MERGE_RESOLUTION|>--- conflicted
+++ resolved
@@ -9,13 +9,8 @@
 from langchain_community.llms.utils import enforce_stop_tokens
 
 
-<<<<<<< HEAD
 class Device(str, Enum):
     """The device to use for inference, cuda or cpu"""
-=======
-class TitanTakeoff(LLM):
-    """Titan Takeoff API LLMs."""
->>>>>>> 29282371
 
     cuda = "cuda"
     cpu = "cpu"
@@ -45,7 +40,9 @@
 
 
 class TitanTakeoff(LLM):
-    """Titan Takeoff is a wrapper to interface with Takeoff Inference API for
+    """Titan Takeoff API LLMs.
+
+    Titan Takeoff is a wrapper to interface with Takeoff Inference API for
     generative text to text language models.
 
     You can use this wrapper to send requests to a generative language model
