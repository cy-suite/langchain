--- conflicted
+++ resolved
@@ -14,13 +14,6 @@
 
     Document, AddableMixin
 """
-<<<<<<< HEAD
-
-from langchain_community.docstore.arbitrary_fn import DocstoreFn
-from langchain_community.docstore.in_memory import InMemoryDocstore
-from langchain_community.docstore.wikipedia import Wikipedia
-=======
->>>>>>> ae73b9d8
 
 import importlib
 from typing import Any
