"""**Docstores** are classes to store and load Documents.

The **Docstore** is a simplified version of the Document Loader.

**Class hierarchy:**

.. code-block::

    Docstore --> <name> # Examples: InMemoryDocstore, Wikipedia

**Main helpers:**

.. code-block::

    Document, AddableMixin
"""

import importlib
from typing import TYPE_CHECKING, Any

if TYPE_CHECKING:
    from langchain_community.docstore.arbitrary_fn import (
<<<<<<< HEAD
        DocstoreFn,  # noqa: F401
    )
    from langchain_community.docstore.in_memory import (
        InMemoryDocstore,  # noqa: F401
    )
    from langchain_community.docstore.wikipedia import (
        Wikipedia,  # noqa: F401
=======
        DocstoreFn,
    )
    from langchain_community.docstore.in_memory import (
        InMemoryDocstore,
    )
    from langchain_community.docstore.wikipedia import (
        Wikipedia,
>>>>>>> cd4c5428
    )

__all__ = ["DocstoreFn", "InMemoryDocstore", "Wikipedia"]

_module_lookup = {
    "DocstoreFn": "langchain_community.docstore.arbitrary_fn",
    "InMemoryDocstore": "langchain_community.docstore.in_memory",
    "Wikipedia": "langchain_community.docstore.wikipedia",
}


def __getattr__(name: str) -> Any:
    if name in _module_lookup:
        module = importlib.import_module(_module_lookup[name])
        return getattr(module, name)
    raise AttributeError(f"module {__name__} has no attribute {name}")


__all__ = list(_module_lookup.keys())<|MERGE_RESOLUTION|>--- conflicted
+++ resolved
@@ -20,15 +20,6 @@
 
 if TYPE_CHECKING:
     from langchain_community.docstore.arbitrary_fn import (
-<<<<<<< HEAD
-        DocstoreFn,  # noqa: F401
-    )
-    from langchain_community.docstore.in_memory import (
-        InMemoryDocstore,  # noqa: F401
-    )
-    from langchain_community.docstore.wikipedia import (
-        Wikipedia,  # noqa: F401
-=======
         DocstoreFn,
     )
     from langchain_community.docstore.in_memory import (
@@ -36,7 +27,6 @@
     )
     from langchain_community.docstore.wikipedia import (
         Wikipedia,
->>>>>>> cd4c5428
     )
 
 __all__ = ["DocstoreFn", "InMemoryDocstore", "Wikipedia"]
