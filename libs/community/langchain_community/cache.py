"""
.. warning::
  Beta Feature!

**Cache** provides an optional caching layer for LLMs.

Cache is useful for two reasons:

- It can save you money by reducing the number of API calls you make to the LLM
  provider if you're often requesting the same completion multiple times.
- It can speed up your application by reducing the number of API calls you make
  to the LLM provider.

Cache directly competes with Memory. See documentation for Pros and Cons.

**Class hierarchy:**

.. code-block::

    BaseCache --> <name>Cache  # Examples: InMemoryCache, RedisCache, GPTCache
"""

from __future__ import annotations

import hashlib
import inspect
import json
import logging
import uuid
import warnings
from abc import ABC
from datetime import timedelta
from enum import Enum
from functools import lru_cache, wraps
from typing import (
    TYPE_CHECKING,
    Any,
    Awaitable,
    Callable,
    Dict,
    Generator,
    List,
    Optional,
    Sequence,
    Tuple,
    Type,
    Union,
    cast,
)

from sqlalchemy import Column, Integer, String, create_engine, delete, select
from sqlalchemy.engine import Row
from sqlalchemy.engine.base import Engine
from sqlalchemy.orm import Session

from langchain_community.vectorstores.azure_cosmos_db import (
    CosmosDBSimilarityType,
    CosmosDBVectorSearchType,
)

try:
    from sqlalchemy.orm import declarative_base
except ImportError:
    from sqlalchemy.ext.declarative import declarative_base

from langchain_core._api.deprecation import deprecated
from langchain_core.caches import RETURN_VAL_TYPE, BaseCache
from langchain_core.embeddings import Embeddings
from langchain_core.language_models.llms import LLM, aget_prompts, get_prompts
from langchain_core.load.dump import dumps
from langchain_core.load.load import loads
from langchain_core.outputs import ChatGeneration, Generation
from langchain_core.utils import get_from_env

from langchain_community.utilities.astradb import (
    SetupMode,
    _AstraDBCollectionEnvironment,
)
from langchain_community.vectorstores import AzureCosmosDBVectorSearch
from langchain_community.vectorstores.redis import Redis as RedisVectorstore

logger = logging.getLogger(__file__)

if TYPE_CHECKING:
    import momento
    from astrapy.db import AstraDB, AsyncAstraDB
    from cassandra.cluster import Session as CassandraSession


def _hash(_input: str) -> str:
    """Use a deterministic hashing approach."""
    return hashlib.md5(_input.encode()).hexdigest()


def _dump_generations_to_json(generations: RETURN_VAL_TYPE) -> str:
    """Dump generations to json.

    Args:
        generations (RETURN_VAL_TYPE): A list of language model generations.

    Returns:
        str: Json representing a list of generations.

    Warning: would not work well with arbitrary subclasses of `Generation`
    """
    return json.dumps([generation.dict() for generation in generations])


def _load_generations_from_json(generations_json: str) -> RETURN_VAL_TYPE:
    """Load generations from json.

    Args:
        generations_json (str): A string of json representing a list of generations.

    Raises:
        ValueError: Could not decode json string to list of generations.

    Returns:
        RETURN_VAL_TYPE: A list of generations.

    Warning: would not work well with arbitrary subclasses of `Generation`
    """
    try:
        results = json.loads(generations_json)
        return [Generation(**generation_dict) for generation_dict in results]
    except json.JSONDecodeError:
        raise ValueError(
            f"Could not decode json to list of generations: {generations_json}"
        )


def _dumps_generations(generations: RETURN_VAL_TYPE) -> str:
    """
    Serialization for generic RETURN_VAL_TYPE, i.e. sequence of `Generation`

    Args:
        generations (RETURN_VAL_TYPE): A list of language model generations.

    Returns:
        str: a single string representing a list of generations.

    This function (+ its counterpart `_loads_generations`) rely on
    the dumps/loads pair with Reviver, so are able to deal
    with all subclasses of Generation.

    Each item in the list can be `dumps`ed to a string,
    then we make the whole list of strings into a json-dumped.
    """
    return json.dumps([dumps(_item) for _item in generations])


def _loads_generations(generations_str: str) -> Union[RETURN_VAL_TYPE, None]:
    """
    Deserialization of a string into a generic RETURN_VAL_TYPE
    (i.e. a sequence of `Generation`).

    See `_dumps_generations`, the inverse of this function.

    Args:
        generations_str (str): A string representing a list of generations.

    Compatible with the legacy cache-blob format
    Does not raise exceptions for malformed entries, just logs a warning
    and returns none: the caller should be prepared for such a cache miss.

    Returns:
        RETURN_VAL_TYPE: A list of generations.
    """
    try:
        generations = [loads(_item_str) for _item_str in json.loads(generations_str)]
        return generations
    except (json.JSONDecodeError, TypeError):
        # deferring the (soft) handling to after the legacy-format attempt
        pass

    try:
        gen_dicts = json.loads(generations_str)
        # not relying on `_load_generations_from_json` (which could disappear):
        generations = [Generation(**generation_dict) for generation_dict in gen_dicts]
        logger.warning(
            f"Legacy 'Generation' cached blob encountered: '{generations_str}'"
        )
        return generations
    except (json.JSONDecodeError, TypeError):
        logger.warning(
            f"Malformed/unparsable cached blob encountered: '{generations_str}'"
        )
        return None


class InMemoryCache(BaseCache):
    """Cache that stores things in memory."""

    def __init__(self) -> None:
        """Initialize with empty cache."""
        self._cache: Dict[Tuple[str, str], RETURN_VAL_TYPE] = {}

    def lookup(self, prompt: str, llm_string: str) -> Optional[RETURN_VAL_TYPE]:
        """Look up based on prompt and llm_string."""
        return self._cache.get((prompt, llm_string), None)

    def update(self, prompt: str, llm_string: str, return_val: RETURN_VAL_TYPE) -> None:
        """Update cache based on prompt and llm_string."""
        self._cache[(prompt, llm_string)] = return_val

    def clear(self, **kwargs: Any) -> None:
        """Clear cache."""
        self._cache = {}

    async def alookup(self, prompt: str, llm_string: str) -> Optional[RETURN_VAL_TYPE]:
        """Look up based on prompt and llm_string."""
        return self.lookup(prompt, llm_string)

    async def aupdate(
        self, prompt: str, llm_string: str, return_val: RETURN_VAL_TYPE
    ) -> None:
        """Update cache based on prompt and llm_string."""
        self.update(prompt, llm_string, return_val)

    async def aclear(self, **kwargs: Any) -> None:
        """Clear cache."""
        self.clear()


Base = declarative_base()


class FullLLMCache(Base):  # type: ignore
    """SQLite table for full LLM Cache (all generations)."""

    __tablename__ = "full_llm_cache"
    prompt = Column(String, primary_key=True)
    llm = Column(String, primary_key=True)
    idx = Column(Integer, primary_key=True)
    response = Column(String)


class SQLAlchemyCache(BaseCache):
    """Cache that uses SQAlchemy as a backend."""

    def __init__(self, engine: Engine, cache_schema: Type[FullLLMCache] = FullLLMCache):
        """Initialize by creating all tables."""
        self.engine = engine
        self.cache_schema = cache_schema
        self.cache_schema.metadata.create_all(self.engine)

    def lookup(self, prompt: str, llm_string: str) -> Optional[RETURN_VAL_TYPE]:
        """Look up based on prompt and llm_string."""
        stmt = (
            select(self.cache_schema.response)
            .where(self.cache_schema.prompt == prompt)  # type: ignore
            .where(self.cache_schema.llm == llm_string)
            .order_by(self.cache_schema.idx)
        )
        with Session(self.engine) as session:
            rows = session.execute(stmt).fetchall()
            if rows:
                try:
                    return [loads(row[0]) for row in rows]
                except Exception:
                    logger.warning(
                        "Retrieving a cache value that could not be deserialized "
                        "properly. This is likely due to the cache being in an "
                        "older format. Please recreate your cache to avoid this "
                        "error."
                    )
                    # In a previous life we stored the raw text directly
                    # in the table, so assume it's in that format.
                    return [Generation(text=row[0]) for row in rows]
        return None

    def update(self, prompt: str, llm_string: str, return_val: RETURN_VAL_TYPE) -> None:
        """Update based on prompt and llm_string."""
        items = [
            self.cache_schema(prompt=prompt, llm=llm_string, response=dumps(gen), idx=i)
            for i, gen in enumerate(return_val)
        ]
        with Session(self.engine) as session, session.begin():
            for item in items:
                session.merge(item)

    def clear(self, **kwargs: Any) -> None:
        """Clear cache."""
        with Session(self.engine) as session:
            session.query(self.cache_schema).delete()
            session.commit()


class SQLiteCache(SQLAlchemyCache):
    """Cache that uses SQLite as a backend."""

    def __init__(self, database_path: str = ".langchain.db"):
        """Initialize by creating the engine and all tables."""
        engine = create_engine(f"sqlite:///{database_path}")
        super().__init__(engine)


class UpstashRedisCache(BaseCache):
    """Cache that uses Upstash Redis as a backend."""

    def __init__(self, redis_: Any, *, ttl: Optional[int] = None):
        """
        Initialize an instance of UpstashRedisCache.

        This method initializes an object with Upstash Redis caching capabilities.
        It takes a `redis_` parameter, which should be an instance of an Upstash Redis
        client class, allowing the object to interact with Upstash Redis
        server for caching purposes.

        Parameters:
            redis_: An instance of Upstash Redis client class
                (e.g., Redis) used for caching.
                This allows the object to communicate with
                Redis server for caching operations on.
            ttl (int, optional): Time-to-live (TTL) for cached items in seconds.
                If provided, it sets the time duration for how long cached
                items will remain valid. If not provided, cached items will not
                have an automatic expiration.
        """
        try:
            from upstash_redis import Redis
        except ImportError:
            raise ValueError(
                "Could not import upstash_redis python package. "
                "Please install it with `pip install upstash_redis`."
            )
        if not isinstance(redis_, Redis):
            raise ValueError("Please pass in Upstash Redis object.")
        self.redis = redis_
        self.ttl = ttl

    def _key(self, prompt: str, llm_string: str) -> str:
        """Compute key from prompt and llm_string"""
        return _hash(prompt + llm_string)

    def lookup(self, prompt: str, llm_string: str) -> Optional[RETURN_VAL_TYPE]:
        """Look up based on prompt and llm_string."""
        generations = []
        # Read from a HASH
        results = self.redis.hgetall(self._key(prompt, llm_string))
        if results:
            for _, text in results.items():
                generations.append(Generation(text=text))
        return generations if generations else None

    def update(self, prompt: str, llm_string: str, return_val: RETURN_VAL_TYPE) -> None:
        """Update cache based on prompt and llm_string."""
        for gen in return_val:
            if not isinstance(gen, Generation):
                raise ValueError(
                    "UpstashRedisCache supports caching of normal LLM generations, "
                    f"got {type(gen)}"
                )
            if isinstance(gen, ChatGeneration):
                warnings.warn(
                    "NOTE: Generation has not been cached. UpstashRedisCache does not"
                    " support caching ChatModel outputs."
                )
                return
        # Write to a HASH
        key = self._key(prompt, llm_string)

        mapping = {
            str(idx): generation.text for idx, generation in enumerate(return_val)
        }
        self.redis.hset(key=key, values=mapping)

        if self.ttl is not None:
            self.redis.expire(key, self.ttl)

    def clear(self, **kwargs: Any) -> None:
        """
        Clear cache. If `asynchronous` is True, flush asynchronously.
        This flushes the *whole* db.
        """
        asynchronous = kwargs.get("asynchronous", False)
        if asynchronous:
            asynchronous = "ASYNC"
        else:
            asynchronous = "SYNC"
        self.redis.flushdb(flush_type=asynchronous)


class _RedisCacheBase(BaseCache, ABC):
    @staticmethod
    def _key(prompt: str, llm_string: str) -> str:
        """Compute key from prompt and llm_string"""
        return _hash(prompt + llm_string)

    @staticmethod
    def _ensure_generation_type(return_val: RETURN_VAL_TYPE) -> None:
        for gen in return_val:
            if not isinstance(gen, Generation):
                raise ValueError(
                    "RedisCache only supports caching of normal LLM generations, "
                    f"got {type(gen)}"
                )

    @staticmethod
    def _get_generations(
        results: dict[str | bytes, str | bytes],
    ) -> Optional[List[Generation]]:
        generations = []
        if results:
            for _, text in results.items():
                try:
                    generations.append(loads(text))
                except Exception:
                    logger.warning(
                        "Retrieving a cache value that could not be deserialized "
                        "properly. This is likely due to the cache being in an "
                        "older format. Please recreate your cache to avoid this "
                        "error."
                    )
                    # In a previous life we stored the raw text directly
                    # in the table, so assume it's in that format.
                    generations.append(Generation(text=text))
        return generations if generations else None

    @staticmethod
    def _configure_pipeline_for_update(
        key: str, pipe: Any, return_val: RETURN_VAL_TYPE, ttl: Optional[int] = None
    ) -> None:
        pipe.hset(
            key,
            mapping={
                str(idx): dumps(generation) for idx, generation in enumerate(return_val)
            },
        )
        if ttl is not None:
            pipe.expire(key, ttl)


class RedisCache(_RedisCacheBase):
    """
    Cache that uses Redis as a backend. Allows to use a sync `redis.Redis` client.
    """

    def __init__(self, redis_: Any, *, ttl: Optional[int] = None):
        """
        Initialize an instance of RedisCache.

        This method initializes an object with Redis caching capabilities.
        It takes a `redis_` parameter, which should be an instance of a Redis
        client class (`redis.Redis`), allowing the object
        to interact with a Redis server for caching purposes.

        Parameters:
            redis_ (Any): An instance of a Redis client class
                (`redis.Redis`) to be used for caching.
                This allows the object to communicate with a
                Redis server for caching operations.
            ttl (int, optional): Time-to-live (TTL) for cached items in seconds.
                If provided, it sets the time duration for how long cached
                items will remain valid. If not provided, cached items will not
                have an automatic expiration.
        """
        try:
            from redis import Redis
        except ImportError:
            raise ValueError(
                "Could not import `redis` python package. "
                "Please install it with `pip install redis`."
            )
        if not isinstance(redis_, Redis):
            raise ValueError("Please pass a valid `redis.Redis` client.")
        self.redis = redis_
        self.ttl = ttl

    def lookup(self, prompt: str, llm_string: str) -> Optional[RETURN_VAL_TYPE]:
        """Look up based on prompt and llm_string."""
        # Read from a Redis HASH
        try:
            results = self.redis.hgetall(self._key(prompt, llm_string))
            return self._get_generations(results)  # type: ignore[arg-type]
        except Exception as e:
            logger.error(f"Redis lookup failed: {e}")
            return None

    def update(self, prompt: str, llm_string: str, return_val: RETURN_VAL_TYPE) -> None:
        """Update cache based on prompt and llm_string."""
        self._ensure_generation_type(return_val)
        key = self._key(prompt, llm_string)
        try:
            with self.redis.pipeline() as pipe:
                self._configure_pipeline_for_update(key, pipe, return_val, self.ttl)
                pipe.execute()
        except Exception as e:
            logger.error(f"Redis update failed: {e}")

    def clear(self, **kwargs: Any) -> None:
        """Clear cache. If `asynchronous` is True, flush asynchronously."""
        try:
            asynchronous = kwargs.get("asynchronous", False)
            self.redis.flushdb(asynchronous=asynchronous, **kwargs)
        except Exception as e:
            logger.error(f"Redis clear failed: {e}")


class AsyncRedisCache(_RedisCacheBase):
    """
    Cache that uses Redis as a backend. Allows to use an
    async `redis.asyncio.Redis` client.
    """

    def __init__(self, redis_: Any, *, ttl: Optional[int] = None):
        """
        Initialize an instance of AsyncRedisCache.

        This method initializes an object with Redis caching capabilities.
        It takes a `redis_` parameter, which should be an instance of a Redis
        client class (`redis.asyncio.Redis`), allowing the object
        to interact with a Redis server for caching purposes.

        Parameters:
            redis_ (Any): An instance of a Redis client class
                (`redis.asyncio.Redis`) to be used for caching.
                This allows the object to communicate with a
                Redis server for caching operations.
            ttl (int, optional): Time-to-live (TTL) for cached items in seconds.
                If provided, it sets the time duration for how long cached
                items will remain valid. If not provided, cached items will not
                have an automatic expiration.
        """
        try:
            from redis.asyncio import Redis
        except ImportError:
            raise ValueError(
                "Could not import `redis.asyncio` python package. "
                "Please install it with `pip install redis`."
            )
        if not isinstance(redis_, Redis):
            raise ValueError("Please pass a valid `redis.asyncio.Redis` client.")
        self.redis = redis_
        self.ttl = ttl

    def lookup(self, prompt: str, llm_string: str) -> Optional[RETURN_VAL_TYPE]:
        """Look up based on prompt and llm_string."""
        raise NotImplementedError(
            "This async Redis cache does not implement `lookup()` method. "
            "Consider using the async `alookup()` version."
        )

    async def alookup(self, prompt: str, llm_string: str) -> Optional[RETURN_VAL_TYPE]:
        """Look up based on prompt and llm_string. Async version."""
        try:
            results = await self.redis.hgetall(self._key(prompt, llm_string))
            return self._get_generations(results)  # type: ignore[arg-type]
        except Exception as e:
            logger.error(f"Redis async lookup failed: {e}")
            return None

    def update(self, prompt: str, llm_string: str, return_val: RETURN_VAL_TYPE) -> None:
        """Update cache based on prompt and llm_string."""
        raise NotImplementedError(
            "This async Redis cache does not implement `update()` method. "
            "Consider using the async `aupdate()` version."
        )

    async def aupdate(
        self, prompt: str, llm_string: str, return_val: RETURN_VAL_TYPE
    ) -> None:
        """Update cache based on prompt and llm_string. Async version."""
        self._ensure_generation_type(return_val)
        key = self._key(prompt, llm_string)
        try:
            async with self.redis.pipeline() as pipe:
                self._configure_pipeline_for_update(key, pipe, return_val, self.ttl)
                await pipe.execute()  # type: ignore[attr-defined]
        except Exception as e:
            logger.error(f"Redis async update failed: {e}")

    def clear(self, **kwargs: Any) -> None:
        """Clear cache. If `asynchronous` is True, flush asynchronously."""
        raise NotImplementedError(
            "This async Redis cache does not implement `clear()` method. "
            "Consider using the async `aclear()` version."
        )

    async def aclear(self, **kwargs: Any) -> None:
        """
        Clear cache. If `asynchronous` is True, flush asynchronously.
        Async version.
        """
        try:
            asynchronous = kwargs.get("asynchronous", False)
            await self.redis.flushdb(asynchronous=asynchronous, **kwargs)
        except Exception as e:
            logger.error(f"Redis async clear failed: {e}")


class RedisSemanticCache(BaseCache):
    """Cache that uses Redis as a vector-store backend."""

    # TODO - implement a TTL policy in Redis

    DEFAULT_SCHEMA = {
        "content_key": "prompt",
        "text": [
            {"name": "prompt"},
        ],
        "extra": [{"name": "return_val"}, {"name": "llm_string"}],
    }

    def __init__(
        self, redis_url: str, embedding: Embeddings, score_threshold: float = 0.2
    ):
        """Initialize by passing in the `init` GPTCache func

        Args:
            redis_url (str): URL to connect to Redis.
            embedding (Embedding): Embedding provider for semantic encoding and search.
            score_threshold (float, 0.2):

        Example:

        .. code-block:: python

            from langchain_community.globals import set_llm_cache

            from langchain_community.cache import RedisSemanticCache
            from langchain_community.embeddings import OpenAIEmbeddings

            set_llm_cache(RedisSemanticCache(
                redis_url="redis://localhost:6379",
                embedding=OpenAIEmbeddings()
            ))

        """
        self._cache_dict: Dict[str, RedisVectorstore] = {}
        self.redis_url = redis_url
        self.embedding = embedding
        self.score_threshold = score_threshold

    def _index_name(self, llm_string: str) -> str:
        hashed_index = _hash(llm_string)
        return f"cache:{hashed_index}"

    def _get_llm_cache(self, llm_string: str) -> RedisVectorstore:
        index_name = self._index_name(llm_string)

        # return vectorstore client for the specific llm string
        if index_name in self._cache_dict:
            return self._cache_dict[index_name]

        # create new vectorstore client for the specific llm string
        try:
            self._cache_dict[index_name] = RedisVectorstore.from_existing_index(
                embedding=self.embedding,
                index_name=index_name,
                redis_url=self.redis_url,
                schema=cast(Dict, self.DEFAULT_SCHEMA),
            )
        except ValueError:
            redis = RedisVectorstore(
                embedding=self.embedding,
                index_name=index_name,
                redis_url=self.redis_url,
                index_schema=cast(Dict, self.DEFAULT_SCHEMA),
            )
            _embedding = self.embedding.embed_query(text="test")
            redis._create_index_if_not_exist(dim=len(_embedding))
            self._cache_dict[index_name] = redis

        return self._cache_dict[index_name]

    def clear(self, **kwargs: Any) -> None:
        """Clear semantic cache for a given llm_string."""
        index_name = self._index_name(kwargs["llm_string"])
        if index_name in self._cache_dict:
            self._cache_dict[index_name].drop_index(
                index_name=index_name, delete_documents=True, redis_url=self.redis_url
            )
            del self._cache_dict[index_name]

    def lookup(self, prompt: str, llm_string: str) -> Optional[RETURN_VAL_TYPE]:
        """Look up based on prompt and llm_string."""
        llm_cache = self._get_llm_cache(llm_string)
        generations: List = []
        # Read from a Hash
        results = llm_cache.similarity_search(
            query=prompt,
            k=1,
            distance_threshold=self.score_threshold,
        )
        if results:
            for document in results:
                try:
                    generations.extend(loads(document.metadata["return_val"]))
                except Exception:
                    logger.warning(
                        "Retrieving a cache value that could not be deserialized "
                        "properly. This is likely due to the cache being in an "
                        "older format. Please recreate your cache to avoid this "
                        "error."
                    )
                    # In a previous life we stored the raw text directly
                    # in the table, so assume it's in that format.
                    generations.extend(
                        _load_generations_from_json(document.metadata["return_val"])
                    )
        return generations if generations else None

    def update(self, prompt: str, llm_string: str, return_val: RETURN_VAL_TYPE) -> None:
        """Update cache based on prompt and llm_string."""
        for gen in return_val:
            if not isinstance(gen, Generation):
                raise ValueError(
                    "RedisSemanticCache only supports caching of "
                    f"normal LLM generations, got {type(gen)}"
                )
        llm_cache = self._get_llm_cache(llm_string)

        metadata = {
            "llm_string": llm_string,
            "prompt": prompt,
            "return_val": dumps([g for g in return_val]),
        }
        llm_cache.add_texts(texts=[prompt], metadatas=[metadata])


class GPTCache(BaseCache):
    """Cache that uses GPTCache as a backend."""

    def __init__(
        self,
        init_func: Union[
            Callable[[Any, str], None], Callable[[Any], None], None
        ] = None,
    ):
        """Initialize by passing in init function (default: `None`).

        Args:
            init_func (Optional[Callable[[Any], None]]): init `GPTCache` function
            (default: `None`)

        Example:
        .. code-block:: python

            # Initialize GPTCache with a custom init function
            import gptcache
            from gptcache.processor.pre import get_prompt
            from gptcache.manager.factory import get_data_manager
            from langchain_community.globals import set_llm_cache

            # Avoid multiple caches using the same file,
            causing different llm model caches to affect each other

            def init_gptcache(cache_obj: gptcache.Cache, llm str):
                cache_obj.init(
                    pre_embedding_func=get_prompt,
                    data_manager=manager_factory(
                        manager="map",
                        data_dir=f"map_cache_{llm}"
                    ),
                )

            set_llm_cache(GPTCache(init_gptcache))

        """
        try:
            import gptcache  # noqa: F401
        except ImportError:
            raise ImportError(
                "Could not import gptcache python package. "
                "Please install it with `pip install gptcache`."
            )

        self.init_gptcache_func: Union[
            Callable[[Any, str], None], Callable[[Any], None], None
        ] = init_func
        self.gptcache_dict: Dict[str, Any] = {}

    def _new_gptcache(self, llm_string: str) -> Any:
        """New gptcache object"""
        from gptcache import Cache
        from gptcache.manager.factory import get_data_manager
        from gptcache.processor.pre import get_prompt

        _gptcache = Cache()
        if self.init_gptcache_func is not None:
            sig = inspect.signature(self.init_gptcache_func)
            if len(sig.parameters) == 2:
                self.init_gptcache_func(_gptcache, llm_string)  # type: ignore[call-arg]
            else:
                self.init_gptcache_func(_gptcache)  # type: ignore[call-arg]
        else:
            _gptcache.init(
                pre_embedding_func=get_prompt,
                data_manager=get_data_manager(data_path=llm_string),
            )

        self.gptcache_dict[llm_string] = _gptcache
        return _gptcache

    def _get_gptcache(self, llm_string: str) -> Any:
        """Get a cache object.

        When the corresponding llm model cache does not exist, it will be created."""
        _gptcache = self.gptcache_dict.get(llm_string, None)
        if not _gptcache:
            _gptcache = self._new_gptcache(llm_string)
        return _gptcache

    def lookup(self, prompt: str, llm_string: str) -> Optional[RETURN_VAL_TYPE]:
        """Look up the cache data.
        First, retrieve the corresponding cache object using the `llm_string` parameter,
        and then retrieve the data from the cache based on the `prompt`.
        """
        from gptcache.adapter.api import get

        _gptcache = self._get_gptcache(llm_string)

        res = get(prompt, cache_obj=_gptcache)
        return _loads_generations(res) if res is not None else None

    def update(self, prompt: str, llm_string: str, return_val: RETURN_VAL_TYPE) -> None:
        """Update cache.
        First, retrieve the corresponding cache object using the `llm_string` parameter,
        and then store the `prompt` and `return_val` in the cache object.
        """
        for gen in return_val:
            if not isinstance(gen, Generation):
                raise ValueError(
                    "GPTCache only supports caching of normal LLM generations, "
                    f"got {type(gen)}"
                )
        from gptcache.adapter.api import put

        _gptcache = self._get_gptcache(llm_string)
        handled_data = _dumps_generations(return_val)
        put(prompt, handled_data, cache_obj=_gptcache)
        return None

    def clear(self, **kwargs: Any) -> None:
        """Clear cache."""
        from gptcache import Cache

        for gptcache_instance in self.gptcache_dict.values():
            gptcache_instance = cast(Cache, gptcache_instance)
            gptcache_instance.flush()

        self.gptcache_dict.clear()


def _ensure_cache_exists(cache_client: momento.CacheClient, cache_name: str) -> None:
    """Create cache if it doesn't exist.

    Raises:
        SdkException: Momento service or network error
        Exception: Unexpected response
    """
    from momento.responses import CreateCache

    create_cache_response = cache_client.create_cache(cache_name)
    if isinstance(create_cache_response, CreateCache.Success) or isinstance(
        create_cache_response, CreateCache.CacheAlreadyExists
    ):
        return None
    elif isinstance(create_cache_response, CreateCache.Error):
        raise create_cache_response.inner_exception
    else:
        raise Exception(f"Unexpected response cache creation: {create_cache_response}")


def _validate_ttl(ttl: Optional[timedelta]) -> None:
    if ttl is not None and ttl <= timedelta(seconds=0):
        raise ValueError(f"ttl must be positive but was {ttl}.")


class MomentoCache(BaseCache):
    """Cache that uses Momento as a backend. See https://gomomento.com/"""

    def __init__(
        self,
        cache_client: momento.CacheClient,
        cache_name: str,
        *,
        ttl: Optional[timedelta] = None,
        ensure_cache_exists: bool = True,
    ):
        """Instantiate a prompt cache using Momento as a backend.

        Note: to instantiate the cache client passed to MomentoCache,
        you must have a Momento account. See https://gomomento.com/.

        Args:
            cache_client (CacheClient): The Momento cache client.
            cache_name (str): The name of the cache to use to store the data.
            ttl (Optional[timedelta], optional): The time to live for the cache items.
                Defaults to None, ie use the client default TTL.
            ensure_cache_exists (bool, optional): Create the cache if it doesn't
                exist. Defaults to True.

        Raises:
            ImportError: Momento python package is not installed.
            TypeError: cache_client is not of type momento.CacheClientObject
            ValueError: ttl is non-null and non-negative
        """
        try:
            from momento import CacheClient
        except ImportError:
            raise ImportError(
                "Could not import momento python package. "
                "Please install it with `pip install momento`."
            )
        if not isinstance(cache_client, CacheClient):
            raise TypeError("cache_client must be a momento.CacheClient object.")
        _validate_ttl(ttl)
        if ensure_cache_exists:
            _ensure_cache_exists(cache_client, cache_name)

        self.cache_client = cache_client
        self.cache_name = cache_name
        self.ttl = ttl

    @classmethod
    def from_client_params(
        cls,
        cache_name: str,
        ttl: timedelta,
        *,
        configuration: Optional[momento.config.Configuration] = None,
        api_key: Optional[str] = None,
        auth_token: Optional[str] = None,  # for backwards compatibility
        **kwargs: Any,
    ) -> MomentoCache:
        """Construct cache from CacheClient parameters."""
        try:
            from momento import CacheClient, Configurations, CredentialProvider
        except ImportError:
            raise ImportError(
                "Could not import momento python package. "
                "Please install it with `pip install momento`."
            )
        if configuration is None:
            configuration = Configurations.Laptop.v1()

        # Try checking `MOMENTO_AUTH_TOKEN` first for backwards compatibility
        try:
            api_key = auth_token or get_from_env("auth_token", "MOMENTO_AUTH_TOKEN")
        except ValueError:
            api_key = api_key or get_from_env("api_key", "MOMENTO_API_KEY")
        credentials = CredentialProvider.from_string(api_key)
        cache_client = CacheClient(configuration, credentials, default_ttl=ttl)
        return cls(cache_client, cache_name, ttl=ttl, **kwargs)

    def __key(self, prompt: str, llm_string: str) -> str:
        """Compute cache key from prompt and associated model and settings.

        Args:
            prompt (str): The prompt run through the language model.
            llm_string (str): The language model version and settings.

        Returns:
            str: The cache key.
        """
        return _hash(prompt + llm_string)

    def lookup(self, prompt: str, llm_string: str) -> Optional[RETURN_VAL_TYPE]:
        """Lookup llm generations in cache by prompt and associated model and settings.

        Args:
            prompt (str): The prompt run through the language model.
            llm_string (str): The language model version and settings.

        Raises:
            SdkException: Momento service or network error

        Returns:
            Optional[RETURN_VAL_TYPE]: A list of language model generations.
        """
        from momento.responses import CacheGet

        generations: RETURN_VAL_TYPE = []

        get_response = self.cache_client.get(
            self.cache_name, self.__key(prompt, llm_string)
        )
        if isinstance(get_response, CacheGet.Hit):
            value = get_response.value_string
            generations = _load_generations_from_json(value)
        elif isinstance(get_response, CacheGet.Miss):
            pass
        elif isinstance(get_response, CacheGet.Error):
            raise get_response.inner_exception
        return generations if generations else None

    def update(self, prompt: str, llm_string: str, return_val: RETURN_VAL_TYPE) -> None:
        """Store llm generations in cache.

        Args:
            prompt (str): The prompt run through the language model.
            llm_string (str): The language model string.
            return_val (RETURN_VAL_TYPE): A list of language model generations.

        Raises:
            SdkException: Momento service or network error
            Exception: Unexpected response
        """
        for gen in return_val:
            if not isinstance(gen, Generation):
                raise ValueError(
                    "Momento only supports caching of normal LLM generations, "
                    f"got {type(gen)}"
                )
        key = self.__key(prompt, llm_string)
        value = _dump_generations_to_json(return_val)
        set_response = self.cache_client.set(self.cache_name, key, value, self.ttl)
        from momento.responses import CacheSet

        if isinstance(set_response, CacheSet.Success):
            pass
        elif isinstance(set_response, CacheSet.Error):
            raise set_response.inner_exception
        else:
            raise Exception(f"Unexpected response: {set_response}")

    def clear(self, **kwargs: Any) -> None:
        """Clear the cache.

        Raises:
            SdkException: Momento service or network error
        """
        from momento.responses import CacheFlush

        flush_response = self.cache_client.flush_cache(self.cache_name)
        if isinstance(flush_response, CacheFlush.Success):
            pass
        elif isinstance(flush_response, CacheFlush.Error):
            raise flush_response.inner_exception


CASSANDRA_CACHE_DEFAULT_TABLE_NAME = "langchain_llm_cache"
CASSANDRA_CACHE_DEFAULT_TTL_SECONDS = None


class CassandraCache(BaseCache):
    """
    Cache that uses Cassandra / Astra DB as a backend.

    It uses a single Cassandra table.
    The lookup keys (which get to form the primary key) are:
        - prompt, a string
        - llm_string, a deterministic str representation of the model parameters.
          (needed to prevent collisions same-prompt-different-model collisions)
    """

    def __init__(
        self,
        session: Optional[CassandraSession] = None,
        keyspace: Optional[str] = None,
        table_name: str = CASSANDRA_CACHE_DEFAULT_TABLE_NAME,
        ttl_seconds: Optional[int] = CASSANDRA_CACHE_DEFAULT_TTL_SECONDS,
        skip_provisioning: bool = False,
    ):
        """
        Initialize with a ready session and a keyspace name.
        Args:
            session (cassandra.cluster.Session): an open Cassandra session
            keyspace (str): the keyspace to use for storing the cache
            table_name (str): name of the Cassandra table to use as cache
            ttl_seconds (optional int): time-to-live for cache entries
                (default: None, i.e. forever)
        """
        try:
            from cassio.table import ElasticCassandraTable
        except (ImportError, ModuleNotFoundError):
            raise ValueError(
                "Could not import cassio python package. "
                "Please install it with `pip install cassio`."
            )

        self.session = session
        self.keyspace = keyspace
        self.table_name = table_name
        self.ttl_seconds = ttl_seconds

        self.kv_cache = ElasticCassandraTable(
            session=self.session,
            keyspace=self.keyspace,
            table=self.table_name,
            keys=["llm_string", "prompt"],
            primary_key_type=["TEXT", "TEXT"],
            ttl_seconds=self.ttl_seconds,
            skip_provisioning=skip_provisioning,
        )

    def lookup(self, prompt: str, llm_string: str) -> Optional[RETURN_VAL_TYPE]:
        """Look up based on prompt and llm_string."""
        item = self.kv_cache.get(
            llm_string=_hash(llm_string),
            prompt=_hash(prompt),
        )
        if item is not None:
            generations = _loads_generations(item["body_blob"])
            # this protects against malformed cached items:
            if generations is not None:
                return generations
            else:
                return None
        else:
            return None

    def update(self, prompt: str, llm_string: str, return_val: RETURN_VAL_TYPE) -> None:
        """Update cache based on prompt and llm_string."""
        blob = _dumps_generations(return_val)
        self.kv_cache.put(
            llm_string=_hash(llm_string),
            prompt=_hash(prompt),
            body_blob=blob,
        )

    def delete_through_llm(
        self, prompt: str, llm: LLM, stop: Optional[List[str]] = None
    ) -> None:
        """
        A wrapper around `delete` with the LLM being passed.
        In case the llm(prompt) calls have a `stop` param, you should pass it here
        """
        llm_string = get_prompts(
            {**llm.dict(), **{"stop": stop}},
            [],
        )[1]
        return self.delete(prompt, llm_string=llm_string)

    def delete(self, prompt: str, llm_string: str) -> None:
        """Evict from cache if there's an entry."""
        return self.kv_cache.delete(
            llm_string=_hash(llm_string),
            prompt=_hash(prompt),
        )

    def clear(self, **kwargs: Any) -> None:
        """Clear cache. This is for all LLMs at once."""
        self.kv_cache.clear()


CASSANDRA_SEMANTIC_CACHE_DEFAULT_DISTANCE_METRIC = "dot"
CASSANDRA_SEMANTIC_CACHE_DEFAULT_SCORE_THRESHOLD = 0.85
CASSANDRA_SEMANTIC_CACHE_DEFAULT_TABLE_NAME = "langchain_llm_semantic_cache"
CASSANDRA_SEMANTIC_CACHE_DEFAULT_TTL_SECONDS = None
CASSANDRA_SEMANTIC_CACHE_EMBEDDING_CACHE_SIZE = 16


class CassandraSemanticCache(BaseCache):
    """
    Cache that uses Cassandra as a vector-store backend for semantic
    (i.e. similarity-based) lookup.

    It uses a single (vector) Cassandra table and stores, in principle,
    cached values from several LLMs, so the LLM's llm_string is part
    of the rows' primary keys.

    The similarity is based on one of several distance metrics (default: "dot").
    If choosing another metric, the default threshold is to be re-tuned accordingly.
    """

    def __init__(
        self,
        session: Optional[CassandraSession],
        keyspace: Optional[str],
        embedding: Embeddings,
        table_name: str = CASSANDRA_SEMANTIC_CACHE_DEFAULT_TABLE_NAME,
        distance_metric: str = CASSANDRA_SEMANTIC_CACHE_DEFAULT_DISTANCE_METRIC,
        score_threshold: float = CASSANDRA_SEMANTIC_CACHE_DEFAULT_SCORE_THRESHOLD,
        ttl_seconds: Optional[int] = CASSANDRA_SEMANTIC_CACHE_DEFAULT_TTL_SECONDS,
        skip_provisioning: bool = False,
    ):
        """
        Initialize the cache with all relevant parameters.
        Args:
            session (cassandra.cluster.Session): an open Cassandra session
            keyspace (str): the keyspace to use for storing the cache
            embedding (Embedding): Embedding provider for semantic
                encoding and search.
            table_name (str): name of the Cassandra (vector) table
                to use as cache
            distance_metric (str, 'dot'): which measure to adopt for
                similarity searches
            score_threshold (optional float): numeric value to use as
                cutoff for the similarity searches
            ttl_seconds (optional int): time-to-live for cache entries
                (default: None, i.e. forever)
        The default score threshold is tuned to the default metric.
        Tune it carefully yourself if switching to another distance metric.
        """
        try:
            from cassio.table import MetadataVectorCassandraTable
        except (ImportError, ModuleNotFoundError):
            raise ValueError(
                "Could not import cassio python package. "
                "Please install it with `pip install cassio`."
            )
        self.session = session
        self.keyspace = keyspace
        self.embedding = embedding
        self.table_name = table_name
        self.distance_metric = distance_metric
        self.score_threshold = score_threshold
        self.ttl_seconds = ttl_seconds

        # The contract for this class has separate lookup and update:
        # in order to spare some embedding calculations we cache them between
        # the two calls.
        # Note: each instance of this class has its own `_get_embedding` with
        # its own lru.
        @lru_cache(maxsize=CASSANDRA_SEMANTIC_CACHE_EMBEDDING_CACHE_SIZE)
        def _cache_embedding(text: str) -> List[float]:
            return self.embedding.embed_query(text=text)

        self._get_embedding = _cache_embedding
        self.embedding_dimension = self._get_embedding_dimension()

        self.table = MetadataVectorCassandraTable(
            session=self.session,
            keyspace=self.keyspace,
            table=self.table_name,
            primary_key_type=["TEXT"],
            vector_dimension=self.embedding_dimension,
            ttl_seconds=self.ttl_seconds,
            metadata_indexing=("allow", {"_llm_string_hash"}),
            skip_provisioning=skip_provisioning,
        )

    def _get_embedding_dimension(self) -> int:
        return len(self._get_embedding(text="This is a sample sentence."))

    def update(self, prompt: str, llm_string: str, return_val: RETURN_VAL_TYPE) -> None:
        """Update cache based on prompt and llm_string."""
        embedding_vector = self._get_embedding(text=prompt)
        llm_string_hash = _hash(llm_string)
        body = _dumps_generations(return_val)
        metadata = {
            "_prompt": prompt,
            "_llm_string_hash": llm_string_hash,
        }
        row_id = f"{_hash(prompt)}-{llm_string_hash}"
        #
        self.table.put(
            body_blob=body,
            vector=embedding_vector,
            row_id=row_id,
            metadata=metadata,
        )

    def lookup(self, prompt: str, llm_string: str) -> Optional[RETURN_VAL_TYPE]:
        """Look up based on prompt and llm_string."""
        hit_with_id = self.lookup_with_id(prompt, llm_string)
        if hit_with_id is not None:
            return hit_with_id[1]
        else:
            return None

    def lookup_with_id(
        self, prompt: str, llm_string: str
    ) -> Optional[Tuple[str, RETURN_VAL_TYPE]]:
        """
        Look up based on prompt and llm_string.
        If there are hits, return (document_id, cached_entry)
        """
        prompt_embedding: List[float] = self._get_embedding(text=prompt)
        hits = list(
            self.table.metric_ann_search(
                vector=prompt_embedding,
                metadata={"_llm_string_hash": _hash(llm_string)},
                n=1,
                metric=self.distance_metric,
                metric_threshold=self.score_threshold,
            )
        )
        if hits:
            hit = hits[0]
            generations = _loads_generations(hit["body_blob"])
            if generations is not None:
                # this protects against malformed cached items:
                return (
                    hit["row_id"],
                    generations,
                )
            else:
                return None
        else:
            return None

    def lookup_with_id_through_llm(
        self, prompt: str, llm: LLM, stop: Optional[List[str]] = None
    ) -> Optional[Tuple[str, RETURN_VAL_TYPE]]:
        llm_string = get_prompts(
            {**llm.dict(), **{"stop": stop}},
            [],
        )[1]
        return self.lookup_with_id(prompt, llm_string=llm_string)

    def delete_by_document_id(self, document_id: str) -> None:
        """
        Given this is a "similarity search" cache, an invalidation pattern
        that makes sense is first a lookup to get an ID, and then deleting
        with that ID. This is for the second step.
        """
        self.table.delete(row_id=document_id)

    def clear(self, **kwargs: Any) -> None:
        """Clear the *whole* semantic cache."""
        self.table.clear()


class FullMd5LLMCache(Base):  # type: ignore
    """SQLite table for full LLM Cache (all generations)."""

    __tablename__ = "full_md5_llm_cache"
    id = Column(String, primary_key=True)
    prompt_md5 = Column(String, index=True)
    llm = Column(String, index=True)
    idx = Column(Integer, index=True)
    prompt = Column(String)
    response = Column(String)


class SQLAlchemyMd5Cache(BaseCache):
    """Cache that uses SQAlchemy as a backend."""

    def __init__(
        self, engine: Engine, cache_schema: Type[FullMd5LLMCache] = FullMd5LLMCache
    ):
        """Initialize by creating all tables."""
        self.engine = engine
        self.cache_schema = cache_schema
        self.cache_schema.metadata.create_all(self.engine)

    def lookup(self, prompt: str, llm_string: str) -> Optional[RETURN_VAL_TYPE]:
        """Look up based on prompt and llm_string."""
        rows = self._search_rows(prompt, llm_string)
        if rows:
            return [loads(row[0]) for row in rows]
        return None

    def update(self, prompt: str, llm_string: str, return_val: RETURN_VAL_TYPE) -> None:
        """Update based on prompt and llm_string."""
        with Session(self.engine) as session, session.begin():
            self._delete_previous(session, prompt, llm_string)
            prompt_md5 = self.get_md5(prompt)
            items = [
                self.cache_schema(
                    id=str(uuid.uuid1()),
                    prompt=prompt,
                    prompt_md5=prompt_md5,
                    llm=llm_string,
                    response=dumps(gen),
                    idx=i,
                )
                for i, gen in enumerate(return_val)
            ]
            for item in items:
                session.merge(item)

    def _delete_previous(self, session: Session, prompt: str, llm_string: str) -> None:
        stmt = (
            delete(self.cache_schema)
            .where(self.cache_schema.prompt_md5 == self.get_md5(prompt))  # type: ignore
            .where(self.cache_schema.llm == llm_string)
            .where(self.cache_schema.prompt == prompt)
        )
        session.execute(stmt)

    def _search_rows(self, prompt: str, llm_string: str) -> Sequence[Row]:
        prompt_pd5 = self.get_md5(prompt)
        stmt = (
            select(self.cache_schema.response)
            .where(self.cache_schema.prompt_md5 == prompt_pd5)  # type: ignore
            .where(self.cache_schema.llm == llm_string)
            .where(self.cache_schema.prompt == prompt)
            .order_by(self.cache_schema.idx)
        )
        with Session(self.engine) as session:
            return session.execute(stmt).fetchall()

    def clear(self, **kwargs: Any) -> None:
        """Clear cache."""
        with Session(self.engine) as session:
            session.execute(self.cache_schema.delete())

    @staticmethod
    def get_md5(input_string: str) -> str:
        return hashlib.md5(input_string.encode()).hexdigest()


ASTRA_DB_CACHE_DEFAULT_COLLECTION_NAME = "langchain_astradb_cache"


@deprecated(
    since="0.0.28",
    removal="0.2.0",
    alternative_import="langchain_astradb.AstraDBCache",
)
class AstraDBCache(BaseCache):
    @staticmethod
    def _make_id(prompt: str, llm_string: str) -> str:
        return f"{_hash(prompt)}#{_hash(llm_string)}"

    def __init__(
        self,
        *,
        collection_name: str = ASTRA_DB_CACHE_DEFAULT_COLLECTION_NAME,
        token: Optional[str] = None,
        api_endpoint: Optional[str] = None,
        astra_db_client: Optional[AstraDB] = None,
        async_astra_db_client: Optional[AsyncAstraDB] = None,
        namespace: Optional[str] = None,
        pre_delete_collection: bool = False,
        setup_mode: SetupMode = SetupMode.SYNC,
    ):
        """
        Cache that uses Astra DB as a backend.

        It uses a single collection as a kv store
        The lookup keys, combined in the _id of the documents, are:
            - prompt, a string
            - llm_string, a deterministic str representation of the model parameters.
              (needed to prevent same-prompt-different-model collisions)

        Args:
            collection_name: name of the Astra DB collection to create/use.
            token: API token for Astra DB usage.
            api_endpoint: full URL to the API endpoint,
                such as `https://<DB-ID>-us-east1.apps.astra.datastax.com`.
            astra_db_client: *alternative to token+api_endpoint*,
                you can pass an already-created 'astrapy.db.AstraDB' instance.
            async_astra_db_client: *alternative to token+api_endpoint*,
                you can pass an already-created 'astrapy.db.AsyncAstraDB' instance.
            namespace: namespace (aka keyspace) where the
                collection is created. Defaults to the database's "default namespace".
            setup_mode: mode used to create the Astra DB collection (SYNC, ASYNC or
                OFF).
            pre_delete_collection: whether to delete the collection
                before creating it. If False and the collection already exists,
                the collection will be used as is.
        """
        self.astra_env = _AstraDBCollectionEnvironment(
            collection_name=collection_name,
            token=token,
            api_endpoint=api_endpoint,
            astra_db_client=astra_db_client,
            async_astra_db_client=async_astra_db_client,
            namespace=namespace,
            setup_mode=setup_mode,
            pre_delete_collection=pre_delete_collection,
        )
        self.collection = self.astra_env.collection
        self.async_collection = self.astra_env.async_collection

    def lookup(self, prompt: str, llm_string: str) -> Optional[RETURN_VAL_TYPE]:
        self.astra_env.ensure_db_setup()
        doc_id = self._make_id(prompt, llm_string)
        item = self.collection.find_one(
            filter={
                "_id": doc_id,
            },
            projection={
                "body_blob": 1,
            },
        )["data"]["document"]
        return _loads_generations(item["body_blob"]) if item is not None else None

    async def alookup(self, prompt: str, llm_string: str) -> Optional[RETURN_VAL_TYPE]:
        await self.astra_env.aensure_db_setup()
        doc_id = self._make_id(prompt, llm_string)
        item = (
            await self.async_collection.find_one(
                filter={
                    "_id": doc_id,
                },
                projection={
                    "body_blob": 1,
                },
            )
        )["data"]["document"]
        return _loads_generations(item["body_blob"]) if item is not None else None

    def update(self, prompt: str, llm_string: str, return_val: RETURN_VAL_TYPE) -> None:
        self.astra_env.ensure_db_setup()
        doc_id = self._make_id(prompt, llm_string)
        blob = _dumps_generations(return_val)
        self.collection.upsert(
            {
                "_id": doc_id,
                "body_blob": blob,
            },
        )

    async def aupdate(
        self, prompt: str, llm_string: str, return_val: RETURN_VAL_TYPE
    ) -> None:
        await self.astra_env.aensure_db_setup()
        doc_id = self._make_id(prompt, llm_string)
        blob = _dumps_generations(return_val)
        await self.async_collection.upsert(
            {
                "_id": doc_id,
                "body_blob": blob,
            },
        )

    def delete_through_llm(
        self, prompt: str, llm: LLM, stop: Optional[List[str]] = None
    ) -> None:
        """
        A wrapper around `delete` with the LLM being passed.
        In case the llm(prompt) calls have a `stop` param, you should pass it here
        """
        llm_string = get_prompts(
            {**llm.dict(), **{"stop": stop}},
            [],
        )[1]
        return self.delete(prompt, llm_string=llm_string)

    async def adelete_through_llm(
        self, prompt: str, llm: LLM, stop: Optional[List[str]] = None
    ) -> None:
        """
        A wrapper around `adelete` with the LLM being passed.
        In case the llm(prompt) calls have a `stop` param, you should pass it here
        """
        llm_string = (
            await aget_prompts(
                {**llm.dict(), **{"stop": stop}},
                [],
            )
        )[1]
        return await self.adelete(prompt, llm_string=llm_string)

    def delete(self, prompt: str, llm_string: str) -> None:
        """Evict from cache if there's an entry."""
        self.astra_env.ensure_db_setup()
        doc_id = self._make_id(prompt, llm_string)
        self.collection.delete_one(doc_id)

    async def adelete(self, prompt: str, llm_string: str) -> None:
        """Evict from cache if there's an entry."""
        await self.astra_env.aensure_db_setup()
        doc_id = self._make_id(prompt, llm_string)
        await self.async_collection.delete_one(doc_id)

    def clear(self, **kwargs: Any) -> None:
        self.astra_env.ensure_db_setup()
        self.collection.clear()

    async def aclear(self, **kwargs: Any) -> None:
        await self.astra_env.aensure_db_setup()
        await self.async_collection.clear()


ASTRA_DB_SEMANTIC_CACHE_DEFAULT_THRESHOLD = 0.85
ASTRA_DB_CACHE_DEFAULT_COLLECTION_NAME = "langchain_astradb_semantic_cache"
ASTRA_DB_SEMANTIC_CACHE_EMBEDDING_CACHE_SIZE = 16


_unset = ["unset"]


class _CachedAwaitable:
    """Caches the result of an awaitable so it can be awaited multiple times"""

    def __init__(self, awaitable: Awaitable[Any]):
        self.awaitable = awaitable
        self.result = _unset

    def __await__(self) -> Generator:
        if self.result is _unset:
            self.result = yield from self.awaitable.__await__()
        return self.result


def _reawaitable(func: Callable) -> Callable:
    """Makes an async function result awaitable multiple times"""

    @wraps(func)
    def wrapper(*args: Any, **kwargs: Any) -> _CachedAwaitable:
        return _CachedAwaitable(func(*args, **kwargs))

    return wrapper


def _async_lru_cache(maxsize: int = 128, typed: bool = False) -> Callable:
    """Least-recently-used async cache decorator.
    Equivalent to functools.lru_cache for async functions"""

    def decorating_function(user_function: Callable) -> Callable:
        return lru_cache(maxsize, typed)(_reawaitable(user_function))

    return decorating_function


@deprecated(
    since="0.0.28",
    removal="0.2.0",
    alternative_import="langchain_astradb.AstraDBSemanticCache",
)
class AstraDBSemanticCache(BaseCache):
    def __init__(
        self,
        *,
        collection_name: str = ASTRA_DB_CACHE_DEFAULT_COLLECTION_NAME,
        token: Optional[str] = None,
        api_endpoint: Optional[str] = None,
        astra_db_client: Optional[AstraDB] = None,
        async_astra_db_client: Optional[AsyncAstraDB] = None,
        namespace: Optional[str] = None,
        setup_mode: SetupMode = SetupMode.SYNC,
        pre_delete_collection: bool = False,
        embedding: Embeddings,
        metric: Optional[str] = None,
        similarity_threshold: float = ASTRA_DB_SEMANTIC_CACHE_DEFAULT_THRESHOLD,
    ):
        """
        Cache that uses Astra DB as a vector-store backend for semantic
        (i.e. similarity-based) lookup.

        It uses a single (vector) collection and can store
        cached values from several LLMs, so the LLM's 'llm_string' is stored
        in the document metadata.

        You can choose the preferred similarity (or use the API default).
        The default score threshold is tuned to the default metric.
        Tune it carefully yourself if switching to another distance metric.

        Args:
            collection_name: name of the Astra DB collection to create/use.
            token: API token for Astra DB usage.
            api_endpoint: full URL to the API endpoint,
                such as `https://<DB-ID>-us-east1.apps.astra.datastax.com`.
            astra_db_client: *alternative to token+api_endpoint*,
                you can pass an already-created 'astrapy.db.AstraDB' instance.
            async_astra_db_client: *alternative to token+api_endpoint*,
                you can pass an already-created 'astrapy.db.AsyncAstraDB' instance.
            namespace: namespace (aka keyspace) where the
                collection is created. Defaults to the database's "default namespace".
            setup_mode: mode used to create the Astra DB collection (SYNC, ASYNC or
                OFF).
            pre_delete_collection: whether to delete the collection
                before creating it. If False and the collection already exists,
                the collection will be used as is.
            embedding: Embedding provider for semantic encoding and search.
            metric: the function to use for evaluating similarity of text embeddings.
                Defaults to 'cosine' (alternatives: 'euclidean', 'dot_product')
            similarity_threshold: the minimum similarity for accepting a
                (semantic-search) match.
        """
        self.embedding = embedding
        self.metric = metric
        self.similarity_threshold = similarity_threshold
        self.collection_name = collection_name

        # The contract for this class has separate lookup and update:
        # in order to spare some embedding calculations we cache them between
        # the two calls.
        # Note: each instance of this class has its own `_get_embedding` with
        # its own lru.
        @lru_cache(maxsize=ASTRA_DB_SEMANTIC_CACHE_EMBEDDING_CACHE_SIZE)
        def _cache_embedding(text: str) -> List[float]:
            return self.embedding.embed_query(text=text)

        self._get_embedding = _cache_embedding

        @_async_lru_cache(maxsize=ASTRA_DB_SEMANTIC_CACHE_EMBEDDING_CACHE_SIZE)
        async def _acache_embedding(text: str) -> List[float]:
            return await self.embedding.aembed_query(text=text)

        self._aget_embedding = _acache_embedding

        embedding_dimension: Union[int, Awaitable[int], None] = None
        if setup_mode == SetupMode.ASYNC:
            embedding_dimension = self._aget_embedding_dimension()
        elif setup_mode == SetupMode.SYNC:
            embedding_dimension = self._get_embedding_dimension()

        self.astra_env = _AstraDBCollectionEnvironment(
            collection_name=collection_name,
            token=token,
            api_endpoint=api_endpoint,
            astra_db_client=astra_db_client,
            async_astra_db_client=async_astra_db_client,
            namespace=namespace,
            setup_mode=setup_mode,
            pre_delete_collection=pre_delete_collection,
            embedding_dimension=embedding_dimension,
            metric=metric,
        )
        self.collection = self.astra_env.collection
        self.async_collection = self.astra_env.async_collection

    def _get_embedding_dimension(self) -> int:
        return len(self._get_embedding(text="This is a sample sentence."))

    async def _aget_embedding_dimension(self) -> int:
        return len(await self._aget_embedding(text="This is a sample sentence."))

    @staticmethod
    def _make_id(prompt: str, llm_string: str) -> str:
        return f"{_hash(prompt)}#{_hash(llm_string)}"

    def update(self, prompt: str, llm_string: str, return_val: RETURN_VAL_TYPE) -> None:
        self.astra_env.ensure_db_setup()
        doc_id = self._make_id(prompt, llm_string)
        llm_string_hash = _hash(llm_string)
        embedding_vector = self._get_embedding(text=prompt)
        body = _dumps_generations(return_val)
        #
        self.collection.upsert(
            {
                "_id": doc_id,
                "body_blob": body,
                "llm_string_hash": llm_string_hash,
                "$vector": embedding_vector,
            }
        )

    async def aupdate(
        self, prompt: str, llm_string: str, return_val: RETURN_VAL_TYPE
    ) -> None:
        await self.astra_env.aensure_db_setup()
        doc_id = self._make_id(prompt, llm_string)
        llm_string_hash = _hash(llm_string)
        embedding_vector = await self._aget_embedding(text=prompt)
        body = _dumps_generations(return_val)
        #
        await self.async_collection.upsert(
            {
                "_id": doc_id,
                "body_blob": body,
                "llm_string_hash": llm_string_hash,
                "$vector": embedding_vector,
            }
        )

    def lookup(self, prompt: str, llm_string: str) -> Optional[RETURN_VAL_TYPE]:
        hit_with_id = self.lookup_with_id(prompt, llm_string)
        if hit_with_id is not None:
            return hit_with_id[1]
        else:
            return None

    async def alookup(self, prompt: str, llm_string: str) -> Optional[RETURN_VAL_TYPE]:
        hit_with_id = await self.alookup_with_id(prompt, llm_string)
        if hit_with_id is not None:
            return hit_with_id[1]
        else:
            return None

    def lookup_with_id(
        self, prompt: str, llm_string: str
    ) -> Optional[Tuple[str, RETURN_VAL_TYPE]]:
        """
        Look up based on prompt and llm_string.
        If there are hits, return (document_id, cached_entry) for the top hit
        """
        self.astra_env.ensure_db_setup()
        prompt_embedding: List[float] = self._get_embedding(text=prompt)
        llm_string_hash = _hash(llm_string)

        hit = self.collection.vector_find_one(
            vector=prompt_embedding,
            filter={
                "llm_string_hash": llm_string_hash,
            },
            fields=["body_blob", "_id"],
            include_similarity=True,
        )

        if hit is None or hit["$similarity"] < self.similarity_threshold:
            return None
        else:
            generations = _loads_generations(hit["body_blob"])
            if generations is not None:
                # this protects against malformed cached items:
                return hit["_id"], generations
            else:
                return None

    async def alookup_with_id(
        self, prompt: str, llm_string: str
    ) -> Optional[Tuple[str, RETURN_VAL_TYPE]]:
        """
        Look up based on prompt and llm_string.
        If there are hits, return (document_id, cached_entry) for the top hit
        """
        await self.astra_env.aensure_db_setup()
        prompt_embedding: List[float] = await self._aget_embedding(text=prompt)
        llm_string_hash = _hash(llm_string)

        hit = await self.async_collection.vector_find_one(
            vector=prompt_embedding,
            filter={
                "llm_string_hash": llm_string_hash,
            },
            fields=["body_blob", "_id"],
            include_similarity=True,
        )

        if hit is None or hit["$similarity"] < self.similarity_threshold:
            return None
        else:
            generations = _loads_generations(hit["body_blob"])
            if generations is not None:
                # this protects against malformed cached items:
                return hit["_id"], generations
            else:
                return None

    def lookup_with_id_through_llm(
        self, prompt: str, llm: LLM, stop: Optional[List[str]] = None
    ) -> Optional[Tuple[str, RETURN_VAL_TYPE]]:
        llm_string = get_prompts(
            {**llm.dict(), **{"stop": stop}},
            [],
        )[1]
        return self.lookup_with_id(prompt, llm_string=llm_string)

    async def alookup_with_id_through_llm(
        self, prompt: str, llm: LLM, stop: Optional[List[str]] = None
    ) -> Optional[Tuple[str, RETURN_VAL_TYPE]]:
        llm_string = (
            await aget_prompts(
                {**llm.dict(), **{"stop": stop}},
                [],
            )
        )[1]
        return await self.alookup_with_id(prompt, llm_string=llm_string)

    def delete_by_document_id(self, document_id: str) -> None:
        """
        Given this is a "similarity search" cache, an invalidation pattern
        that makes sense is first a lookup to get an ID, and then deleting
        with that ID. This is for the second step.
        """
        self.astra_env.ensure_db_setup()
        self.collection.delete_one(document_id)

    async def adelete_by_document_id(self, document_id: str) -> None:
        """
        Given this is a "similarity search" cache, an invalidation pattern
        that makes sense is first a lookup to get an ID, and then deleting
        with that ID. This is for the second step.
        """
        await self.astra_env.aensure_db_setup()
        await self.async_collection.delete_one(document_id)

    def clear(self, **kwargs: Any) -> None:
        self.astra_env.ensure_db_setup()
        self.collection.clear()

    async def aclear(self, **kwargs: Any) -> None:
        await self.astra_env.aensure_db_setup()
        await self.async_collection.clear()


class AzureCosmosDBSemanticCache(BaseCache):
    """Cache that uses Cosmos DB Mongo vCore vector-store backend"""

    DEFAULT_DATABASE_NAME = "CosmosMongoVCoreCacheDB"
    DEFAULT_COLLECTION_NAME = "CosmosMongoVCoreCacheColl"

    def __init__(
        self,
        cosmosdb_connection_string: str,
        database_name: str,
        collection_name: str,
        embedding: Embeddings,
        *,
        cosmosdb_client: Optional[Any] = None,
        num_lists: int = 100,
        similarity: CosmosDBSimilarityType = CosmosDBSimilarityType.COS,
        kind: CosmosDBVectorSearchType = CosmosDBVectorSearchType.VECTOR_IVF,
        dimensions: int = 1536,
        m: int = 16,
        ef_construction: int = 64,
        ef_search: int = 40,
        score_threshold: Optional[float] = None,
        application_name: str = "LANGCHAIN_CACHING_PYTHON",
    ):
        """
        Args:
            cosmosdb_connection_string: Cosmos DB Mongo vCore connection string
            cosmosdb_client: Cosmos DB Mongo vCore client
            embedding (Embedding): Embedding provider for semantic encoding and search.
            database_name: Database name for the CosmosDBMongoVCoreSemanticCache
            collection_name: Collection name for the CosmosDBMongoVCoreSemanticCache
            num_lists: This integer is the number of clusters that the
                inverted file (IVF) index uses to group the vector data.
                We recommend that numLists is set to documentCount/1000
                for up to 1 million documents and to sqrt(documentCount)
                for more than 1 million documents.
                Using a numLists value of 1 is akin to performing
                brute-force search, which has limited performance
            dimensions: Number of dimensions for vector similarity.
                The maximum number of supported dimensions is 2000
            similarity: Similarity metric to use with the IVF index.

                Possible options are:
                    - CosmosDBSimilarityType.COS (cosine distance),
                    - CosmosDBSimilarityType.L2 (Euclidean distance), and
                    - CosmosDBSimilarityType.IP (inner product).
            kind: Type of vector index to create.
                Possible options are:
                    - vector-ivf
                    - vector-hnsw: available as a preview feature only,
                                   to enable visit https://learn.microsoft.com/en-us/azure/azure-resource-manager/management/preview-features
            m: The max number of connections per layer (16 by default, minimum
               value is 2, maximum value is 100). Higher m is suitable for datasets
               with high dimensionality and/or high accuracy requirements.
            ef_construction: the size of the dynamic candidate list for constructing
                            the graph (64 by default, minimum value is 4, maximum
                            value is 1000). Higher ef_construction will result in
                            better index quality and higher accuracy, but it will
                            also increase the time required to build the index.
                            ef_construction has to be at least 2 * m
            ef_search: The size of the dynamic candidate list for search
                       (40 by default). A higher value provides better
                       recall at the cost of speed.
            score_threshold: Maximum score used to filter the vector search documents.
            application_name: Application name for the client for tracking and logging
        """

        self._validate_enum_value(similarity, CosmosDBSimilarityType)
        self._validate_enum_value(kind, CosmosDBVectorSearchType)

        if not cosmosdb_connection_string:
            raise ValueError(" CosmosDB connection string can be empty.")

        self.cosmosdb_connection_string = cosmosdb_connection_string
        self.cosmosdb_client = cosmosdb_client
        self.embedding = embedding
        self.database_name = database_name or self.DEFAULT_DATABASE_NAME
        self.collection_name = collection_name or self.DEFAULT_COLLECTION_NAME
        self.num_lists = num_lists
        self.dimensions = dimensions
        self.similarity = similarity
        self.kind = kind
        self.m = m
        self.ef_construction = ef_construction
        self.ef_search = ef_search
        self.score_threshold = score_threshold
        self._cache_dict: Dict[str, AzureCosmosDBVectorSearch] = {}
        self.application_name = application_name

    def _index_name(self, llm_string: str) -> str:
        hashed_index = _hash(llm_string)
        return f"cache:{hashed_index}"

    def _get_llm_cache(self, llm_string: str) -> AzureCosmosDBVectorSearch:
        index_name = self._index_name(llm_string)

        namespace = self.database_name + "." + self.collection_name

        # return vectorstore client for the specific llm string
        if index_name in self._cache_dict:
            return self._cache_dict[index_name]

        # create new vectorstore client for the specific llm string
        if self.cosmosdb_client:
            collection = self.cosmosdb_client[self.database_name][self.collection_name]
            self._cache_dict[index_name] = AzureCosmosDBVectorSearch(
                collection=collection,
                embedding=self.embedding,
                index_name=index_name,
            )
        else:
<<<<<<< HEAD
            self._cache_dict[index_name] = (
                AzureCosmosDBVectorSearch.from_connection_string(
                    connection_string=self.cosmosdb_connection_string,
                    namespace=namespace,
                    embedding=self.embedding,
                    index_name=index_name,
                )
=======
            self._cache_dict[
                index_name
            ] = AzureCosmosDBVectorSearch.from_connection_string(
                connection_string=self.cosmosdb_connection_string,
                namespace=namespace,
                embedding=self.embedding,
                index_name=index_name,
                application_name=self.application_name,
>>>>>>> 8c2ed85a
            )

        # create index for the vectorstore
        vectorstore = self._cache_dict[index_name]
        if not vectorstore.index_exists():
            vectorstore.create_index(
                self.num_lists,
                self.dimensions,
                self.similarity,
                self.kind,
                self.m,
                self.ef_construction,
            )

        return vectorstore

    def lookup(self, prompt: str, llm_string: str) -> Optional[RETURN_VAL_TYPE]:
        """Look up based on prompt and llm_string."""
        llm_cache = self._get_llm_cache(llm_string)
        generations: List = []
        # Read from a Hash
        results = llm_cache.similarity_search(
            query=prompt,
            k=1,
            kind=self.kind,
            ef_search=self.ef_search,
            score_threshold=self.score_threshold,
        )
        if results:
            for document in results:
                try:
                    generations.extend(loads(document.metadata["return_val"]))
                except Exception:
                    logger.warning(
                        "Retrieving a cache value that could not be deserialized "
                        "properly. This is likely due to the cache being in an "
                        "older format. Please recreate your cache to avoid this "
                        "error."
                    )
                    # In a previous life we stored the raw text directly
                    # in the table, so assume it's in that format.
                    generations.extend(
                        _load_generations_from_json(document.metadata["return_val"])
                    )
        return generations if generations else None

    def update(self, prompt: str, llm_string: str, return_val: RETURN_VAL_TYPE) -> None:
        """Update cache based on prompt and llm_string."""
        for gen in return_val:
            if not isinstance(gen, Generation):
                raise ValueError(
                    "CosmosDBMongoVCoreSemanticCache only supports caching of "
                    f"normal LLM generations, got {type(gen)}"
                )

        llm_cache = self._get_llm_cache(llm_string)
        metadata = {
            "llm_string": llm_string,
            "prompt": prompt,
            "return_val": dumps([g for g in return_val]),
        }
        llm_cache.add_texts(texts=[prompt], metadatas=[metadata])

    def clear(self, **kwargs: Any) -> None:
        """Clear semantic cache for a given llm_string."""
        index_name = self._index_name(kwargs["llm_string"])
        if index_name in self._cache_dict:
            self._cache_dict[index_name].get_collection().delete_many({})
            # self._cache_dict[index_name].clear_collection()

    @staticmethod
    def _validate_enum_value(value: Any, enum_type: Type[Enum]) -> None:
        if not isinstance(value, enum_type):
            raise ValueError(f"Invalid enum value: {value}. Expected {enum_type}.")<|MERGE_RESOLUTION|>--- conflicted
+++ resolved
@@ -1965,15 +1965,6 @@
                 index_name=index_name,
             )
         else:
-<<<<<<< HEAD
-            self._cache_dict[index_name] = (
-                AzureCosmosDBVectorSearch.from_connection_string(
-                    connection_string=self.cosmosdb_connection_string,
-                    namespace=namespace,
-                    embedding=self.embedding,
-                    index_name=index_name,
-                )
-=======
             self._cache_dict[
                 index_name
             ] = AzureCosmosDBVectorSearch.from_connection_string(
@@ -1982,7 +1973,6 @@
                 embedding=self.embedding,
                 index_name=index_name,
                 application_name=self.application_name,
->>>>>>> 8c2ed85a
             )
 
         # create index for the vectorstore
