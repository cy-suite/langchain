from __future__ import annotations

from typing import Optional, Type

from langchain_core.callbacks import (
    AsyncCallbackManagerForToolRun,
    CallbackManagerForToolRun,
)
from pydantic import BaseModel

from langchain_community.tools.playwright.base import BaseBrowserTool
from langchain_community.tools.playwright.utils import (
    aget_current_page,
    get_current_page,
)


<<<<<<< HEAD
class NavigateBackToolInput(BaseModel):
    """Explicit no-args input for NavigateBackTool."""


class NavigateBackTool(BaseBrowserTool):
=======
class NavigateBackTool(BaseBrowserTool):  # type: ignore[override, override]
>>>>>>> 595dc592
    """Navigate back to the previous page in the browser history."""

    name: str = "previous_webpage"
    description: str = "Navigate back to the previous page in the browser history"
    args_schema: Type[BaseModel] = NavigateBackToolInput

    def _run(self, run_manager: Optional[CallbackManagerForToolRun] = None) -> str:
        """Use the tool."""
        if self.sync_browser is None:
            raise ValueError(f"Synchronous browser not provided to {self.name}")
        page = get_current_page(self.sync_browser)
        response = page.go_back()

        if response:
            return (
                f"Navigated back to the previous page with URL '{response.url}'."
                f" Status code {response.status}"
            )
        else:
            return "Unable to navigate back; no previous page in the history"

    async def _arun(
        self,
        run_manager: Optional[AsyncCallbackManagerForToolRun] = None,
    ) -> str:
        """Use the tool."""
        if self.async_browser is None:
            raise ValueError(f"Asynchronous browser not provided to {self.name}")
        page = await aget_current_page(self.async_browser)
        response = await page.go_back()

        if response:
            return (
                f"Navigated back to the previous page with URL '{response.url}'."
                f" Status code {response.status}"
            )
        else:
            return "Unable to navigate back; no previous page in the history"<|MERGE_RESOLUTION|>--- conflicted
+++ resolved
@@ -15,15 +15,11 @@
 )
 
 
-<<<<<<< HEAD
 class NavigateBackToolInput(BaseModel):
     """Explicit no-args input for NavigateBackTool."""
 
 
-class NavigateBackTool(BaseBrowserTool):
-=======
 class NavigateBackTool(BaseBrowserTool):  # type: ignore[override, override]
->>>>>>> 595dc592
     """Navigate back to the previous page in the browser history."""
 
     name: str = "previous_webpage"
