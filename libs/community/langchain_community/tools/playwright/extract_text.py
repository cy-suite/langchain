--- conflicted
+++ resolved
@@ -15,15 +15,11 @@
 )
 
 
-<<<<<<< HEAD
 class ExtractTextToolInput(BaseModel):
     """Explicit no-args input for ExtractTextTool."""
 
 
-class ExtractTextTool(BaseBrowserTool):
-=======
 class ExtractTextTool(BaseBrowserTool):  # type: ignore[override, override]
->>>>>>> 595dc592
     """Tool for extracting all the text on the current webpage."""
 
     name: str = "extract_text"
