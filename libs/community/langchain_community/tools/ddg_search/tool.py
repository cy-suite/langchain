--- conflicted
+++ resolved
@@ -17,9 +17,6 @@
 
 
 class DuckDuckGoSearchRun(BaseTool):
-<<<<<<< HEAD
-    """Утилита для обращения к API поисковой системе DuckDuckGo"""
-=======
     """DuckDuckGo tool.
 
     Setup:
@@ -55,7 +52,6 @@
 
             ToolMessage(content="[snippet: Biden, Obama and the Clintons Will Speak at the Democratic Convention. The president, two of his predecessors and the party's 2016 nominee are said to be planning speeches at the party's ..., title: Biden, Obama and the Clintons Will Speak at the Democratic Convention ..., link: https://www.nytimes.com/2024/08/12/us/politics/dnc-speakers-biden-obama-clinton.html], [snippet: Barack Obama—with his wife, Michelle—being sworn in as the 44th president of the United States, January 20, 2009. Key events in the life of Barack Obama. Barack Obama (born August 4, 1961, Honolulu, Hawaii, U.S.) is the 44th president of the United States (2009-17) and the first African American to hold the office., title: Barack Obama | Biography, Parents, Education, Presidency, Books ..., link: https://www.britannica.com/biography/Barack-Obama], [snippet: Former President Barack Obama released a letter about President Biden's decision to drop out of the 2024 presidential race. Notably, Obama did not name or endorse Vice President Kamala Harris., title: Read Obama's full statement on Biden dropping out - CBS News, link: https://www.cbsnews.com/news/barack-obama-biden-dropping-out-2024-presidential-race-full-statement/], [snippet: Many of the marquee names in Democratic politics began quickly lining up behind Vice President Kamala Harris on Sunday, but one towering presence in the party held back: Barack Obama. The former ..., title: Why Obama Hasn't Endorsed Harris - The New York Times, link: https://www.nytimes.com/2024/07/21/us/politics/why-obama-hasnt-endorsed-harris.html]", name='duckduckgo_results_json', tool_call_id='1')
     """  # noqa: E501
->>>>>>> 99f9a664
 
     name: str = "duckduckgo_search"
     description: str = (
