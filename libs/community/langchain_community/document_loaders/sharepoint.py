"""Loader that loads data from Sharepoint Document Library"""
from __future__ import annotations

from typing import Iterator, List, Optional, Sequence

from langchain_core.documents import Document
from langchain_core.pydantic_v1 import Field

from langchain_community.document_loaders.base_o365 import (
    O365BaseLoader,
    _FileType,
)


class SharePointLoader(O365BaseLoader):
    """Load  from `SharePoint`."""

    document_library_id: str = Field(...)
    """ The ID of the SharePoint document library to load data from."""
    folder_path: Optional[str] = None
    """ The path to the folder to load data from."""
    object_ids: Optional[List[str]] = None
    """ The IDs of the objects to load data from."""
    recursive: bool = False
    """ configure whether to recursively fetch files from sub-folders."""

    @property
    def _file_types(self) -> Sequence[_FileType]:
        """Return supported file types."""
        return (
            _FileType.DOC,
            _FileType.DOCX,
            _FileType.PDF,
            _FileType.PPTX,
            _FileType.TXT,
            _FileType.XLSX,
        )

    @property
    def _scopes(self) -> List[str]:
        """Return required scopes."""
        return ["sharepoint", "basic"]

    def lazy_load(self) -> Iterator[Document]:
        """Load documents lazily. Use this when working at a large scale."""
        try:
            from O365.drive import Drive, Folder
        except ImportError:
            raise ImportError(
                "O365 package not found, please install it with `pip install o365`"
            )
        drive = self._auth().storage().get_drive(self.document_library_id)
        if not isinstance(drive, Drive):
            raise ValueError(f"There isn't a Drive with id {self.document_library_id}.")
        if self.folder_path:
            target_folder = drive.get_item_by_path(self.folder_path)
            if not isinstance(target_folder, Folder):
                raise ValueError(f"There isn't a folder with path {self.folder_path}.")
            yield from self._load_from_folder(target_folder, self.recursive)
        if self.object_ids:
<<<<<<< HEAD
            yield from self._load_from_object_ids(drive, self.object_ids)
        if not self.folder_path and not self.object_ids:
            target_folder = drive.get_root_folder()
            if not isinstance(target_folder, Folder):
                raise ValueError("There isn't a root folder in this Drive.")
            yield from self._load_from_folder(target_folder, self.recursive)

    def load(self) -> List[Document]:
        """Load all documents."""
        return list(self.lazy_load())
=======
            for blob in self._load_from_object_ids(drive, self.object_ids):
                yield from blob_parser.lazy_parse(blob)
>>>>>>> b7344e33
<|MERGE_RESOLUTION|>--- conflicted
+++ resolved
@@ -10,6 +10,7 @@
     O365BaseLoader,
     _FileType,
 )
+from langchain_community.document_loaders.parsers.registry import get_parser
 
 
 class SharePointLoader(O365BaseLoader):
@@ -21,20 +22,11 @@
     """ The path to the folder to load data from."""
     object_ids: Optional[List[str]] = None
     """ The IDs of the objects to load data from."""
-    recursive: bool = False
-    """ configure whether to recursively fetch files from sub-folders."""
 
     @property
     def _file_types(self) -> Sequence[_FileType]:
         """Return supported file types."""
-        return (
-            _FileType.DOC,
-            _FileType.DOCX,
-            _FileType.PDF,
-            _FileType.PPTX,
-            _FileType.TXT,
-            _FileType.XLSX,
-        )
+        return _FileType.DOC, _FileType.DOCX, _FileType.PDF
 
     @property
     def _scopes(self) -> List[str]:
@@ -52,24 +44,13 @@
         drive = self._auth().storage().get_drive(self.document_library_id)
         if not isinstance(drive, Drive):
             raise ValueError(f"There isn't a Drive with id {self.document_library_id}.")
+        blob_parser = get_parser("default")
         if self.folder_path:
             target_folder = drive.get_item_by_path(self.folder_path)
             if not isinstance(target_folder, Folder):
                 raise ValueError(f"There isn't a folder with path {self.folder_path}.")
-            yield from self._load_from_folder(target_folder, self.recursive)
+            for blob in self._load_from_folder(target_folder):
+                yield from blob_parser.lazy_parse(blob)
         if self.object_ids:
-<<<<<<< HEAD
-            yield from self._load_from_object_ids(drive, self.object_ids)
-        if not self.folder_path and not self.object_ids:
-            target_folder = drive.get_root_folder()
-            if not isinstance(target_folder, Folder):
-                raise ValueError("There isn't a root folder in this Drive.")
-            yield from self._load_from_folder(target_folder, self.recursive)
-
-    def load(self) -> List[Document]:
-        """Load all documents."""
-        return list(self.lazy_load())
-=======
             for blob in self._load_from_object_ids(drive, self.object_ids):
-                yield from blob_parser.lazy_parse(blob)
->>>>>>> b7344e33
+                yield from blob_parser.lazy_parse(blob)