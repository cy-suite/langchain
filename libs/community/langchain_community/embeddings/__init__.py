--- conflicted
+++ resolved
@@ -10,11 +10,8 @@
     Embeddings --> <name>Embeddings  # Examples: OpenAIEmbeddings, HuggingFaceEmbeddings
 """
 
-<<<<<<< HEAD
-=======
 
 import importlib
->>>>>>> ae73b9d8
 import logging
 from typing import Any
 
