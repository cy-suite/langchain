--- conflicted
+++ resolved
@@ -187,12 +187,8 @@
             serving_mode = models.OnDemandServingMode(model_id=self.model_id)
 
         embeddings = []
-<<<<<<< HEAD
+
         def split_texts() -> Iterator[List[str]]:
-=======
-
-        def split_texts() -> Iterator[str]:
->>>>>>> fe6f3b04
             for i in range(0, len(texts), self.batch_size):
                 yield texts[i : i + self.batch_size]
 
