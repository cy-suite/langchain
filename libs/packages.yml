--- conflicted
+++ resolved
@@ -346,13 +346,11 @@
   path: .
   repo: MehdiZare/langchain-fmp-data
   downloads: 0
-<<<<<<< HEAD
 - name: tilores-langchain
   path: .
   repo: tilotech/tilores-langchain
   provider_page: tilores
   downloads: 0
-=======
 - name: langchain-pipeshift
   path: .
   repo: pipeshift-org/langchain-pipeshift
@@ -361,5 +359,4 @@
   path: .
   repo: paymanai/langchain-payman-tool
   downloads: 0
-  downloads_updated_at: "2025-01-22T00:00:00+00:00"
->>>>>>> f2ea62f6
+  downloads_updated_at: "2025-01-22T00:00:00+00:00"