--- conflicted
+++ resolved
@@ -2,7 +2,6 @@
 # it is EXPERIMENTAL and may be removed in the future
 
 packages:
-<<<<<<< HEAD
   - name: langchain-core
     repo: langchain-ai/langchain
     path: libs/core
@@ -171,7 +170,6 @@
   - name: langchain-falkordb
     repo: kingtroga/langchain-falkordb
     path: .
-=======
 - name: langchain-core
   path: libs/core
   repo: langchain-ai/langchain
@@ -477,5 +475,4 @@
   path: .
   repo: crate/langchain-cratedb
   downloads: 362
-  downloads_updated_at: '2024-12-23T20:53:27.001852+00:00'
->>>>>>> 5991b45a
+  downloads_updated_at: '2024-12-23T20:53:27.001852+00:00'