# this file is used to define the packages that are used in the project
# it is EXPERIMENTAL and may be removed in the future

packages:
- name: langchain-core
  path: libs/core
  repo: langchain-ai/langchain
  downloads: 27728892
  downloads_updated_at: '2024-12-23T20:10:11.816059+00:00'
- name: langchain-text-splitters
  path: libs/text-splitters
  repo: langchain-ai/langchain
  downloads: 10343427
  downloads_updated_at: '2024-12-23T20:10:11.816059+00:00'
- name: langchain
  path: libs/langchain
  repo: langchain-ai/langchain
  downloads: 27515102
  downloads_updated_at: '2024-12-23T20:10:11.816059+00:00'
- name: langchain-community
  path: libs/community
  repo: langchain-ai/langchain
  downloads: 17505668
  downloads_updated_at: '2024-12-23T20:10:11.816059+00:00'
- name: langchain-experimental
  path: libs/experimental
  repo: langchain-ai/langchain-experimental
  downloads: 1710421
  downloads_updated_at: '2024-12-23T20:10:11.816059+00:00'
- name: langchain-cli
  path: libs/cli
  repo: langchain-ai/langchain
  downloads: 55505
  downloads_updated_at: '2024-12-23T20:10:11.816059+00:00'
- name: langchain-ai21
  path: libs/ai21
  repo: langchain-ai/langchain-ai21
  downloads: 3453
  downloads_updated_at: '2024-12-23T20:10:11.816059+00:00'
- name: langchain-anthropic
  path: libs/partners/anthropic
  repo: langchain-ai/langchain
  js: '@langchain/anthropic'
  downloads: 1163020
  downloads_updated_at: '2024-12-23T20:10:11.816059+00:00'
- name: langchain-chroma
  path: libs/partners/chroma
  repo: langchain-ai/langchain
  downloads: 450092
  downloads_updated_at: '2024-12-23T20:10:11.816059+00:00'
- name: langchain-exa
  path: libs/partners/exa
  repo: langchain-ai/langchain
  provider_page: exa_search
  js: '@langchain/exa'
  downloads: 4560
  downloads_updated_at: '2024-12-23T20:10:11.816059+00:00'
- name: langchain-fireworks
  path: libs/partners/fireworks
  repo: langchain-ai/langchain
  downloads: 73179
  downloads_updated_at: '2024-12-23T20:10:11.816059+00:00'
- name: langchain-groq
  path: libs/partners/groq
  repo: langchain-ai/langchain
  js: '@langchain/groq'
  downloads: 370373
  downloads_updated_at: '2024-12-23T20:10:11.816059+00:00'
- name: langchain-huggingface
  path: libs/partners/huggingface
  repo: langchain-ai/langchain
  downloads: 375151
  downloads_updated_at: '2024-12-23T20:10:11.816059+00:00'
- name: langchain-ibm
  path: libs/ibm
  repo: langchain-ai/langchain-ibm
  js: '@langchain/ibm'
  downloads: 261091
  downloads_updated_at: '2024-12-23T20:10:11.816059+00:00'
- name: langchain-localai
  path: libs/localai
  repo: mkhludnev/langchain-localai
  downloads: 510
  downloads_updated_at: '2024-12-23T20:10:11.816059+00:00'
- name: langchain-milvus
  path: libs/milvus
  repo: langchain-ai/langchain-milvus
  downloads: 111126
  downloads_updated_at: '2024-12-23T20:10:11.816059+00:00'
- name: langchain-mistralai
  path: libs/partners/mistralai
  repo: langchain-ai/langchain
  js: '@langchain/mistralai'
  downloads: 232463
  downloads_updated_at: '2024-12-23T20:10:11.816059+00:00'
- name: langchain-mongodb
  path: libs/langchain-mongodb
  repo: langchain-ai/langchain-mongodb
  provider_page: mongodb_atlas
  js: '@langchain/mongodb'
  downloads: 113328
  downloads_updated_at: '2024-12-23T20:10:11.816059+00:00'
  disabled: true
- name: langchain-nomic
  path: libs/partners/nomic
  repo: langchain-ai/langchain
  js: '@langchain/nomic'
  downloads: 10175
  downloads_updated_at: '2024-12-23T20:10:11.816059+00:00'
- name: langchain-openai
  path: libs/partners/openai
  repo: langchain-ai/langchain
  js: '@langchain/openai'
  downloads: 7994138
  downloads_updated_at: '2024-12-23T20:10:11.816059+00:00'
- name: langchain-pinecone
  path: libs/partners/pinecone
  repo: langchain-ai/langchain
  js: '@langchain/pinecone'
  downloads: 345657
  downloads_updated_at: '2024-12-23T20:10:11.816059+00:00'
- name: langchain-prompty
  path: libs/partners/prompty
  repo: langchain-ai/langchain
  provider_page: microsoft
  downloads: 976
  downloads_updated_at: '2024-12-23T20:10:11.816059+00:00'
- name: langchain-qdrant
  path: libs/partners/qdrant
  repo: langchain-ai/langchain
  js: '@langchain/qdrant'
  downloads: 77743
  downloads_updated_at: '2024-12-23T20:10:11.816059+00:00'
- name: langchain-scrapegraph
  path: .
  repo: ScrapeGraphAI/langchain-scrapegraph
  downloads: 907
  downloads_updated_at: '2024-12-23T20:10:11.816059+00:00'
- name: langchain-sema4
  path: libs/sema4
  repo: langchain-ai/langchain-sema4
  provider_page: robocorp
  downloads: 987
  downloads_updated_at: '2024-12-23T20:10:11.816059+00:00'
- name: langchain-together
  path: libs/together
  repo: langchain-ai/langchain-together
  downloads: 44887
  downloads_updated_at: '2024-12-23T20:10:11.816059+00:00'
- name: langchain-upstage
  path: libs/upstage
  repo: langchain-ai/langchain-upstage
  downloads: 20951
  downloads_updated_at: '2024-12-23T20:10:11.816059+00:00'
- name: langchain-voyageai
  path: libs/partners/voyageai
  repo: langchain-ai/langchain
  downloads: 11253
  downloads_updated_at: '2024-12-23T20:10:11.816059+00:00'
- name: langchain-aws
  name_title: AWS
  path: libs/aws
  repo: langchain-ai/langchain-aws
  js: '@langchain/aws'
  downloads: 1507701
  downloads_updated_at: '2024-12-23T20:10:11.816059+00:00'
- name: langchain-astradb
  path: libs/astradb
  repo: langchain-ai/langchain-datastax
  downloads: 64185
  downloads_updated_at: '2024-12-23T20:10:11.816059+00:00'
- name: langchain-google-genai
  name_title: Google Generative AI
  path: libs/genai
  repo: langchain-ai/langchain-google
  provider_page: google
  js: '@langchain/google-genai'
  downloads: 732265
  downloads_updated_at: '2024-12-23T20:10:11.816059+00:00'
- name: langchain-google-vertexai
  path: libs/vertexai
  repo: langchain-ai/langchain-google
  provider_page: google
  js: '@langchain/google-vertexai'
  downloads: 7668881
  downloads_updated_at: '2024-12-23T20:10:11.816059+00:00'
- name: langchain-google-community
  path: libs/community
  repo: langchain-ai/langchain-google
  provider_page: google
  downloads: 3055901
  downloads_updated_at: '2024-12-23T20:10:11.816059+00:00'
- name: langchain-weaviate
  path: libs/weaviate
  repo: langchain-ai/langchain-weaviate
  js: '@langchain/weaviate'
  downloads: 26639
  downloads_updated_at: '2024-12-23T20:10:11.816059+00:00'
- name: langchain-cohere
  path: libs/cohere
  repo: langchain-ai/langchain-cohere
  js: '@langchain/cohere'
  downloads: 513053
  downloads_updated_at: '2024-12-23T20:10:11.816059+00:00'
- name: langchain-elasticsearch
  path: libs/elasticsearch
  repo: langchain-ai/langchain-elastic
  downloads: 108874
  downloads_updated_at: '2024-12-23T20:10:11.816059+00:00'
- name: langchain-nvidia-ai-endpoints
  path: libs/ai-endpoints
  repo: langchain-ai/langchain-nvidia
  provider_page: nvidia
  downloads: 129677
  downloads_updated_at: '2024-12-23T20:10:11.816059+00:00'
- name: langchain-postgres
  path: .
  repo: langchain-ai/langchain-postgres
  provider_page: pgvector
  downloads: 293866
  downloads_updated_at: '2024-12-23T20:10:11.816059+00:00'
- name: langchain-redis
  path: libs/redis
  repo: langchain-ai/langchain-redis
  js: '@langchain/redis'
  downloads: 17549
  downloads_updated_at: '2024-12-23T20:10:11.816059+00:00'
- name: langchain-unstructured
  path: libs/unstructured
  repo: langchain-ai/langchain-unstructured
  downloads: 88721
  downloads_updated_at: '2024-12-23T20:10:11.816059+00:00'
- name: langchain-azure-dynamic-sessions
  path: libs/azure-dynamic-sessions
  repo: langchain-ai/langchain-azure
  provider_page: microsoft
  js: '@langchain/azure-dynamic-sessions'
  downloads: 7285
  downloads_updated_at: '2024-12-23T20:10:11.816059+00:00'
- name: langchain-sqlserver
  path: libs/sqlserver
  repo: langchain-ai/langchain-azure
  provider_page: microsoft
  downloads: 1489
  downloads_updated_at: '2024-12-23T20:10:11.816059+00:00'
- name: langchain-cerebras
  path: libs/cerebras
  repo: langchain-ai/langchain-cerebras
  downloads: 9426
  downloads_updated_at: '2024-12-23T20:10:11.816059+00:00'
- name: langchain-snowflake
  path: libs/snowflake
  repo: langchain-ai/langchain-snowflake
  downloads: 2374
  downloads_updated_at: '2024-12-23T20:10:11.816059+00:00'
- name: langchain-databricks
  path: libs/databricks
  repo: langchain-ai/langchain-databricks
  downloads: 35495
  downloads_updated_at: '2024-12-23T20:10:11.816059+00:00'
- name: langchain-couchbase
  path: .
  repo: Couchbase-Ecosystem/langchain-couchbase
  downloads: 347
  downloads_updated_at: '2024-12-23T20:10:11.816059+00:00'
- name: langchain-ollama
  path: libs/partners/ollama
  repo: langchain-ai/langchain
  js: '@langchain/ollama'
  downloads: 310741
  downloads_updated_at: '2024-12-23T20:10:11.816059+00:00'
- name: langchain-box
  path: libs/box
  repo: box-community/langchain-box
  downloads: 2749
  downloads_updated_at: '2024-12-23T20:10:11.816059+00:00'
- name: langchain-tests
  path: libs/standard-tests
  repo: langchain-ai/langchain
  downloads: 3691
  downloads_updated_at: '2024-12-23T20:10:11.816059+00:00'
- name: langchain-neo4j
  path: libs/neo4j
  repo: langchain-ai/langchain-neo4j
  downloads: 8871
  downloads_updated_at: '2024-12-23T20:10:11.816059+00:00'
- name: langchain-linkup
  path: .
  repo: LinkupPlatform/langchain-linkup
  downloads: 818
  downloads_updated_at: '2024-12-23T20:10:11.816059+00:00'
- name: langchain-yt-dlp
  path: .
  repo: aqib0770/langchain-yt-dlp
  downloads: 776
  downloads_updated_at: '2024-12-23T20:10:11.816059+00:00'
- name: langchain-oceanbase
  path: .
  repo: oceanbase/langchain-oceanbase
  downloads: 322
  downloads_updated_at: '2024-12-23T20:10:11.816059+00:00'
- name: langchain-predictionguard
  path: .
  repo: predictionguard/langchain-predictionguard
  downloads: 156
  downloads_updated_at: '2024-12-23T20:10:11.816059+00:00'
- name: langchain-cratedb
  path: .
  repo: crate/langchain-cratedb
  downloads: 362
  downloads_updated_at: '2024-12-23T20:53:27.001852+00:00'
- name: langchain-modelscope
  path: .
  repo: modelscope/langchain-modelscope
  downloads: 0
- name: langchain-falkordb
  path: .
  repo: kingtroga/langchain-falkordb
  downloads: 610
  downloads_updated_at: '2025-01-02T20:23:02.544257+00:00'
- name: langchain-dappier
  path: .
  repo: DappierAI/langchain-dappier
  downloads: 0
- name: langchain-pull-md
  path: .
  repo: chigwell/langchain-pull-md
  downloads: 0
- name: langchain-kuzu
  path: .
  repo: kuzudb/langchain-kuzu
  downloads: 0
- name: langchain-docling
  path: .
  repo: DS4SD/docling-langchain
  downloads: 0
- name: langchain-lindorm
  path: .
  repo: AlwaysBluer/langchain-lindorm-integration
  downloads: 0
<<<<<<< HEAD
- name: langchain-pipeshift
  path: .
  repo: pipeshift-org/langchain-pipeshift
  downloads: 107
=======
- name: langchain-hyperbrowser
  path: .
  repo: hyperbrowserai/langchain-hyperbrowser
  downloads: 0
- name: langchain-fmp-data
  path: .
  repo: MehdiZare/langchain-fmp-data
  downloads: 0
>>>>>>> f1753193
<|MERGE_RESOLUTION|>--- conflicted
+++ resolved
@@ -338,18 +338,15 @@
   path: .
   repo: AlwaysBluer/langchain-lindorm-integration
   downloads: 0
-<<<<<<< HEAD
+- name: langchain-hyperbrowser
+  path: .
+  repo: hyperbrowserai/langchain-hyperbrowser
+  downloads: 0
+- name: langchain-fmp-data
+  path: .
+  repo: MehdiZare/langchain-fmp-data
+  downloads: 0
 - name: langchain-pipeshift
   path: .
   repo: pipeshift-org/langchain-pipeshift
-  downloads: 107
-=======
-- name: langchain-hyperbrowser
-  path: .
-  repo: hyperbrowserai/langchain-hyperbrowser
-  downloads: 0
-- name: langchain-fmp-data
-  path: .
-  repo: MehdiZare/langchain-fmp-data
-  downloads: 0
->>>>>>> f1753193
+  downloads: 107