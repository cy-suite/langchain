# this file is used to define the packages that are used in the project
# it is EXPERIMENTAL and may be removed in the future

packages:
- name: langchain-core
  path: libs/core
  repo: langchain-ai/langchain
  downloads: 27728892
  downloads_updated_at: '2024-12-23T20:10:11.816059+00:00'
- name: langchain-text-splitters
  path: libs/text-splitters
  repo: langchain-ai/langchain
  downloads: 10343427
  downloads_updated_at: '2024-12-23T20:10:11.816059+00:00'
- name: langchain
  path: libs/langchain
  repo: langchain-ai/langchain
  downloads: 27515102
  downloads_updated_at: '2024-12-23T20:10:11.816059+00:00'
- name: langchain-community
  path: libs/community
  repo: langchain-ai/langchain
  downloads: 17505668
  downloads_updated_at: '2024-12-23T20:10:11.816059+00:00'
- name: langchain-experimental
  path: libs/experimental
  repo: langchain-ai/langchain-experimental
  downloads: 1710421
  downloads_updated_at: '2024-12-23T20:10:11.816059+00:00'
- name: langchain-cli
  path: libs/cli
  repo: langchain-ai/langchain
  downloads: 55505
  downloads_updated_at: '2024-12-23T20:10:11.816059+00:00'
- name: langchain-ai21
  path: libs/ai21
  repo: langchain-ai/langchain-ai21
  downloads: 3453
  downloads_updated_at: '2024-12-23T20:10:11.816059+00:00'
- name: langchain-anthropic
  path: libs/partners/anthropic
  repo: langchain-ai/langchain
  js: '@langchain/anthropic'
  downloads: 1163020
  downloads_updated_at: '2024-12-23T20:10:11.816059+00:00'
- name: langchain-chroma
  path: libs/partners/chroma
  repo: langchain-ai/langchain
  downloads: 450092
  downloads_updated_at: '2024-12-23T20:10:11.816059+00:00'
- name: langchain-exa
  path: libs/partners/exa
  repo: langchain-ai/langchain
  provider_page: exa_search
  js: '@langchain/exa'
  downloads: 4560
  downloads_updated_at: '2024-12-23T20:10:11.816059+00:00'
- name: langchain-fireworks
  path: libs/partners/fireworks
  repo: langchain-ai/langchain
  downloads: 73179
  downloads_updated_at: '2024-12-23T20:10:11.816059+00:00'
- name: langchain-groq
  path: libs/partners/groq
  repo: langchain-ai/langchain
  js: '@langchain/groq'
  downloads: 370373
  downloads_updated_at: '2024-12-23T20:10:11.816059+00:00'
- name: langchain-huggingface
  path: libs/partners/huggingface
  repo: langchain-ai/langchain
  downloads: 375151
  downloads_updated_at: '2024-12-23T20:10:11.816059+00:00'
- name: langchain-ibm
  path: libs/ibm
  repo: langchain-ai/langchain-ibm
  js: '@langchain/ibm'
  downloads: 261091
  downloads_updated_at: '2024-12-23T20:10:11.816059+00:00'
- name: langchain-localai
  path: libs/localai
  repo: mkhludnev/langchain-localai
  downloads: 510
  downloads_updated_at: '2024-12-23T20:10:11.816059+00:00'
- name: langchain-milvus
  path: libs/milvus
  repo: langchain-ai/langchain-milvus
  downloads: 111126
  downloads_updated_at: '2024-12-23T20:10:11.816059+00:00'
- name: langchain-mistralai
  path: libs/partners/mistralai
  repo: langchain-ai/langchain
  js: '@langchain/mistralai'
  downloads: 232463
  downloads_updated_at: '2024-12-23T20:10:11.816059+00:00'
- name: langchain-mongodb
  path: libs/langchain-mongodb
  repo: langchain-ai/langchain-mongodb
  provider_page: mongodb_atlas
  js: '@langchain/mongodb'
  downloads: 113328
  downloads_updated_at: '2024-12-23T20:10:11.816059+00:00'
  disabled: true
- name: langchain-nomic
  path: libs/partners/nomic
  repo: langchain-ai/langchain
  js: '@langchain/nomic'
  downloads: 10175
  downloads_updated_at: '2024-12-23T20:10:11.816059+00:00'
- name: langchain-openai
  path: libs/partners/openai
  repo: langchain-ai/langchain
  js: '@langchain/openai'
  downloads: 7994138
  downloads_updated_at: '2024-12-23T20:10:11.816059+00:00'
- name: langchain-pinecone
  path: libs/partners/pinecone
  repo: langchain-ai/langchain
  js: '@langchain/pinecone'
  downloads: 345657
  downloads_updated_at: '2024-12-23T20:10:11.816059+00:00'
- name: langchain-prompty
  path: libs/partners/prompty
  repo: langchain-ai/langchain
  provider_page: microsoft
  downloads: 976
  downloads_updated_at: '2024-12-23T20:10:11.816059+00:00'
- name: langchain-qdrant
  path: libs/partners/qdrant
  repo: langchain-ai/langchain
  js: '@langchain/qdrant'
  downloads: 77743
  downloads_updated_at: '2024-12-23T20:10:11.816059+00:00'
- name: langchain-scrapegraph
  path: .
  repo: ScrapeGraphAI/langchain-scrapegraph
  downloads: 907
  downloads_updated_at: '2024-12-23T20:10:11.816059+00:00'
- name: langchain-sema4
  path: libs/sema4
  repo: langchain-ai/langchain-sema4
  provider_page: robocorp
  downloads: 987
  downloads_updated_at: '2024-12-23T20:10:11.816059+00:00'
- name: langchain-together
  path: libs/together
  repo: langchain-ai/langchain-together
  downloads: 44887
  downloads_updated_at: '2024-12-23T20:10:11.816059+00:00'
- name: langchain-upstage
  path: libs/upstage
  repo: langchain-ai/langchain-upstage
  downloads: 20951
  downloads_updated_at: '2024-12-23T20:10:11.816059+00:00'
- name: langchain-voyageai
  path: libs/partners/voyageai
  repo: langchain-ai/langchain
  downloads: 11253
  downloads_updated_at: '2024-12-23T20:10:11.816059+00:00'
- name: langchain-aws
  name_title: AWS
  path: libs/aws
  repo: langchain-ai/langchain-aws
  js: '@langchain/aws'
  downloads: 1507701
  downloads_updated_at: '2024-12-23T20:10:11.816059+00:00'
- name: langchain-astradb
  path: libs/astradb
  repo: langchain-ai/langchain-datastax
  downloads: 64185
  downloads_updated_at: '2024-12-23T20:10:11.816059+00:00'
- name: langchain-google-genai
  name_title: Google Generative AI
  path: libs/genai
  repo: langchain-ai/langchain-google
  provider_page: google
  js: '@langchain/google-genai'
  downloads: 732265
  downloads_updated_at: '2024-12-23T20:10:11.816059+00:00'
- name: langchain-google-vertexai
  path: libs/vertexai
  repo: langchain-ai/langchain-google
  provider_page: google
  js: '@langchain/google-vertexai'
  downloads: 7668881
  downloads_updated_at: '2024-12-23T20:10:11.816059+00:00'
- name: langchain-google-community
  path: libs/community
  repo: langchain-ai/langchain-google
  provider_page: google
  downloads: 3055901
  downloads_updated_at: '2024-12-23T20:10:11.816059+00:00'
- name: langchain-weaviate
  path: libs/weaviate
  repo: langchain-ai/langchain-weaviate
  js: '@langchain/weaviate'
  downloads: 26639
  downloads_updated_at: '2024-12-23T20:10:11.816059+00:00'
- name: langchain-cohere
  path: libs/cohere
  repo: langchain-ai/langchain-cohere
  js: '@langchain/cohere'
  downloads: 513053
  downloads_updated_at: '2024-12-23T20:10:11.816059+00:00'
- name: langchain-elasticsearch
  path: libs/elasticsearch
  repo: langchain-ai/langchain-elastic
  downloads: 108874
  downloads_updated_at: '2024-12-23T20:10:11.816059+00:00'
- name: langchain-nvidia-ai-endpoints
  path: libs/ai-endpoints
  repo: langchain-ai/langchain-nvidia
  provider_page: nvidia
  downloads: 129677
  downloads_updated_at: '2024-12-23T20:10:11.816059+00:00'
- name: langchain-postgres
  path: .
  repo: langchain-ai/langchain-postgres
  provider_page: pgvector
  downloads: 293866
  downloads_updated_at: '2024-12-23T20:10:11.816059+00:00'
- name: langchain-redis
  path: libs/redis
  repo: langchain-ai/langchain-redis
  js: '@langchain/redis'
  downloads: 17549
  downloads_updated_at: '2024-12-23T20:10:11.816059+00:00'
- name: langchain-unstructured
  path: libs/unstructured
  repo: langchain-ai/langchain-unstructured
  downloads: 88721
  downloads_updated_at: '2024-12-23T20:10:11.816059+00:00'
- name: langchain-azure-dynamic-sessions
  path: libs/azure-dynamic-sessions
  repo: langchain-ai/langchain-azure
  provider_page: microsoft
  js: '@langchain/azure-dynamic-sessions'
  downloads: 7285
  downloads_updated_at: '2024-12-23T20:10:11.816059+00:00'
- name: langchain-sqlserver
  path: libs/sqlserver
  repo: langchain-ai/langchain-azure
  provider_page: microsoft
  downloads: 1489
  downloads_updated_at: '2024-12-23T20:10:11.816059+00:00'
- name: langchain-cerebras
  path: libs/cerebras
  repo: langchain-ai/langchain-cerebras
  downloads: 9426
  downloads_updated_at: '2024-12-23T20:10:11.816059+00:00'
- name: langchain-snowflake
  path: libs/snowflake
  repo: langchain-ai/langchain-snowflake
  downloads: 2374
  downloads_updated_at: '2024-12-23T20:10:11.816059+00:00'
- name: databricks-langchain
  path: integrations/langchain
  repo: databricks/databricks-ai-bridge
  provider_page: databricks
  name_title: Databricks
  downloads: 35495
  downloads_updated_at: '2024-12-23T20:10:11.816059+00:00'
- name: langchain-couchbase
  path: .
  repo: Couchbase-Ecosystem/langchain-couchbase
  downloads: 347
  downloads_updated_at: '2024-12-23T20:10:11.816059+00:00'
- name: langchain-ollama
  path: libs/partners/ollama
  repo: langchain-ai/langchain
  js: '@langchain/ollama'
  downloads: 310741
  downloads_updated_at: '2024-12-23T20:10:11.816059+00:00'
- name: langchain-box
  path: libs/box
  repo: box-community/langchain-box
  downloads: 2749
  downloads_updated_at: '2024-12-23T20:10:11.816059+00:00'
- name: langchain-tests
  path: libs/standard-tests
  repo: langchain-ai/langchain
  downloads: 3691
  downloads_updated_at: '2024-12-23T20:10:11.816059+00:00'
- name: langchain-neo4j
  path: libs/neo4j
  repo: langchain-ai/langchain-neo4j
  downloads: 8871
  downloads_updated_at: '2024-12-23T20:10:11.816059+00:00'
- name: langchain-linkup
  path: .
  repo: LinkupPlatform/langchain-linkup
  downloads: 818
  downloads_updated_at: '2024-12-23T20:10:11.816059+00:00'
- name: langchain-yt-dlp
  path: .
  repo: aqib0770/langchain-yt-dlp
  downloads: 776
  downloads_updated_at: '2024-12-23T20:10:11.816059+00:00'
- name: langchain-oceanbase
  path: .
  repo: oceanbase/langchain-oceanbase
  downloads: 322
  downloads_updated_at: '2024-12-23T20:10:11.816059+00:00'
- name: langchain-predictionguard
  path: .
  repo: predictionguard/langchain-predictionguard
  downloads: 156
  downloads_updated_at: '2024-12-23T20:10:11.816059+00:00'
- name: langchain-cratedb
  path: .
  repo: crate/langchain-cratedb
  downloads: 362
  downloads_updated_at: '2024-12-23T20:53:27.001852+00:00'
- name: langchain-modelscope
  path: .
  repo: modelscope/langchain-modelscope
  downloads: 0
- name: langchain-falkordb
  path: .
  repo: kingtroga/langchain-falkordb
  downloads: 610
  downloads_updated_at: '2025-01-02T20:23:02.544257+00:00'
- name: langchain-dappier
  path: .
  repo: DappierAI/langchain-dappier
  downloads: 0
- name: langchain-pull-md
  path: .
  repo: chigwell/langchain-pull-md
  downloads: 0
- name: langchain-kuzu
  path: .
  repo: kuzudb/langchain-kuzu
  downloads: 0
- name: langchain-docling
  path: .
  repo: DS4SD/docling-langchain
  downloads: 0
- name: langchain-lindorm
  path: .
  repo: AlwaysBluer/langchain-lindorm-integration
  downloads: 0
- name: langchain-hyperbrowser
  path: .
  repo: hyperbrowserai/langchain-hyperbrowser
  downloads: 0
- name: langchain-fmp-data
  path: .
  repo: MehdiZare/langchain-fmp-data
  downloads: 0
- name: tilores-langchain
  path: .
  repo: tilotech/tilores-langchain
  provider_page: tilores
  name_title: Tilores
  downloads: 0
- name: langchain-pipeshift
  path: .
  repo: pipeshift-org/langchain-pipeshift
  downloads: 115
- name: langchain-payman-tool
  path: .
  repo: paymanai/langchain-payman-tool
  downloads: 0
  downloads_updated_at: "2025-01-22T00:00:00+00:00"
- name: langchain-sambanova
  repo: sambanova/langchain-sambanova
  path: .
  downloads: 0
- name: langchain-deepseek
  repo: langchain-ai/langchain
  path: libs/partners/deepseek
  downloads: 0
  js: '@langchain/deepseek'
  provider_page: deepseek
- name: langchain-jenkins
  path: .
  repo: Amitgb14/langchain_jenkins
  downloads: 0
- name: langchain-goodfire
  path: .
  repo: keenanpepper/langchain-goodfire
  downloads: 51
  downloads_updated_at: '2025-01-30T00:00:00+00:00'
- name: langchain-nimble
  repo: Nimbleway/langchain-nimble
  path: .
  downloads: 0
<<<<<<< HEAD
- name: langchain-apify
  path: .
  repo: apify/langchain-apify
  downloads: 204
=======
- name: langfair
  repo: cvs-health/langfair
  path: .
  downloads: 0
>>>>>>> 5d581ba2
<|MERGE_RESOLUTION|>--- conflicted
+++ resolved
@@ -386,14 +386,11 @@
   repo: Nimbleway/langchain-nimble
   path: .
   downloads: 0
-<<<<<<< HEAD
 - name: langchain-apify
   path: .
   repo: apify/langchain-apify
   downloads: 204
-=======
 - name: langfair
   repo: cvs-health/langfair
   path: .
-  downloads: 0
->>>>>>> 5d581ba2
+  downloads: 0