--- conflicted
+++ resolved
@@ -333,13 +333,11 @@
   path: .
   repo: DS4SD/docling-langchain
   downloads: 0
-<<<<<<< HEAD
+- name: langchain-lindorm
+  path: .
+  repo: AlwaysBluer/langchain-lindorm-integration
+  downloads: 0
 - name: langchain-hyperbrowser
   path: .
   repo: hyperbrowserai/langchain-hyperbrowser
-=======
-- name: langchain-lindorm
-  path: .
-  repo: AlwaysBluer/langchain-lindorm-integration
->>>>>>> 0a54aedb
   downloads: 0