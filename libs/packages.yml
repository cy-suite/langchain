# this file is used to define the packages that are used in the project
# it is EXPERIMENTAL and may be removed in the future

packages:
- name: langchain-core
  path: libs/core
  repo: langchain-ai/langchain
  downloads: 27728892
  downloads_updated_at: '2024-12-23T20:10:11.816059+00:00'
- name: langchain-text-splitters
  path: libs/text-splitters
  repo: langchain-ai/langchain
  downloads: 10343427
  downloads_updated_at: '2024-12-23T20:10:11.816059+00:00'
- name: langchain
  path: libs/langchain
  repo: langchain-ai/langchain
  downloads: 27515102
  downloads_updated_at: '2024-12-23T20:10:11.816059+00:00'
- name: langchain-community
  path: libs/community
  repo: langchain-ai/langchain
  downloads: 17505668
  downloads_updated_at: '2024-12-23T20:10:11.816059+00:00'
- name: langchain-experimental
  path: libs/experimental
  repo: langchain-ai/langchain-experimental
  downloads: 1710421
  downloads_updated_at: '2024-12-23T20:10:11.816059+00:00'
- name: langchain-cli
  path: libs/cli
  repo: langchain-ai/langchain
  downloads: 55505
  downloads_updated_at: '2024-12-23T20:10:11.816059+00:00'
- name: langchain-ai21
  path: libs/ai21
  repo: langchain-ai/langchain-ai21
  downloads: 3453
  downloads_updated_at: '2024-12-23T20:10:11.816059+00:00'
- name: langchain-anthropic
  path: libs/partners/anthropic
  repo: langchain-ai/langchain
  js: '@langchain/anthropic'
  downloads: 1163020
  downloads_updated_at: '2024-12-23T20:10:11.816059+00:00'
- name: langchain-chroma
  path: libs/partners/chroma
  repo: langchain-ai/langchain
  downloads: 450092
  downloads_updated_at: '2024-12-23T20:10:11.816059+00:00'
- name: langchain-exa
  path: libs/partners/exa
  repo: langchain-ai/langchain
  provider_page: exa_search
  js: '@langchain/exa'
  downloads: 4560
  downloads_updated_at: '2024-12-23T20:10:11.816059+00:00'
- name: langchain-fireworks
  path: libs/partners/fireworks
  repo: langchain-ai/langchain
  downloads: 73179
  downloads_updated_at: '2024-12-23T20:10:11.816059+00:00'
- name: langchain-groq
  path: libs/partners/groq
  repo: langchain-ai/langchain
  js: '@langchain/groq'
  downloads: 370373
  downloads_updated_at: '2024-12-23T20:10:11.816059+00:00'
- name: langchain-huggingface
  path: libs/partners/huggingface
  repo: langchain-ai/langchain
  downloads: 375151
  downloads_updated_at: '2024-12-23T20:10:11.816059+00:00'
- name: langchain-ibm
  path: libs/ibm
  repo: langchain-ai/langchain-ibm
  js: '@langchain/ibm'
  downloads: 261091
  downloads_updated_at: '2024-12-23T20:10:11.816059+00:00'
- name: langchain-localai
  path: libs/localai
  repo: mkhludnev/langchain-localai
  downloads: 510
  downloads_updated_at: '2024-12-23T20:10:11.816059+00:00'
- name: langchain-milvus
  path: libs/milvus
  repo: langchain-ai/langchain-milvus
  downloads: 111126
  downloads_updated_at: '2024-12-23T20:10:11.816059+00:00'
- name: langchain-mistralai
  path: libs/partners/mistralai
  repo: langchain-ai/langchain
  js: '@langchain/mistralai'
  downloads: 232463
  downloads_updated_at: '2024-12-23T20:10:11.816059+00:00'
- name: langchain-mongodb
  path: libs/langchain-mongodb
  repo: langchain-ai/langchain-mongodb
  provider_page: mongodb_atlas
  js: '@langchain/mongodb'
  downloads: 113328
  downloads_updated_at: '2024-12-23T20:10:11.816059+00:00'
  disabled: true
- name: langchain-nomic
  path: libs/partners/nomic
  repo: langchain-ai/langchain
  js: '@langchain/nomic'
  downloads: 10175
  downloads_updated_at: '2024-12-23T20:10:11.816059+00:00'
- name: langchain-openai
  path: libs/partners/openai
  repo: langchain-ai/langchain
  js: '@langchain/openai'
  downloads: 7994138
  downloads_updated_at: '2024-12-23T20:10:11.816059+00:00'
- name: langchain-pinecone
  path: libs/partners/pinecone
  repo: langchain-ai/langchain
  js: '@langchain/pinecone'
  downloads: 345657
  downloads_updated_at: '2024-12-23T20:10:11.816059+00:00'
- name: langchain-prompty
  path: libs/partners/prompty
  repo: langchain-ai/langchain
  provider_page: microsoft
  downloads: 976
  downloads_updated_at: '2024-12-23T20:10:11.816059+00:00'
- name: langchain-qdrant
  path: libs/partners/qdrant
  repo: langchain-ai/langchain
  js: '@langchain/qdrant'
  downloads: 77743
  downloads_updated_at: '2024-12-23T20:10:11.816059+00:00'
- name: langchain-scrapegraph
  path: .
  repo: ScrapeGraphAI/langchain-scrapegraph
  downloads: 907
  downloads_updated_at: '2024-12-23T20:10:11.816059+00:00'
- name: langchain-sema4
  path: libs/sema4
  repo: langchain-ai/langchain-sema4
  provider_page: robocorp
  downloads: 987
  downloads_updated_at: '2024-12-23T20:10:11.816059+00:00'
- name: langchain-together
  path: libs/together
  repo: langchain-ai/langchain-together
  downloads: 44887
  downloads_updated_at: '2024-12-23T20:10:11.816059+00:00'
- name: langchain-upstage
  path: libs/upstage
  repo: langchain-ai/langchain-upstage
  downloads: 20951
  downloads_updated_at: '2024-12-23T20:10:11.816059+00:00'
- name: langchain-voyageai
  path: libs/partners/voyageai
  repo: langchain-ai/langchain
  downloads: 11253
  downloads_updated_at: '2024-12-23T20:10:11.816059+00:00'
- name: langchain-aws
  name_title: AWS
  path: libs/aws
  repo: langchain-ai/langchain-aws
  js: '@langchain/aws'
  downloads: 1507701
  downloads_updated_at: '2024-12-23T20:10:11.816059+00:00'
- name: langchain-astradb
  path: libs/astradb
  repo: langchain-ai/langchain-datastax
  downloads: 64185
  downloads_updated_at: '2024-12-23T20:10:11.816059+00:00'
- name: langchain-google-genai
  name_title: Google Generative AI
  path: libs/genai
  repo: langchain-ai/langchain-google
  provider_page: google
  js: '@langchain/google-genai'
  downloads: 732265
  downloads_updated_at: '2024-12-23T20:10:11.816059+00:00'
- name: langchain-google-vertexai
  path: libs/vertexai
  repo: langchain-ai/langchain-google
  provider_page: google
  js: '@langchain/google-vertexai'
  downloads: 7668881
  downloads_updated_at: '2024-12-23T20:10:11.816059+00:00'
- name: langchain-google-community
  path: libs/community
  repo: langchain-ai/langchain-google
  provider_page: google
  downloads: 3055901
  downloads_updated_at: '2024-12-23T20:10:11.816059+00:00'
- name: langchain-weaviate
  path: libs/weaviate
  repo: langchain-ai/langchain-weaviate
  js: '@langchain/weaviate'
  downloads: 26639
  downloads_updated_at: '2024-12-23T20:10:11.816059+00:00'
- name: langchain-cohere
  path: libs/cohere
  repo: langchain-ai/langchain-cohere
  js: '@langchain/cohere'
  downloads: 513053
  downloads_updated_at: '2024-12-23T20:10:11.816059+00:00'
- name: langchain-elasticsearch
  path: libs/elasticsearch
  repo: langchain-ai/langchain-elastic
  downloads: 108874
  downloads_updated_at: '2024-12-23T20:10:11.816059+00:00'
- name: langchain-nvidia-ai-endpoints
  path: libs/ai-endpoints
  repo: langchain-ai/langchain-nvidia
  provider_page: nvidia
  downloads: 129677
  downloads_updated_at: '2024-12-23T20:10:11.816059+00:00'
- name: langchain-postgres
  path: .
  repo: langchain-ai/langchain-postgres
  provider_page: pgvector
  downloads: 293866
  downloads_updated_at: '2024-12-23T20:10:11.816059+00:00'
- name: langchain-redis
  path: libs/redis
  repo: langchain-ai/langchain-redis
  js: '@langchain/redis'
  downloads: 17549
  downloads_updated_at: '2024-12-23T20:10:11.816059+00:00'
- name: langchain-unstructured
  path: libs/unstructured
  repo: langchain-ai/langchain-unstructured
  downloads: 88721
  downloads_updated_at: '2024-12-23T20:10:11.816059+00:00'
- name: langchain-azure-dynamic-sessions
  path: libs/azure-dynamic-sessions
  repo: langchain-ai/langchain-azure
  provider_page: microsoft
  js: '@langchain/azure-dynamic-sessions'
  downloads: 7285
  downloads_updated_at: '2024-12-23T20:10:11.816059+00:00'
- name: langchain-sqlserver
  path: libs/sqlserver
  repo: langchain-ai/langchain-azure
  provider_page: microsoft
  downloads: 1489
  downloads_updated_at: '2024-12-23T20:10:11.816059+00:00'
- name: langchain-cerebras
  path: libs/cerebras
  repo: langchain-ai/langchain-cerebras
  downloads: 9426
  downloads_updated_at: '2024-12-23T20:10:11.816059+00:00'
- name: langchain-snowflake
  path: libs/snowflake
  repo: langchain-ai/langchain-snowflake
  downloads: 2374
  downloads_updated_at: '2024-12-23T20:10:11.816059+00:00'
- name: databricks-langchain
  path: integrations/langchain
  repo: databricks/databricks-ai-bridge
  provider_page: databricks
  name_title: Databricks
  downloads: 35495
  downloads_updated_at: '2024-12-23T20:10:11.816059+00:00'
- name: langchain-couchbase
  path: .
  repo: Couchbase-Ecosystem/langchain-couchbase
  downloads: 347
  downloads_updated_at: '2024-12-23T20:10:11.816059+00:00'
- name: langchain-ollama
  path: libs/partners/ollama
  repo: langchain-ai/langchain
  js: '@langchain/ollama'
  downloads: 310741
  downloads_updated_at: '2024-12-23T20:10:11.816059+00:00'
- name: langchain-box
  path: libs/box
  repo: box-community/langchain-box
  downloads: 2749
  downloads_updated_at: '2024-12-23T20:10:11.816059+00:00'
- name: langchain-tests
  path: libs/standard-tests
  repo: langchain-ai/langchain
  downloads: 3691
  downloads_updated_at: '2024-12-23T20:10:11.816059+00:00'
- name: langchain-neo4j
  path: libs/neo4j
  repo: langchain-ai/langchain-neo4j
  downloads: 8871
  downloads_updated_at: '2024-12-23T20:10:11.816059+00:00'
- name: langchain-linkup
  path: .
  repo: LinkupPlatform/langchain-linkup
  downloads: 818
  downloads_updated_at: '2024-12-23T20:10:11.816059+00:00'
- name: langchain-yt-dlp
  path: .
  repo: aqib0770/langchain-yt-dlp
  downloads: 776
  downloads_updated_at: '2024-12-23T20:10:11.816059+00:00'
- name: langchain-oceanbase
  path: .
  repo: oceanbase/langchain-oceanbase
  downloads: 322
  downloads_updated_at: '2024-12-23T20:10:11.816059+00:00'
- name: langchain-predictionguard
  path: .
  repo: predictionguard/langchain-predictionguard
  downloads: 156
  downloads_updated_at: '2024-12-23T20:10:11.816059+00:00'
- name: langchain-cratedb
  path: .
  repo: crate/langchain-cratedb
  downloads: 362
  downloads_updated_at: '2024-12-23T20:53:27.001852+00:00'
- name: langchain-modelscope
  path: .
  repo: modelscope/langchain-modelscope
  downloads: 0
- name: langchain-falkordb
  path: .
  repo: kingtroga/langchain-falkordb
  downloads: 610
  downloads_updated_at: '2025-01-02T20:23:02.544257+00:00'
- name: langchain-dappier
  path: .
  repo: DappierAI/langchain-dappier
  downloads: 0
- name: langchain-pull-md
  path: .
  repo: chigwell/langchain-pull-md
  downloads: 0
- name: langchain-kuzu
  path: .
  repo: kuzudb/langchain-kuzu
  downloads: 0
- name: langchain-docling
  path: .
  repo: DS4SD/docling-langchain
  downloads: 0
- name: langchain-lindorm
  path: .
  repo: AlwaysBluer/langchain-lindorm-integration
  downloads: 0
- name: langchain-hyperbrowser
  path: .
  repo: hyperbrowserai/langchain-hyperbrowser
  downloads: 0
- name: langchain-fmp-data
  path: .
  repo: MehdiZare/langchain-fmp-data
  downloads: 0
- name: tilores-langchain
  path: .
  repo: tilotech/tilores-langchain
  provider_page: tilores
  name_title: Tilores
  downloads: 0
- name: langchain-pipeshift
  path: .
  repo: pipeshift-org/langchain-pipeshift
  downloads: 115
- name: langchain-payman-tool
  path: .
  repo: paymanai/langchain-payman-tool
  downloads: 0
  downloads_updated_at: "2025-01-22T00:00:00+00:00"
- name: langchain-sambanova
  repo: sambanova/langchain-sambanova
  path: .
  downloads: 0
- name: langchain-deepseek
  repo: langchain-ai/langchain
  path: libs/partners/deepseek
  downloads: 0
  js: '@langchain/deepseek'
  provider_page: deepseek
- name: langchain-jenkins
  path: .
  repo: Amitgb14/langchain_jenkins
  downloads: 0
- name: langchain-goodfire
  path: .
  repo: keenanpepper/langchain-goodfire
  downloads: 51
  downloads_updated_at: '2025-01-30T00:00:00+00:00'
<<<<<<< HEAD
- name: langchain-apify
  path: .
  repo: apify/langchain-apify
=======
- name: langchain-nimble
  repo: Nimbleway/langchain-nimble
  path: .
  downloads: 0
>>>>>>> 91ffd7ca
<|MERGE_RESOLUTION|>--- conflicted
+++ resolved
@@ -382,13 +382,10 @@
   repo: keenanpepper/langchain-goodfire
   downloads: 51
   downloads_updated_at: '2025-01-30T00:00:00+00:00'
-<<<<<<< HEAD
-- name: langchain-apify
-  path: .
-  repo: apify/langchain-apify
-=======
 - name: langchain-nimble
   repo: Nimbleway/langchain-nimble
   path: .
   downloads: 0
->>>>>>> 91ffd7ca
+- name: langchain-apify
+  path: .
+  repo: apify/langchain-apify