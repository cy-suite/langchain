--- conflicted
+++ resolved
@@ -361,19 +361,16 @@
   repo: paymanai/langchain-payman-tool
   downloads: 0
   downloads_updated_at: "2025-01-22T00:00:00+00:00"
-<<<<<<< HEAD
+- name: langchain-sambanova
+  repo: sambanova/langchain-sambanova
+  path: .
+  downloads: 0
+- name: langchain-deepseek-official
+  repo: langchain-ai/langchain
+  path: libs/partners/deepseek
+  downloads: 0
+  js: '@langchain/deepseek'
+  provider_page: deepseek
 - name: langfair
   repo: cvs-health/langfair
-  path: .
-=======
-- name: langchain-sambanova
-  repo: sambanova/langchain-sambanova
-  path: .
-  downloads: 0
-- name: langchain-deepseek-official
-  repo: langchain-ai/langchain
-  path: libs/partners/deepseek
-  downloads: 0
-  js: '@langchain/deepseek'
-  provider_page: deepseek
->>>>>>> e1203786
+  path: .