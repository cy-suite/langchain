--- conflicted
+++ resolved
@@ -2,7 +2,6 @@
 # it is EXPERIMENTAL and may be removed in the future
 
 packages:
-<<<<<<< HEAD
   - name: langchain-core
     repo: langchain-ai/langchain
     path: libs/core
@@ -477,315 +476,313 @@
     repo: crate/langchain-cratedb
     downloads: 362
     downloads_updated_at: '2024-12-23T20:53:27.001852+00:00'
-=======
-- name: langchain-core
-  path: libs/core
-  repo: langchain-ai/langchain
-  downloads: 27728892
-  downloads_updated_at: '2024-12-23T20:10:11.816059+00:00'
-- name: langchain-text-splitters
-  path: libs/text-splitters
-  repo: langchain-ai/langchain
-  downloads: 10343427
-  downloads_updated_at: '2024-12-23T20:10:11.816059+00:00'
-- name: langchain
-  path: libs/langchain
-  repo: langchain-ai/langchain
-  downloads: 27515102
-  downloads_updated_at: '2024-12-23T20:10:11.816059+00:00'
-- name: langchain-community
-  path: libs/community
-  repo: langchain-ai/langchain
-  downloads: 17505668
-  downloads_updated_at: '2024-12-23T20:10:11.816059+00:00'
-- name: langchain-experimental
-  path: libs/experimental
-  repo: langchain-ai/langchain-experimental
-  downloads: 1710421
-  downloads_updated_at: '2024-12-23T20:10:11.816059+00:00'
-- name: langchain-cli
-  path: libs/cli
-  repo: langchain-ai/langchain
-  downloads: 55505
-  downloads_updated_at: '2024-12-23T20:10:11.816059+00:00'
-- name: langchain-ai21
-  path: libs/ai21
-  repo: langchain-ai/langchain-ai21
-  downloads: 3453
-  downloads_updated_at: '2024-12-23T20:10:11.816059+00:00'
-- name: langchain-anthropic
-  path: libs/partners/anthropic
-  repo: langchain-ai/langchain
-  js: '@langchain/anthropic'
-  downloads: 1163020
-  downloads_updated_at: '2024-12-23T20:10:11.816059+00:00'
-- name: langchain-chroma
-  path: libs/partners/chroma
-  repo: langchain-ai/langchain
-  downloads: 450092
-  downloads_updated_at: '2024-12-23T20:10:11.816059+00:00'
-- name: langchain-exa
-  path: libs/partners/exa
-  repo: langchain-ai/langchain
-  provider_page: exa_search
-  js: '@langchain/exa'
-  downloads: 4560
-  downloads_updated_at: '2024-12-23T20:10:11.816059+00:00'
-- name: langchain-fireworks
-  path: libs/partners/fireworks
-  repo: langchain-ai/langchain
-  downloads: 73179
-  downloads_updated_at: '2024-12-23T20:10:11.816059+00:00'
-- name: langchain-groq
-  path: libs/partners/groq
-  repo: langchain-ai/langchain
-  js: '@langchain/groq'
-  downloads: 370373
-  downloads_updated_at: '2024-12-23T20:10:11.816059+00:00'
-- name: langchain-huggingface
-  path: libs/partners/huggingface
-  repo: langchain-ai/langchain
-  downloads: 375151
-  downloads_updated_at: '2024-12-23T20:10:11.816059+00:00'
-- name: langchain-ibm
-  path: libs/ibm
-  repo: langchain-ai/langchain-ibm
-  js: '@langchain/ibm'
-  downloads: 261091
-  downloads_updated_at: '2024-12-23T20:10:11.816059+00:00'
-- name: langchain-localai
-  path: libs/localai
-  repo: mkhludnev/langchain-localai
-  downloads: 510
-  downloads_updated_at: '2024-12-23T20:10:11.816059+00:00'
-- name: langchain-milvus
-  path: libs/milvus
-  repo: langchain-ai/langchain-milvus
-  downloads: 111126
-  downloads_updated_at: '2024-12-23T20:10:11.816059+00:00'
-- name: langchain-mistralai
-  path: libs/partners/mistralai
-  repo: langchain-ai/langchain
-  js: '@langchain/mistralai'
-  downloads: 232463
-  downloads_updated_at: '2024-12-23T20:10:11.816059+00:00'
-- name: langchain-mongodb
-  path: libs/mongodb
-  repo: langchain-ai/langchain-mongodb
-  provider_page: mongodb_atlas
-  js: '@langchain/mongodb'
-  downloads: 113328
-  downloads_updated_at: '2024-12-23T20:10:11.816059+00:00'
-- name: langchain-nomic
-  path: libs/partners/nomic
-  repo: langchain-ai/langchain
-  js: '@langchain/nomic'
-  downloads: 10175
-  downloads_updated_at: '2024-12-23T20:10:11.816059+00:00'
-- name: langchain-openai
-  path: libs/partners/openai
-  repo: langchain-ai/langchain
-  js: '@langchain/openai'
-  downloads: 7994138
-  downloads_updated_at: '2024-12-23T20:10:11.816059+00:00'
-- name: langchain-pinecone
-  path: libs/partners/pinecone
-  repo: langchain-ai/langchain
-  js: '@langchain/pinecone'
-  downloads: 345657
-  downloads_updated_at: '2024-12-23T20:10:11.816059+00:00'
-- name: langchain-prompty
-  path: libs/partners/prompty
-  repo: langchain-ai/langchain
-  provider_page: microsoft
-  downloads: 976
-  downloads_updated_at: '2024-12-23T20:10:11.816059+00:00'
-- name: langchain-qdrant
-  path: libs/partners/qdrant
-  repo: langchain-ai/langchain
-  js: '@langchain/qdrant'
-  downloads: 77743
-  downloads_updated_at: '2024-12-23T20:10:11.816059+00:00'
-- name: langchain-scrapegraph
-  path: .
-  repo: ScrapeGraphAI/langchain-scrapegraph
-  downloads: 907
-  downloads_updated_at: '2024-12-23T20:10:11.816059+00:00'
-- name: langchain-sema4
-  path: libs/sema4
-  repo: langchain-ai/langchain-sema4
-  provider_page: robocorp
-  downloads: 987
-  downloads_updated_at: '2024-12-23T20:10:11.816059+00:00'
-- name: langchain-together
-  path: libs/together
-  repo: langchain-ai/langchain-together
-  downloads: 44887
-  downloads_updated_at: '2024-12-23T20:10:11.816059+00:00'
-- name: langchain-upstage
-  path: libs/upstage
-  repo: langchain-ai/langchain-upstage
-  downloads: 20951
-  downloads_updated_at: '2024-12-23T20:10:11.816059+00:00'
-- name: langchain-voyageai
-  path: libs/partners/voyageai
-  repo: langchain-ai/langchain
-  downloads: 11253
-  downloads_updated_at: '2024-12-23T20:10:11.816059+00:00'
-- name: langchain-aws
-  name_title: AWS
-  path: libs/aws
-  repo: langchain-ai/langchain-aws
-  js: '@langchain/aws'
-  downloads: 1507701
-  downloads_updated_at: '2024-12-23T20:10:11.816059+00:00'
-- name: langchain-astradb
-  path: libs/astradb
-  repo: langchain-ai/langchain-datastax
-  downloads: 64185
-  downloads_updated_at: '2024-12-23T20:10:11.816059+00:00'
-- name: langchain-google-genai
-  name_title: Google Generative AI
-  path: libs/genai
-  repo: langchain-ai/langchain-google
-  provider_page: google
-  js: '@langchain/google-genai'
-  downloads: 732265
-  downloads_updated_at: '2024-12-23T20:10:11.816059+00:00'
-- name: langchain-google-vertexai
-  path: libs/vertexai
-  repo: langchain-ai/langchain-google
-  provider_page: google
-  js: '@langchain/google-vertexai'
-  downloads: 7668881
-  downloads_updated_at: '2024-12-23T20:10:11.816059+00:00'
-- name: langchain-google-community
-  path: libs/community
-  repo: langchain-ai/langchain-google
-  provider_page: google
-  downloads: 3055901
-  downloads_updated_at: '2024-12-23T20:10:11.816059+00:00'
-- name: langchain-weaviate
-  path: libs/weaviate
-  repo: langchain-ai/langchain-weaviate
-  js: '@langchain/weaviate'
-  downloads: 26639
-  downloads_updated_at: '2024-12-23T20:10:11.816059+00:00'
-- name: langchain-cohere
-  path: libs/cohere
-  repo: langchain-ai/langchain-cohere
-  js: '@langchain/cohere'
-  downloads: 513053
-  downloads_updated_at: '2024-12-23T20:10:11.816059+00:00'
-- name: langchain-elasticsearch
-  path: libs/elasticsearch
-  repo: langchain-ai/langchain-elastic
-  downloads: 108874
-  downloads_updated_at: '2024-12-23T20:10:11.816059+00:00'
-- name: langchain-nvidia-ai-endpoints
-  path: libs/ai-endpoints
-  repo: langchain-ai/langchain-nvidia
-  provider_page: nvidia
-  downloads: 129677
-  downloads_updated_at: '2024-12-23T20:10:11.816059+00:00'
-- name: langchain-postgres
-  path: .
-  repo: langchain-ai/langchain-postgres
-  provider_page: pgvector
-  downloads: 293866
-  downloads_updated_at: '2024-12-23T20:10:11.816059+00:00'
-- name: langchain-redis
-  path: libs/redis
-  repo: langchain-ai/langchain-redis
-  js: '@langchain/redis'
-  downloads: 17549
-  downloads_updated_at: '2024-12-23T20:10:11.816059+00:00'
-- name: langchain-unstructured
-  path: libs/unstructured
-  repo: langchain-ai/langchain-unstructured
-  downloads: 88721
-  downloads_updated_at: '2024-12-23T20:10:11.816059+00:00'
-- name: langchain-azure-dynamic-sessions
-  path: libs/azure-dynamic-sessions
-  repo: langchain-ai/langchain-azure
-  provider_page: microsoft
-  js: '@langchain/azure-dynamic-sessions'
-  downloads: 7285
-  downloads_updated_at: '2024-12-23T20:10:11.816059+00:00'
-- name: langchain-sqlserver
-  path: libs/sqlserver
-  repo: langchain-ai/langchain-azure
-  provider_page: microsoft
-  downloads: 1489
-  downloads_updated_at: '2024-12-23T20:10:11.816059+00:00'
-- name: langchain-cerebras
-  path: libs/cerebras
-  repo: langchain-ai/langchain-cerebras
-  downloads: 9426
-  downloads_updated_at: '2024-12-23T20:10:11.816059+00:00'
-- name: langchain-snowflake
-  path: libs/snowflake
-  repo: langchain-ai/langchain-snowflake
-  downloads: 2374
-  downloads_updated_at: '2024-12-23T20:10:11.816059+00:00'
-- name: langchain-databricks
-  path: libs/databricks
-  repo: langchain-ai/langchain-databricks
-  downloads: 35495
-  downloads_updated_at: '2024-12-23T20:10:11.816059+00:00'
-- name: langchain-couchbase
-  path: libs/partners/couchbase
-  repo: langchain-ai/langchain
-  downloads: 347
-  downloads_updated_at: '2024-12-23T20:10:11.816059+00:00'
-- name: langchain-ollama
-  path: libs/partners/ollama
-  repo: langchain-ai/langchain
-  js: '@langchain/ollama'
-  downloads: 310741
-  downloads_updated_at: '2024-12-23T20:10:11.816059+00:00'
-- name: langchain-box
-  path: libs/box
-  repo: langchain-ai/langchain-box
-  downloads: 2749
-  downloads_updated_at: '2024-12-23T20:10:11.816059+00:00'
-- name: langchain-tests
-  path: libs/standard-tests
-  repo: langchain-ai/langchain
-  downloads: 3691
-  downloads_updated_at: '2024-12-23T20:10:11.816059+00:00'
-- name: langchain-neo4j
-  path: libs/neo4j
-  repo: langchain-ai/langchain-neo4j
-  downloads: 8871
-  downloads_updated_at: '2024-12-23T20:10:11.816059+00:00'
-- name: langchain-linkup
-  path: .
-  repo: LinkupPlatform/langchain-linkup
-  downloads: 818
-  downloads_updated_at: '2024-12-23T20:10:11.816059+00:00'
-- name: langchain-yt-dlp
-  path: .
-  repo: aqib0770/langchain-yt-dlp
-  downloads: 776
-  downloads_updated_at: '2024-12-23T20:10:11.816059+00:00'
-- name: langchain-oceanbase
-  path: .
-  repo: oceanbase/langchain-oceanbase
-  downloads: 322
-  downloads_updated_at: '2024-12-23T20:10:11.816059+00:00'
-- name: langchain-predictionguard
-  path: .
-  repo: predictionguard/langchain-predictionguard
-  downloads: 156
-  downloads_updated_at: '2024-12-23T20:10:11.816059+00:00'
-- name: langchain-cratedb
-  path: .
-  repo: crate/langchain-cratedb
-  downloads: 362
-  downloads_updated_at: '2024-12-23T20:53:27.001852+00:00'
-- name: langchain-modelscope
-  path: .
-  repo: modelscope/langchain-modelscope
-  downloads: 0
->>>>>>> 273b2fe8
+  - name: langchain-core
+    path: libs/core
+    repo: langchain-ai/langchain
+    downloads: 27728892
+    downloads_updated_at: '2024-12-23T20:10:11.816059+00:00'
+  - name: langchain-text-splitters
+    path: libs/text-splitters
+    repo: langchain-ai/langchain
+    downloads: 10343427
+    downloads_updated_at: '2024-12-23T20:10:11.816059+00:00'
+  - name: langchain
+    path: libs/langchain
+    repo: langchain-ai/langchain
+    downloads: 27515102
+    downloads_updated_at: '2024-12-23T20:10:11.816059+00:00'
+  - name: langchain-community
+    path: libs/community
+    repo: langchain-ai/langchain
+    downloads: 17505668
+    downloads_updated_at: '2024-12-23T20:10:11.816059+00:00'
+  - name: langchain-experimental
+    path: libs/experimental
+    repo: langchain-ai/langchain-experimental
+    downloads: 1710421
+    downloads_updated_at: '2024-12-23T20:10:11.816059+00:00'
+  - name: langchain-cli
+    path: libs/cli
+    repo: langchain-ai/langchain
+    downloads: 55505
+    downloads_updated_at: '2024-12-23T20:10:11.816059+00:00'
+  - name: langchain-ai21
+    path: libs/ai21
+    repo: langchain-ai/langchain-ai21
+    downloads: 3453
+    downloads_updated_at: '2024-12-23T20:10:11.816059+00:00'
+  - name: langchain-anthropic
+    path: libs/partners/anthropic
+    repo: langchain-ai/langchain
+    js: '@langchain/anthropic'
+    downloads: 1163020
+    downloads_updated_at: '2024-12-23T20:10:11.816059+00:00'
+  - name: langchain-chroma
+    path: libs/partners/chroma
+    repo: langchain-ai/langchain
+    downloads: 450092
+    downloads_updated_at: '2024-12-23T20:10:11.816059+00:00'
+  - name: langchain-exa
+    path: libs/partners/exa
+    repo: langchain-ai/langchain
+    provider_page: exa_search
+    js: '@langchain/exa'
+    downloads: 4560
+    downloads_updated_at: '2024-12-23T20:10:11.816059+00:00'
+  - name: langchain-fireworks
+    path: libs/partners/fireworks
+    repo: langchain-ai/langchain
+    downloads: 73179
+    downloads_updated_at: '2024-12-23T20:10:11.816059+00:00'
+  - name: langchain-groq
+    path: libs/partners/groq
+    repo: langchain-ai/langchain
+    js: '@langchain/groq'
+    downloads: 370373
+    downloads_updated_at: '2024-12-23T20:10:11.816059+00:00'
+  - name: langchain-huggingface
+    path: libs/partners/huggingface
+    repo: langchain-ai/langchain
+    downloads: 375151
+    downloads_updated_at: '2024-12-23T20:10:11.816059+00:00'
+  - name: langchain-ibm
+    path: libs/ibm
+    repo: langchain-ai/langchain-ibm
+    js: '@langchain/ibm'
+    downloads: 261091
+    downloads_updated_at: '2024-12-23T20:10:11.816059+00:00'
+  - name: langchain-localai
+    path: libs/localai
+    repo: mkhludnev/langchain-localai
+    downloads: 510
+    downloads_updated_at: '2024-12-23T20:10:11.816059+00:00'
+  - name: langchain-milvus
+    path: libs/milvus
+    repo: langchain-ai/langchain-milvus
+    downloads: 111126
+    downloads_updated_at: '2024-12-23T20:10:11.816059+00:00'
+  - name: langchain-mistralai
+    path: libs/partners/mistralai
+    repo: langchain-ai/langchain
+    js: '@langchain/mistralai'
+    downloads: 232463
+    downloads_updated_at: '2024-12-23T20:10:11.816059+00:00'
+  - name: langchain-mongodb
+    path: libs/mongodb
+    repo: langchain-ai/langchain-mongodb
+    provider_page: mongodb_atlas
+    js: '@langchain/mongodb'
+    downloads: 113328
+    downloads_updated_at: '2024-12-23T20:10:11.816059+00:00'
+  - name: langchain-nomic
+    path: libs/partners/nomic
+    repo: langchain-ai/langchain
+    js: '@langchain/nomic'
+    downloads: 10175
+    downloads_updated_at: '2024-12-23T20:10:11.816059+00:00'
+  - name: langchain-openai
+    path: libs/partners/openai
+    repo: langchain-ai/langchain
+    js: '@langchain/openai'
+    downloads: 7994138
+    downloads_updated_at: '2024-12-23T20:10:11.816059+00:00'
+  - name: langchain-pinecone
+    path: libs/partners/pinecone
+    repo: langchain-ai/langchain
+    js: '@langchain/pinecone'
+    downloads: 345657
+    downloads_updated_at: '2024-12-23T20:10:11.816059+00:00'
+  - name: langchain-prompty
+    path: libs/partners/prompty
+    repo: langchain-ai/langchain
+    provider_page: microsoft
+    downloads: 976
+    downloads_updated_at: '2024-12-23T20:10:11.816059+00:00'
+  - name: langchain-qdrant
+    path: libs/partners/qdrant
+    repo: langchain-ai/langchain
+    js: '@langchain/qdrant'
+    downloads: 77743
+    downloads_updated_at: '2024-12-23T20:10:11.816059+00:00'
+  - name: langchain-scrapegraph
+    path: .
+    repo: ScrapeGraphAI/langchain-scrapegraph
+    downloads: 907
+    downloads_updated_at: '2024-12-23T20:10:11.816059+00:00'
+  - name: langchain-sema4
+    path: libs/sema4
+    repo: langchain-ai/langchain-sema4
+    provider_page: robocorp
+    downloads: 987
+    downloads_updated_at: '2024-12-23T20:10:11.816059+00:00'
+  - name: langchain-together
+    path: libs/together
+    repo: langchain-ai/langchain-together
+    downloads: 44887
+    downloads_updated_at: '2024-12-23T20:10:11.816059+00:00'
+  - name: langchain-upstage
+    path: libs/upstage
+    repo: langchain-ai/langchain-upstage
+    downloads: 20951
+    downloads_updated_at: '2024-12-23T20:10:11.816059+00:00'
+  - name: langchain-voyageai
+    path: libs/partners/voyageai
+    repo: langchain-ai/langchain
+    downloads: 11253
+    downloads_updated_at: '2024-12-23T20:10:11.816059+00:00'
+  - name: langchain-aws
+    name_title: AWS
+    path: libs/aws
+    repo: langchain-ai/langchain-aws
+    js: '@langchain/aws'
+    downloads: 1507701
+    downloads_updated_at: '2024-12-23T20:10:11.816059+00:00'
+  - name: langchain-astradb
+    path: libs/astradb
+    repo: langchain-ai/langchain-datastax
+    downloads: 64185
+    downloads_updated_at: '2024-12-23T20:10:11.816059+00:00'
+  - name: langchain-google-genai
+    name_title: Google Generative AI
+    path: libs/genai
+    repo: langchain-ai/langchain-google
+    provider_page: google
+    js: '@langchain/google-genai'
+    downloads: 732265
+    downloads_updated_at: '2024-12-23T20:10:11.816059+00:00'
+  - name: langchain-google-vertexai
+    path: libs/vertexai
+    repo: langchain-ai/langchain-google
+    provider_page: google
+    js: '@langchain/google-vertexai'
+    downloads: 7668881
+    downloads_updated_at: '2024-12-23T20:10:11.816059+00:00'
+  - name: langchain-google-community
+    path: libs/community
+    repo: langchain-ai/langchain-google
+    provider_page: google
+    downloads: 3055901
+    downloads_updated_at: '2024-12-23T20:10:11.816059+00:00'
+  - name: langchain-weaviate
+    path: libs/weaviate
+    repo: langchain-ai/langchain-weaviate
+    js: '@langchain/weaviate'
+    downloads: 26639
+    downloads_updated_at: '2024-12-23T20:10:11.816059+00:00'
+  - name: langchain-cohere
+    path: libs/cohere
+    repo: langchain-ai/langchain-cohere
+    js: '@langchain/cohere'
+    downloads: 513053
+    downloads_updated_at: '2024-12-23T20:10:11.816059+00:00'
+  - name: langchain-elasticsearch
+    path: libs/elasticsearch
+    repo: langchain-ai/langchain-elastic
+    downloads: 108874
+    downloads_updated_at: '2024-12-23T20:10:11.816059+00:00'
+  - name: langchain-nvidia-ai-endpoints
+    path: libs/ai-endpoints
+    repo: langchain-ai/langchain-nvidia
+    provider_page: nvidia
+    downloads: 129677
+    downloads_updated_at: '2024-12-23T20:10:11.816059+00:00'
+  - name: langchain-postgres
+    path: .
+    repo: langchain-ai/langchain-postgres
+    provider_page: pgvector
+    downloads: 293866
+    downloads_updated_at: '2024-12-23T20:10:11.816059+00:00'
+  - name: langchain-redis
+    path: libs/redis
+    repo: langchain-ai/langchain-redis
+    js: '@langchain/redis'
+    downloads: 17549
+    downloads_updated_at: '2024-12-23T20:10:11.816059+00:00'
+  - name: langchain-unstructured
+    path: libs/unstructured
+    repo: langchain-ai/langchain-unstructured
+    downloads: 88721
+    downloads_updated_at: '2024-12-23T20:10:11.816059+00:00'
+  - name: langchain-azure-dynamic-sessions
+    path: libs/azure-dynamic-sessions
+    repo: langchain-ai/langchain-azure
+    provider_page: microsoft
+    js: '@langchain/azure-dynamic-sessions'
+    downloads: 7285
+    downloads_updated_at: '2024-12-23T20:10:11.816059+00:00'
+  - name: langchain-sqlserver
+    path: libs/sqlserver
+    repo: langchain-ai/langchain-azure
+    provider_page: microsoft
+    downloads: 1489
+    downloads_updated_at: '2024-12-23T20:10:11.816059+00:00'
+  - name: langchain-cerebras
+    path: libs/cerebras
+    repo: langchain-ai/langchain-cerebras
+    downloads: 9426
+    downloads_updated_at: '2024-12-23T20:10:11.816059+00:00'
+  - name: langchain-snowflake
+    path: libs/snowflake
+    repo: langchain-ai/langchain-snowflake
+    downloads: 2374
+    downloads_updated_at: '2024-12-23T20:10:11.816059+00:00'
+  - name: langchain-databricks
+    path: libs/databricks
+    repo: langchain-ai/langchain-databricks
+    downloads: 35495
+    downloads_updated_at: '2024-12-23T20:10:11.816059+00:00'
+  - name: langchain-couchbase
+    path: libs/partners/couchbase
+    repo: langchain-ai/langchain
+    downloads: 347
+    downloads_updated_at: '2024-12-23T20:10:11.816059+00:00'
+  - name: langchain-ollama
+    path: libs/partners/ollama
+    repo: langchain-ai/langchain
+    js: '@langchain/ollama'
+    downloads: 310741
+    downloads_updated_at: '2024-12-23T20:10:11.816059+00:00'
+  - name: langchain-box
+    path: libs/box
+    repo: langchain-ai/langchain-box
+    downloads: 2749
+    downloads_updated_at: '2024-12-23T20:10:11.816059+00:00'
+  - name: langchain-tests
+    path: libs/standard-tests
+    repo: langchain-ai/langchain
+    downloads: 3691
+    downloads_updated_at: '2024-12-23T20:10:11.816059+00:00'
+  - name: langchain-neo4j
+    path: libs/neo4j
+    repo: langchain-ai/langchain-neo4j
+    downloads: 8871
+    downloads_updated_at: '2024-12-23T20:10:11.816059+00:00'
+  - name: langchain-linkup
+    path: .
+    repo: LinkupPlatform/langchain-linkup
+    downloads: 818
+    downloads_updated_at: '2024-12-23T20:10:11.816059+00:00'
+  - name: langchain-yt-dlp
+    path: .
+    repo: aqib0770/langchain-yt-dlp
+    downloads: 776
+    downloads_updated_at: '2024-12-23T20:10:11.816059+00:00'
+  - name: langchain-oceanbase
+    path: .
+    repo: oceanbase/langchain-oceanbase
+    downloads: 322
+    downloads_updated_at: '2024-12-23T20:10:11.816059+00:00'
+  - name: langchain-predictionguard
+    path: .
+    repo: predictionguard/langchain-predictionguard
+    downloads: 156
+    downloads_updated_at: '2024-12-23T20:10:11.816059+00:00'
+  - name: langchain-cratedb
+    path: .
+    repo: crate/langchain-cratedb
+    downloads: 362
+    downloads_updated_at: '2024-12-23T20:53:27.001852+00:00'
+  - name: langchain-modelscope
+    path: .
+    repo: modelscope/langchain-modelscope
+    downloads: 0