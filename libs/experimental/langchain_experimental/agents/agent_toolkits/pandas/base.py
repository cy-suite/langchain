--- conflicted
+++ resolved
@@ -21,16 +21,9 @@
 from langchain_core.callbacks import BaseCallbackManager
 from langchain_core.language_models import BaseLanguageModel,LanguageModelLike
 from langchain_core.messages import SystemMessage
-<<<<<<< HEAD
 from langchain_core.prompts import BasePromptTemplate, ChatPromptTemplate
 from langchain_core.runnables import Runnable, RunnablePassthrough
-=======
-from langchain_core.prompts import (
-    BasePromptTemplate,
-    ChatPromptTemplate,
-    PromptTemplate,
-)
->>>>>>> 37678471
+
 from langchain_core.tools import BaseTool
 
 from langchain.agents.format_scratchpad import format_log_to_str
@@ -93,18 +86,14 @@
     else:
         suffix_to_use = SUFFIX_NO_DF
     prefix = prefix if prefix is not None else PREFIX
-<<<<<<< HEAD
     prompt = ZeroShotAgent.create_prompt(
         tools,
         prefix=prefix,
         suffix=suffix_to_use,
     )
-=======
-
     template = "\n\n".join([prefix, "{tools}", FORMAT_INSTRUCTIONS, suffix_to_use])
     prompt = PromptTemplate.from_template(template)
 
->>>>>>> 37678471
     partial_prompt = prompt.partial()
     if "df_head" in partial_prompt.input_variables:
         df_head = str(df.head(number_of_head_rows).to_markdown())
