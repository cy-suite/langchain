--- conflicted
+++ resolved
@@ -1,11 +1,6 @@
 [tool.poetry]
-<<<<<<< HEAD
 name = "gigachain-experimental"
-version = "0.0.47"
-=======
-name = "langchain-experimental"
 version = "0.0.49"
->>>>>>> 611f18c9
 description = "Building applications with LLMs through composability"
 authors = []
 license = "MIT"
@@ -17,13 +12,8 @@
 
 [tool.poetry.dependencies]
 python = ">=3.8.1,<4.0"
-<<<<<<< HEAD
-gigachain-core = "^0.1"
-gigachain = ">=0.0.350,<0.1"
-=======
-langchain-core = "^0.1.7"
-langchain = "^0.1"
->>>>>>> 611f18c9
+gigachain-core = "^0.1.7"
+gigachain = "^0.1"
 presidio-anonymizer = {version = "^2.2.33", optional = true}
 presidio-analyzer = {version = "^2.2.33", optional = true}
 faker = {version = "^19.3.1", optional = true}
