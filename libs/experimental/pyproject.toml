--- conflicted
+++ resolved
@@ -1,11 +1,6 @@
 [tool.poetry]
-<<<<<<< HEAD
 name = "gigachain-experimental"
-version = "0.0.53"
-=======
-name = "langchain-experimental"
 version = "0.0.54"
->>>>>>> 9e569d85
 description = "Building applications with LLMs through composability"
 authors = []
 license = "MIT"
@@ -17,21 +12,8 @@
 
 [tool.poetry.dependencies]
 python = ">=3.8.1,<4.0"
-<<<<<<< HEAD
-gigachain-core = "^0.1.27"
-gigachain = "^0.1.8"
-presidio-anonymizer = {version = "^2.2.352", optional = true}
-presidio-analyzer = {version = "^2.2.352", optional = true}
-faker = {version = "^19.3.1", optional = true}
-vowpal-wabbit-next = {version = "0.6.0", optional = true}
-sentence-transformers = {version = "^2", optional = true}
-jinja2 = {version = "^3", optional = true}
-pandas = { version = "^2.0.1", optional = true }
-tabulate = {version = "^0.9.0", optional = true}
-=======
-langchain-core = "^0.1.31"
-langchain = "^0.1.12"
->>>>>>> 9e569d85
+gigachain-core = "^0.1.31"
+gigachain = "^0.1.12"
 
 [tool.poetry.group.lint]
 optional = true
