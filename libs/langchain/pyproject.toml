--- conflicted
+++ resolved
@@ -110,12 +110,9 @@
 couchbase = {version = "^4.1.9", optional = true}
 dgml-utils = {version = "^0.3.0", optional = true}
 datasets = {version = "^2.15.0", optional = true}
-<<<<<<< HEAD
 intel-extension-for-transformers = {version = "^1.2.1", optional = true}
-=======
 langchain-openai = {version = ">=0.0.2,<0.1", optional = true}
 rdflib = {version = "7.0.0", optional = true}
->>>>>>> 12d2b2eb
 
 [tool.poetry.group.test]
 optional = true
