[tool.poetry]
name = "langchain"
version = "0.0.300"
description = "Building applications with LLMs through composability"
authors = []
license = "MIT"
readme = "README.md"
repository = "https://github.com/langchain-ai/langchain"

[tool.poetry.scripts]
langchain-server = "langchain.server:main"

[tool.poetry.dependencies]
python = ">=3.8.1,<4.0"
pydantic = ">=1,<3"
SQLAlchemy = ">=1.4,<3"
requests = "^2"
PyYAML = ">=5.3"
numpy = "^1"
azure-core = {version = "^1.26.4", optional=true}
tqdm = {version = ">=4.48.0", optional = true}
openapi-schema-pydantic = {version = "^1.2", optional = true}
faiss-cpu = {version = "^1", optional = true}
wikipedia = {version = "^1", optional = true}
elasticsearch = {version = "^8", optional = true}
opensearch-py = {version = "^2.0.0", optional = true}
redis = {version = "^4", optional = true}
manifest-ml = {version = "^0.0.1", optional = true}
nltk = {version = "^3", optional = true}
transformers = {version = "^4", optional = true}
beautifulsoup4 = {version = "^4", optional = true}
torch = {version = ">=1,<3", optional = true}
jinja2 = {version = "^3", optional = true}
tiktoken = {version = "^0.3.2", optional = true, python="^3.9"}
pinecone-client = {version = "^2", optional = true}
pinecone-text = {version = "^0.4.2", optional = true}
pymongo = {version = "^4.3.3", optional = true}
clickhouse-connect = {version="^0.5.14", optional=true}
weaviate-client = {version = "^3", optional = true}
marqo = {version = "^1.2.4", optional=true}
google-api-python-client = {version = "2.70.0", optional = true}
google-auth = {version = "^2.18.1", optional = true}
wolframalpha = {version = "5.0.0", optional = true}
qdrant-client = {version = "^1.3.1", optional = true, python = ">=3.8.1,<3.12"}
dataclasses-json = ">= 0.5.7, < 0.7"
tensorflow-text = {version = "^2.11.0", optional = true, python = "^3.10, <3.12"}
tenacity = "^8.1.0"
cohere = {version = "^4", optional = true}
openai = {version = "^0", optional = true}
nlpcloud = {version = "^1", optional = true}
nomic = {version = "^1.0.43", optional = true}
huggingface_hub = {version = "^0", optional = true}
google-search-results = {version = "^2", optional = true}
sentence-transformers = {version = "^2", optional = true}
aiohttp = "^3.8.3"
arxiv = {version = "^1.4", optional = true}
pypdf = {version = "^3.4.0", optional = true}
networkx = {version="^2.6.3", optional = true}
aleph-alpha-client = {version="^2.15.0", optional = true}
deeplake = {version = "^3.6.8", optional = true}
libdeeplake = {version = "^0.0.60", optional = true}
pgvector = {version = "^0.1.6", optional = true}
psycopg2-binary = {version = "^2.9.5", optional = true}
pyowm = {version = "^3.3.0", optional = true}
async-timeout = {version = "^4.0.0", python = "<3.11"}
azure-identity = {version = "^1.12.0", optional=true}
gptcache = {version = ">=0.1.7", optional = true}
atlassian-python-api = {version = "^3.36.0", optional=true}
pytesseract = {version = "^0.3.10", optional=true}
html2text = {version="^2020.1.16", optional=true}
numexpr = "^2.8.4"
duckduckgo-search = {version="^3.8.3", optional=true}
azure-cosmos = {version="^4.4.0b1", optional=true}
lark = {version="^1.1.5", optional=true}
lancedb = {version = "^0.1", optional = true}
pexpect = {version = "^4.8.0", optional = true}
pyvespa = {version = "^0.33.0", optional = true}
O365 = {version = "^2.0.26", optional = true}
jq = {version = "^1.4.1", optional = true}
pdfminer-six = {version = "^20221105", optional = true}
docarray = {version="^0.32.0", extras=["hnswlib"], optional=true}
lxml = {version = "^4.9.2", optional = true}
pymupdf = {version = "^1.22.3", optional = true}
pypdfium2 = {version = "^4.10.0", optional = true}
gql = {version = "^3.4.1", optional = true}
pandas = {version = "^2.0.1", optional = true}
telethon = {version = "^1.28.5", optional = true}
neo4j = {version = "^5.8.1", optional = true}
langkit = {version = ">=0.0.6, <0.1.0", optional = true}
chardet = {version="^5.1.0", optional=true}
requests-toolbelt = {version = "^1.0.0", optional = true}
openlm = {version = "^0.0.5", optional = true}
scikit-learn = {version = "^1.2.2", optional = true}
azure-ai-formrecognizer = {version = "^3.2.1", optional = true}
azure-ai-vision = {version = "^0.11.1b1", optional = true}
azure-cognitiveservices-speech = {version = "^1.28.0", optional = true}
py-trello = {version = "^0.19.0", optional = true}
momento = {version = "^1.5.0", optional = true}
bibtexparser = {version = "^1.4.0", optional = true}
singlestoredb = {version = "^0.7.1", optional = true}
pyspark = {version = "^3.4.0", optional = true}
clarifai = {version = ">=9.1.0", optional = true}
tigrisdb = {version = "^1.0.0b6", optional = true}
nebula3-python = {version = "^3.4.0", optional = true}
mwparserfromhell = {version = "^0.6.4", optional = true}
mwxml = {version = "^0.3.3", optional = true}
awadb = {version = "^0.3.9", optional = true}
azure-search-documents = {version = "11.4.0b8", optional = true}
esprima = {version = "^4.0.1", optional = true}
streamlit = {version = "^1.18.0", optional = true, python = ">=3.8.1,<3.9.7 || >3.9.7,<4.0"}
psychicapi = {version = "^0.8.0", optional = true}
cassio = {version = "^0.1.0", optional = true}
rdflib = {version = "^6.3.2", optional = true}
sympy = {version = "^1.12", optional = true}
rapidfuzz = {version = "^3.1.1", optional = true}
langsmith = "~0.0.38"
rank-bm25 = {version = "^0.2.2", optional = true}
amadeus = {version = ">=8.1.0", optional = true}
geopandas = {version = "^0.13.1", optional = true}
python-arango = {version = "^7.5.9", optional = true}
gitpython = {version = "^3.1.32", optional = true}
librosa = {version="^0.10.0.post2", optional = true }
feedparser = {version = "^6.0.10", optional = true}
newspaper3k = {version = "^0.2.8", optional = true}
amazon-textract-caller = {version = "<2", optional = true}
xata = {version = "^1.0.0a7", optional = true}
xmltodict = {version = "^0.13.0", optional = true}
markdownify = {version = "^0.11.6", optional = true}
assemblyai = {version = "^0.17.0", optional = true}
dashvector = {version = "^1.0.1", optional = true}
sqlite-vss = {version = "^0.1.2", optional = true}
<<<<<<< HEAD
kay = {version = "^0.1.0", optional = true}
=======
anyio = "<4.0"
jsonpatch = "^1.33"
timescale-vector = {version = "^0.0.1", optional = true}
>>>>>>> f0408c34


[tool.poetry.group.test.dependencies]
# The only dependencies that should be added are
# dependencies used for running tests (e.g., pytest, freezegun, response).
# Any dependencies that do not meet that criteria will be removed.
pytest = "^7.3.0"
pytest-cov = "^4.0.0"
pytest-dotenv = "^0.5.2"
duckdb-engine = "^0.7.0"
pytest-watcher = "^0.2.6"
freezegun = "^1.2.2"
responses = "^0.22.0"
pytest-asyncio = "^0.20.3"
lark = "^1.1.5"
pandas = "^2.0.0"
pytest-mock  = "^3.10.0"
pytest-socket = "^0.6.0"
syrupy = "^4.0.2"

[tool.poetry.group.codespell.dependencies]
codespell = "^2.2.0"

[tool.poetry.group.test_integration]
optional = true

[tool.poetry.group.test_integration.dependencies]
# Do not add dependencies in the test_integration group
# Instead:
# 1. Add an optional dependency to the main group
#       poetry add --optional [package name]
# 2. Add the package name to the extended_testing extra (find it below)
# 3. Relock the poetry file
#       poetry lock --no-update
# 4. Favor unit tests not integration tests.
#    Use the @pytest.mark.requires(pkg_name) decorator in unit_tests.
#    Your tests should not rely on network access, as it prevents other
#    developers from being able to easily run them.
#    Instead write unit tests that use the `responses` library or mock.patch with
#    fixtures. Keep the fixtures minimal.
# See CONTRIBUTING.md for more instructions on working with optional dependencies.
# https://github.com/hwchase17/langchain/blob/master/.github/CONTRIBUTING.md#working-with-optional-dependencies
pytest-vcr = "^1.0.2"
wrapt = "^1.15.0"
openai = "^0.27.4"
python-dotenv = "^1.0.0"
cassio = "^0.1.0"
tiktoken = "^0.3.2"

[tool.poetry.group.lint.dependencies]
ruff = "^0.0.249"
types-toml = "^0.10.8.1"
types-redis = "^4.3.21.6"
types-pytz = "^2023.3.0.0"
black = "^23.1.0"
types-chardet = "^5.0.4.6"
mypy-protobuf = "^3.0.0"

[tool.poetry.group.typing.dependencies]
mypy = "^0.991"
types-pyyaml = "^6.0.12.2"
types-requests = "^2.28.11.5"

[tool.poetry.group.dev]
optional = true

[tool.poetry.group.dev.dependencies]
jupyter = "^1.0.0"
playwright = "^1.28.0"
setuptools = "^67.6.1"

[tool.poetry.extras]
llms = ["clarifai", "cohere", "openai", "openlm", "nlpcloud", "huggingface_hub", "manifest-ml", "torch", "transformers"]
qdrant = ["qdrant-client"]
openai = ["openai", "tiktoken"]
text_helpers = ["chardet"]
clarifai = ["clarifai"]
cohere = ["cohere"]
docarray = ["docarray"]
embeddings = ["sentence-transformers"]
javascript = ["esprima"]
azure = [
    "azure-identity",
    "azure-cosmos",
    "openai",
    "azure-core",
    "azure-ai-formrecognizer",
    "azure-ai-vision",
    "azure-cognitiveservices-speech",
    "azure-search-documents",
]
all = [
    "clarifai",
    "cohere",
    "openai",
    "nlpcloud",
    "huggingface_hub",
    "manifest-ml",
    "elasticsearch",
    "opensearch-py",
    "google-search-results",
    "faiss-cpu",
    "sentence-transformers",
    "transformers",
    "nltk",
    "wikipedia",
    "beautifulsoup4",
    "tiktoken",
    "torch",
    "jinja2",
    "pinecone-client",
    "pinecone-text",
    "marqo",
    "pymongo",
    "weaviate-client",
    "redis",
    "google-api-python-client",
    "google-auth",
    "wolframalpha",
    "qdrant-client",
    "tensorflow-text",
    "pypdf",
    "networkx",
    "nomic",
    "aleph-alpha-client",
    "deeplake",
    "libdeeplake",
    "pgvector",
    "psycopg2-binary",
    "pyowm",
    "pytesseract",
    "html2text",
    "atlassian-python-api",
    "gptcache",
    "duckduckgo-search",
    "arxiv",
    "azure-identity",
    "clickhouse-connect",
    "azure-cosmos",
    "lancedb",
    "langkit",
    "lark",
    "pexpect",
    "pyvespa",
    "O365",
    "jq",
    "docarray",
    "pdfminer-six",
    "lxml",
    "requests-toolbelt",
    "neo4j",
    "openlm",
    "azure-ai-formrecognizer",
    "azure-ai-vision",
    "azure-cognitiveservices-speech",
    "momento",
    "singlestoredb",
    "tigrisdb",
    "nebula3-python",
    "awadb",
    "esprima",
    "rdflib",
    "amadeus",
    "librosa",
    "python-arango",
    "kay",
]

# An extra used to be able to add extended testing.
# Please use new-line on formatting to make it easier to add new packages without
# merge-conflicts
extended_testing = [
 "amazon-textract-caller",
 "assemblyai",
 "beautifulsoup4",
 "bibtexparser",
 "cassio",
 "chardet",
 "esprima",
 "jq",
 "pdfminer-six",
 "pgvector",
 "pypdf",
 "pymupdf",
 "pypdfium2",
 "tqdm",
 "lxml",
 "atlassian-python-api",
 "mwparserfromhell",
 "mwxml",
 "pandas",
 "telethon",
 "psychicapi",
 "gql",
 "requests-toolbelt",
 "html2text",
 "py-trello",
 "scikit-learn",
 "streamlit",
 "pyspark",
 "openai",
 "sympy",
 "rapidfuzz",
 "openai",
 "rank-bm25",
 "geopandas",
 "jinja2",
 "gitpython",
 "newspaper3k",
 "feedparser",
 "xata",
 "xmltodict",
 "faiss-cpu",
 "openapi-schema-pydantic",
 "markdownify",
 "dashvector",
 "sqlite-vss",
<<<<<<< HEAD
 "kay",
=======
 "timescale-vector",
>>>>>>> f0408c34
]

[tool.ruff]
select = [
  "E",  # pycodestyle
  "F",  # pyflakes
  "I",  # isort
]
exclude = [
  "tests/integration_tests/examples/non-utf8-encoding.py",
]

[tool.mypy]
ignore_missing_imports = "True"
disallow_untyped_defs = "True"
exclude = ["notebooks", "examples", "example_data"]

[tool.coverage.run]
omit = [
    "tests/*",
]

[build-system]
requires = ["poetry-core>=1.0.0"]
build-backend = "poetry.core.masonry.api"

[tool.pytest.ini_options]
# --strict-markers will raise errors on unknown marks.
# https://docs.pytest.org/en/7.1.x/how-to/mark.html#raising-errors-on-unknown-marks
#
# https://docs.pytest.org/en/7.1.x/reference/reference.html
# --strict-config       any warnings encountered while parsing the `pytest`
#                       section of the configuration file raise errors.
#
# https://github.com/tophat/syrupy
# --snapshot-warn-unused    Prints a warning on unused snapshots rather than fail the test suite.
addopts = "--strict-markers --strict-config --durations=5 --snapshot-warn-unused"
# Registering custom markers.
# https://docs.pytest.org/en/7.1.x/example/markers.html#registering-markers
markers = [
  "requires: mark tests as requiring a specific library",
  "scheduled: mark tests to run in scheduled testing",
]

[tool.codespell]
skip = '.git,*.pdf,*.svg,*.pdf,*.yaml,*.ipynb,poetry.lock,*.min.js,*.css,package-lock.json,example_data,_dist,examples'
# Ignore latin etc
ignore-regex = '.*(Stati Uniti|Tense=Pres).*'
# whats is a typo but used frequently in queries so kept as is
# aapply - async apply
# unsecure - typo but part of API, decided to not bother for now
ignore-words-list = 'momento,collison,ned,foor,reworkd,parth,whats,aapply,mysogyny,unsecure,damon,crate'<|MERGE_RESOLUTION|>--- conflicted
+++ resolved
@@ -129,13 +129,9 @@
 assemblyai = {version = "^0.17.0", optional = true}
 dashvector = {version = "^1.0.1", optional = true}
 sqlite-vss = {version = "^0.1.2", optional = true}
-<<<<<<< HEAD
-kay = {version = "^0.1.0", optional = true}
-=======
 anyio = "<4.0"
 jsonpatch = "^1.33"
 timescale-vector = {version = "^0.0.1", optional = true}
->>>>>>> f0408c34
 
 
 [tool.poetry.group.test.dependencies]
@@ -301,7 +297,6 @@
     "amadeus",
     "librosa",
     "python-arango",
-    "kay",
 ]
 
 # An extra used to be able to add extended testing.
@@ -353,11 +348,7 @@
  "markdownify",
  "dashvector",
  "sqlite-vss",
-<<<<<<< HEAD
- "kay",
-=======
  "timescale-vector",
->>>>>>> f0408c34
 ]
 
 [tool.ruff]
