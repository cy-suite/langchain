--- conflicted
+++ resolved
@@ -6,17 +6,6 @@
 
 from langchain._api.deprecation import surface_langchain_deprecation_warnings
 
-<<<<<<< HEAD
-if TYPE_CHECKING:
-    from langchain.schema import BaseCache
-
-    verbose: bool
-    debug: bool
-    llm_cache: Optional[BaseCache]
-
-
-=======
->>>>>>> a6260b7e
 try:
     __version__ = metadata.version(__package__)
 except metadata.PackageNotFoundError:
@@ -339,25 +328,6 @@
 
         return SerpAPIWrapper
     elif name == "verbose":
-<<<<<<< HEAD
-        from langchain.utils.globals import verbose
-
-        _warn_on_import(name)
-
-        return verbose
-    elif name == "debug":
-        from langchain.utils.globals import debug
-
-        _warn_on_import(name)
-
-        return debug
-    elif name == "llm_cache":
-        from langchain.utils.globals import llm_cache
-
-        _warn_on_import(name)
-
-        return llm_cache
-=======
         from langchain.globals import _verbose
 
         _warn_on_import(
@@ -390,7 +360,6 @@
         )
 
         return _llm_cache
->>>>>>> a6260b7e
     else:
         raise AttributeError(f"Could not find: {name}")
 
