--- conflicted
+++ resolved
@@ -2,695 +2,9 @@
 
 from langchain._api import create_importer
 
-<<<<<<< HEAD
-These integrations allow developers to create versatile applications that combine the
-power of LLMs with the ability to access, interact with and manipulate external
-resources.
-
-When developing an application, developers should inspect the capabilities and
-permissions of the tools that underlie the given agent toolkit, and determine
-whether permissions of the given toolkit are appropriate for the application.
-
-See [Security](https://python.langchain.com/docs/security) for more information.
-"""
-
-import warnings
-from typing import Any, Dict, List, Optional, Callable, Tuple
-from mypy_extensions import Arg, KwArg
-
-from langchain_community.tools.file_management import ReadFileTool
-from langchain_core.tools import Tool
-from langchain_core.language_models import BaseLanguageModel
-from langchain_core.callbacks import BaseCallbackManager
-from langchain_core.callbacks import Callbacks
-from langchain.chains.api import news_docs, open_meteo_docs, podcast_docs, tmdb_docs
-from langchain.chains.api.base import APIChain
-from langchain.chains.llm_math.base import LLMMathChain
-from langchain_community.utilities.dalle_image_generator import DallEAPIWrapper
-from langchain_community.utilities.requests import TextRequestsWrapper
-from langchain_community.tools.arxiv.tool import ArxivQueryRun
-from langchain_community.tools.golden_query.tool import GoldenQueryRun
-from langchain_community.tools.pubmed.tool import PubmedQueryRun
-from langchain_core.tools import BaseTool
-from langchain_community.tools.bing_search.tool import BingSearchRun
-from langchain_community.tools.ddg_search.tool import DuckDuckGoSearchRun
-from langchain_community.tools.google_cloud.texttospeech import (
-    GoogleCloudTextToSpeechTool,
-)
-from langchain_community.tools.google_lens.tool import GoogleLensQueryRun
-from langchain_community.tools.google_search.tool import (
-    GoogleSearchResults,
-    GoogleSearchRun,
-)
-from langchain_community.tools.google_scholar.tool import GoogleScholarQueryRun
-from langchain_community.tools.google_finance.tool import GoogleFinanceQueryRun
-from langchain_community.tools.google_trends.tool import GoogleTrendsQueryRun
-from langchain_community.tools.metaphor_search.tool import MetaphorSearchResults
-from langchain_community.tools.google_jobs.tool import GoogleJobsQueryRun
-from langchain_community.tools.google_serper.tool import (
-    GoogleSerperResults,
-    GoogleSerperRun,
-)
-from langchain_community.tools.searchapi.tool import SearchAPIResults, SearchAPIRun
-from langchain_community.tools.graphql.tool import BaseGraphQLTool
-from langchain_community.tools.human.tool import HumanInputRun
-from langchain_community.tools.requests.tool import (
-    RequestsDeleteTool,
-    RequestsGetTool,
-    RequestsPatchTool,
-    RequestsPostTool,
-    RequestsPutTool,
-)
-from langchain_community.tools.eleven_labs.text2speech import ElevenLabsText2SpeechTool
-from langchain_community.tools.scenexplain.tool import SceneXplainTool
-from langchain_community.tools.searx_search.tool import (
-    SearxSearchResults,
-    SearxSearchRun,
-)
-from langchain_community.tools.shell.tool import ShellTool
-from langchain_community.tools.sleep.tool import SleepTool
-from langchain_community.tools.stackexchange.tool import StackExchangeTool
-from langchain_community.tools.merriam_webster.tool import MerriamWebsterQueryRun
-from langchain_community.tools.wikipedia.tool import WikipediaQueryRun
-from langchain_community.tools.wolfram_alpha.tool import WolframAlphaQueryRun
-from langchain_community.tools.openweathermap.tool import OpenWeatherMapQueryRun
-from langchain_community.tools.dataforseo_api_search import DataForSeoAPISearchRun
-from langchain_community.tools.dataforseo_api_search import DataForSeoAPISearchResults
-from langchain_community.tools.memorize.tool import Memorize
-from langchain_community.tools.reddit_search.tool import RedditSearchRun
-from langchain_community.utilities.arxiv import ArxivAPIWrapper
-from langchain_community.utilities.golden_query import GoldenQueryAPIWrapper
-from langchain_community.utilities.pubmed import PubMedAPIWrapper
-from langchain_community.utilities.bing_search import BingSearchAPIWrapper
-from langchain_community.utilities.duckduckgo_search import DuckDuckGoSearchAPIWrapper
-from langchain_community.utilities.google_lens import GoogleLensAPIWrapper
-from langchain_community.utilities.google_jobs import GoogleJobsAPIWrapper
-from langchain_community.utilities.google_search import GoogleSearchAPIWrapper
-from langchain_community.utilities.google_serper import GoogleSerperAPIWrapper
-from langchain_community.utilities.google_scholar import GoogleScholarAPIWrapper
-from langchain_community.utilities.google_finance import GoogleFinanceAPIWrapper
-from langchain_community.utilities.google_trends import GoogleTrendsAPIWrapper
-from langchain_community.utilities.metaphor_search import MetaphorSearchAPIWrapper
-from langchain_community.utilities.awslambda import LambdaWrapper
-from langchain_community.utilities.graphql import GraphQLAPIWrapper
-from langchain_community.utilities.searchapi import SearchApiAPIWrapper
-from langchain_community.utilities.searx_search import SearxSearchWrapper
-from langchain_community.utilities.serpapi import SerpAPIWrapper
-from langchain_community.utilities.stackexchange import StackExchangeAPIWrapper
-from langchain_community.utilities.twilio import TwilioAPIWrapper
-from langchain_community.utilities.merriam_webster import MerriamWebsterAPIWrapper
-from langchain_community.utilities.wikipedia import WikipediaAPIWrapper
-from langchain_community.utilities.wolfram_alpha import WolframAlphaAPIWrapper
-from langchain_community.utilities.openweathermap import OpenWeatherMapAPIWrapper
-from langchain_community.utilities.dataforseo_api_search import DataForSeoAPIWrapper
-from langchain_community.utilities.reddit_search import RedditSearchAPIWrapper
-
-
-def _get_tools_requests_get() -> BaseTool:
-    # Dangerous requests are allowed here, because there's another flag that the user
-    # has to provide in order to actually opt in.
-    # This is a private function and should not be used directly.
-    return RequestsGetTool(
-        requests_wrapper=TextRequestsWrapper(), allow_dangerous_requests=True
-    )
-
-
-def _get_tools_requests_post() -> BaseTool:
-    # Dangerous requests are allowed here, because there's another flag that the user
-    # has to provide in order to actually opt in.
-    # This is a private function and should not be used directly.
-    return RequestsPostTool(
-        requests_wrapper=TextRequestsWrapper(), allow_dangerous_requests=True
-    )
-
-
-def _get_tools_requests_patch() -> BaseTool:
-    # Dangerous requests are allowed here, because there's another flag that the user
-    # has to provide in order to actually opt in.
-    # This is a private function and should not be used directly.
-    return RequestsPatchTool(
-        requests_wrapper=TextRequestsWrapper(), allow_dangerous_requests=True
-    )
-
-
-def _get_tools_requests_put() -> BaseTool:
-    # Dangerous requests are allowed here, because there's another flag that the user
-    # has to provide in order to actually opt in.
-    # This is a private function and should not be used directly.
-    return RequestsPutTool(
-        requests_wrapper=TextRequestsWrapper(), allow_dangerous_requests=True
-    )
-
-
-def _get_tools_requests_delete() -> BaseTool:
-    # Dangerous requests are allowed here, because there's another flag that the user
-    # has to provide in order to actually opt in.
-    # This is a private function and should not be used directly.
-    return RequestsDeleteTool(
-        requests_wrapper=TextRequestsWrapper(), allow_dangerous_requests=True
-    )
-
-
-def _get_terminal() -> BaseTool:
-    return ShellTool()
-
-
-def _get_sleep() -> BaseTool:
-    return SleepTool()
-
-
-_BASE_TOOLS: Dict[str, Callable[[], BaseTool]] = {
-    "sleep": _get_sleep,
-}
-
-DANGEROUS_TOOLS = {
-    # Tools that contain some level of risk.
-    # Please use with caution and read the documentation of these tools
-    # to understand the risks and how to mitigate them.
-    # Refer to https://python.langchain.com/docs/security
-    # for more information.
-    "requests": _get_tools_requests_get,  # preserved for backwards compatibility
-    "requests_get": _get_tools_requests_get,
-    "requests_post": _get_tools_requests_post,
-    "requests_patch": _get_tools_requests_patch,
-    "requests_put": _get_tools_requests_put,
-    "requests_delete": _get_tools_requests_delete,
-    "terminal": _get_terminal,
-}
-
-
-def _get_llm_math(llm: BaseLanguageModel) -> BaseTool:
-    return Tool(
-        name="Calculator",
-        description="Useful for when you need to answer questions about math.",
-        func=LLMMathChain.from_llm(llm=llm).run,
-        coroutine=LLMMathChain.from_llm(llm=llm).arun,
-    )
-
-
-def _get_open_meteo_api(llm: BaseLanguageModel) -> BaseTool:
-    chain = APIChain.from_llm_and_api_docs(
-        llm,
-        open_meteo_docs.OPEN_METEO_DOCS,
-        limit_to_domains=["https://api.open-meteo.com/"],
-    )
-    return Tool(
-        name="Open-Meteo-API",
-        description="Useful for when you want to get weather information from the OpenMeteo API. The input should be a question in natural language that this API can answer.",
-        func=chain.run,
-    )
-
-
-_LLM_TOOLS: Dict[str, Callable[[BaseLanguageModel], BaseTool]] = {
-    "llm-math": _get_llm_math,
-    "open-meteo-api": _get_open_meteo_api,
-}
-
-
-def _get_news_api(llm: BaseLanguageModel, **kwargs: Any) -> BaseTool:
-    news_api_key = kwargs["news_api_key"]
-    chain = APIChain.from_llm_and_api_docs(
-        llm,
-        news_docs.NEWS_DOCS,
-        headers={"X-Api-Key": news_api_key},
-        limit_to_domains=["https://newsapi.org/"],
-    )
-    return Tool(
-        name="News-API",
-        description="Use this when you want to get information about the top headlines of current news stories. The input should be a question in natural language that this API can answer.",
-        func=chain.run,
-    )
-
-
-def _get_tmdb_api(llm: BaseLanguageModel, **kwargs: Any) -> BaseTool:
-    tmdb_bearer_token = kwargs["tmdb_bearer_token"]
-    chain = APIChain.from_llm_and_api_docs(
-        llm,
-        tmdb_docs.TMDB_DOCS,
-        headers={"Authorization": f"Bearer {tmdb_bearer_token}"},
-        limit_to_domains=["https://api.themoviedb.org/"],
-    )
-    return Tool(
-        name="TMDB-API",
-        description="Useful for when you want to get information from The Movie Database. The input should be a question in natural language that this API can answer.",
-        func=chain.run,
-    )
-
-
-def _get_podcast_api(llm: BaseLanguageModel, **kwargs: Any) -> BaseTool:
-    listen_api_key = kwargs["listen_api_key"]
-    chain = APIChain.from_llm_and_api_docs(
-        llm,
-        podcast_docs.PODCAST_DOCS,
-        headers={"X-ListenAPI-Key": listen_api_key},
-        limit_to_domains=["https://listen-api.listennotes.com/"],
-    )
-    return Tool(
-        name="Podcast-API",
-        description="Use the Listen Notes Podcast API to search all podcasts or episodes. The input should be a question in natural language that this API can answer.",
-        func=chain.run,
-    )
-
-
-def _get_lambda_api(**kwargs: Any) -> BaseTool:
-    return Tool(
-        name=kwargs["awslambda_tool_name"],
-        description=kwargs["awslambda_tool_description"],
-        func=LambdaWrapper(**kwargs).run,
-    )
-
-
-def _get_wolfram_alpha(**kwargs: Any) -> BaseTool:
-    return WolframAlphaQueryRun(api_wrapper=WolframAlphaAPIWrapper(**kwargs))
-
-
-def _get_google_search(**kwargs: Any) -> BaseTool:
-    return GoogleSearchRun(api_wrapper=GoogleSearchAPIWrapper(**kwargs))
-
-
-def _get_merriam_webster(**kwargs: Any) -> BaseTool:
-    return MerriamWebsterQueryRun(api_wrapper=MerriamWebsterAPIWrapper(**kwargs))
-
-
-def _get_wikipedia(**kwargs: Any) -> BaseTool:
-    return WikipediaQueryRun(api_wrapper=WikipediaAPIWrapper(**kwargs))
-
-
-def _get_arxiv(**kwargs: Any) -> BaseTool:
-    return ArxivQueryRun(api_wrapper=ArxivAPIWrapper(**kwargs))
-
-
-def _get_golden_query(**kwargs: Any) -> BaseTool:
-    return GoldenQueryRun(api_wrapper=GoldenQueryAPIWrapper(**kwargs))
-
-
-def _get_pubmed(**kwargs: Any) -> BaseTool:
-    return PubmedQueryRun(api_wrapper=PubMedAPIWrapper(**kwargs))
-
-
-def _get_google_jobs(**kwargs: Any) -> BaseTool:
-    return GoogleJobsQueryRun(api_wrapper=GoogleJobsAPIWrapper(**kwargs))
-
-
-def _get_google_lens(**kwargs: Any) -> BaseTool:
-    return GoogleLensQueryRun(api_wrapper=GoogleLensAPIWrapper(**kwargs))
-
-
-def _get_google_serper(**kwargs: Any) -> BaseTool:
-    return GoogleSerperRun(api_wrapper=GoogleSerperAPIWrapper(**kwargs))
-
-
-def _get_google_scholar(**kwargs: Any) -> BaseTool:
-    return GoogleScholarQueryRun(api_wrapper=GoogleScholarAPIWrapper(**kwargs))
-
-
-def _get_google_finance(**kwargs: Any) -> BaseTool:
-    return GoogleFinanceQueryRun(api_wrapper=GoogleFinanceAPIWrapper(**kwargs))
-
-
-def _get_google_trends(**kwargs: Any) -> BaseTool:
-    return GoogleTrendsQueryRun(api_wrapper=GoogleTrendsAPIWrapper(**kwargs))
-
-
-def _get_google_serper_results_json(**kwargs: Any) -> BaseTool:
-    return GoogleSerperResults(api_wrapper=GoogleSerperAPIWrapper(**kwargs))
-
-
-def _get_google_search_results_json(**kwargs: Any) -> BaseTool:
-    return GoogleSearchResults(api_wrapper=GoogleSearchAPIWrapper(**kwargs))
-
-
-def _get_searchapi(**kwargs: Any) -> BaseTool:
-    return SearchAPIRun(api_wrapper=SearchApiAPIWrapper(**kwargs))
-
-
-def _get_searchapi_results_json(**kwargs: Any) -> BaseTool:
-    return SearchAPIResults(api_wrapper=SearchApiAPIWrapper(**kwargs))
-
-
-def _get_serpapi(**kwargs: Any) -> BaseTool:
-    return Tool(
-        name="Search",
-        description="A search engine. Useful for when you need to answer questions about current events. Input should be a search query.",
-        func=SerpAPIWrapper(**kwargs).run,
-        coroutine=SerpAPIWrapper(**kwargs).arun,
-    )
-
-
-def _get_stackexchange(**kwargs: Any) -> BaseTool:
-    return StackExchangeTool(api_wrapper=StackExchangeAPIWrapper(**kwargs))
-
-
-def _get_dalle_image_generator(**kwargs: Any) -> Tool:
-    return Tool(
-        "Dall-E-Image-Generator",
-        DallEAPIWrapper(**kwargs).run,
-        "A wrapper around OpenAI DALL-E API. Useful for when you need to generate images from a text description. Input should be an image description.",
-    )
-
-
-def _get_twilio(**kwargs: Any) -> BaseTool:
-    return Tool(
-        name="Text-Message",
-        description="Useful for when you need to send a text message to a provided phone number.",
-        func=TwilioAPIWrapper(**kwargs).run,
-    )
-
-
-def _get_searx_search(**kwargs: Any) -> BaseTool:
-    return SearxSearchRun(wrapper=SearxSearchWrapper(**kwargs))
-
-
-def _get_searx_search_results_json(**kwargs: Any) -> BaseTool:
-    wrapper_kwargs = {k: v for k, v in kwargs.items() if k != "num_results"}
-    return SearxSearchResults(wrapper=SearxSearchWrapper(**wrapper_kwargs), **kwargs)
-
-
-def _get_bing_search(**kwargs: Any) -> BaseTool:
-    return BingSearchRun(api_wrapper=BingSearchAPIWrapper(**kwargs))
-
-
-def _get_metaphor_search(**kwargs: Any) -> BaseTool:
-    return MetaphorSearchResults(api_wrapper=MetaphorSearchAPIWrapper(**kwargs))
-
-
-def _get_ddg_search(**kwargs: Any) -> BaseTool:
-    return DuckDuckGoSearchRun(api_wrapper=DuckDuckGoSearchAPIWrapper(**kwargs))
-
-
-def _get_human_tool(**kwargs: Any) -> BaseTool:
-    return HumanInputRun(**kwargs)
-
-
-def _get_scenexplain(**kwargs: Any) -> BaseTool:
-    return SceneXplainTool(**kwargs)
-
-
-def _get_graphql_tool(**kwargs: Any) -> BaseTool:
-    return BaseGraphQLTool(graphql_wrapper=GraphQLAPIWrapper(**kwargs))
-
-
-def _get_openweathermap(**kwargs: Any) -> BaseTool:
-    return OpenWeatherMapQueryRun(api_wrapper=OpenWeatherMapAPIWrapper(**kwargs))
-
-
-def _get_dataforseo_api_search(**kwargs: Any) -> BaseTool:
-    return DataForSeoAPISearchRun(api_wrapper=DataForSeoAPIWrapper(**kwargs))
-
-
-def _get_dataforseo_api_search_json(**kwargs: Any) -> BaseTool:
-    return DataForSeoAPISearchResults(api_wrapper=DataForSeoAPIWrapper(**kwargs))
-
-
-def _get_eleven_labs_text2speech(**kwargs: Any) -> BaseTool:
-    return ElevenLabsText2SpeechTool(**kwargs)
-
-
-def _get_memorize(llm: BaseLanguageModel, **kwargs: Any) -> BaseTool:
-    return Memorize(llm=llm)  # type: ignore[arg-type]
-
-
-def _get_google_cloud_texttospeech(**kwargs: Any) -> BaseTool:
-    return GoogleCloudTextToSpeechTool(**kwargs)
-
-
-def _get_file_management_tool(**kwargs: Any) -> BaseTool:
-    return ReadFileTool(**kwargs)
-
-
-def _get_reddit_search(**kwargs: Any) -> BaseTool:
-    return RedditSearchRun(api_wrapper=RedditSearchAPIWrapper(**kwargs))
-
-
-_EXTRA_LLM_TOOLS: Dict[
-    str,
-    Tuple[Callable[[Arg(BaseLanguageModel, "llm"), KwArg(Any)], BaseTool], List[str]],
-] = {
-    "news-api": (_get_news_api, ["news_api_key"]),
-    "tmdb-api": (_get_tmdb_api, ["tmdb_bearer_token"]),
-    "podcast-api": (_get_podcast_api, ["listen_api_key"]),
-    "memorize": (_get_memorize, []),
-}
-_EXTRA_OPTIONAL_TOOLS: Dict[str, Tuple[Callable[[KwArg(Any)], BaseTool], List[str]]] = {
-    "wolfram-alpha": (_get_wolfram_alpha, ["wolfram_alpha_appid"]),
-    "google-search": (_get_google_search, ["google_api_key", "google_cse_id"]),
-    "google-search-results-json": (
-        _get_google_search_results_json,
-        ["google_api_key", "google_cse_id", "num_results"],
-    ),
-    "searx-search-results-json": (
-        _get_searx_search_results_json,
-        ["searx_host", "engines", "num_results", "aiosession"],
-    ),
-    "bing-search": (_get_bing_search, ["bing_subscription_key", "bing_search_url"]),
-    "metaphor-search": (_get_metaphor_search, ["metaphor_api_key"]),
-    "ddg-search": (_get_ddg_search, []),
-    "google-lens": (_get_google_lens, ["serp_api_key"]),
-    "google-serper": (_get_google_serper, ["serper_api_key", "aiosession"]),
-    "google-scholar": (
-        _get_google_scholar,
-        ["top_k_results", "hl", "lr", "serp_api_key"],
-    ),
-    "google-finance": (
-        _get_google_finance,
-        ["serp_api_key"],
-    ),
-    "google-trends": (
-        _get_google_trends,
-        ["serp_api_key"],
-    ),
-    "google-jobs": (
-        _get_google_jobs,
-        ["serp_api_key"],
-    ),
-    "google-serper-results-json": (
-        _get_google_serper_results_json,
-        ["serper_api_key", "aiosession"],
-    ),
-    "searchapi": (_get_searchapi, ["searchapi_api_key", "aiosession"]),
-    "searchapi-results-json": (
-        _get_searchapi_results_json,
-        ["searchapi_api_key", "aiosession"],
-    ),
-    "serpapi": (_get_serpapi, ["serpapi_api_key", "aiosession"]),
-    "dalle-image-generator": (_get_dalle_image_generator, ["openai_api_key"]),
-    "twilio": (_get_twilio, ["account_sid", "auth_token", "from_number"]),
-    "searx-search": (_get_searx_search, ["searx_host", "engines", "aiosession"]),
-    "merriam-webster": (_get_merriam_webster, ["merriam_webster_api_key"]),
-    "wikipedia": (_get_wikipedia, ["top_k_results", "lang"]),
-    "arxiv": (
-        _get_arxiv,
-        ["top_k_results", "load_max_docs", "load_all_available_meta"],
-    ),
-    "golden-query": (_get_golden_query, ["golden_api_key"]),
-    "pubmed": (_get_pubmed, ["top_k_results"]),
-    "human": (_get_human_tool, ["prompt_func", "input_func"]),
-    "awslambda": (
-        _get_lambda_api,
-        ["awslambda_tool_name", "awslambda_tool_description", "function_name"],
-    ),
-    "stackexchange": (_get_stackexchange, []),
-    "sceneXplain": (_get_scenexplain, []),
-    "graphql": (
-        _get_graphql_tool,
-        ["graphql_endpoint", "custom_headers", "fetch_schema_from_transport"],
-    ),
-    "openweathermap-api": (_get_openweathermap, ["openweathermap_api_key"]),
-    "dataforseo-api-search": (
-        _get_dataforseo_api_search,
-        ["api_login", "api_password", "aiosession"],
-    ),
-    "dataforseo-api-search-json": (
-        _get_dataforseo_api_search_json,
-        ["api_login", "api_password", "aiosession"],
-    ),
-    "eleven_labs_text2speech": (_get_eleven_labs_text2speech, ["eleven_api_key"]),
-    "google_cloud_texttospeech": (_get_google_cloud_texttospeech, []),
-    "read_file": (_get_file_management_tool, []),
-    "reddit_search": (
-        _get_reddit_search,
-        ["reddit_client_id", "reddit_client_secret", "reddit_user_agent"],
-    ),
-}
-
-
-def _handle_callbacks(
-    callback_manager: Optional[BaseCallbackManager], callbacks: Callbacks
-) -> Callbacks:
-    if callback_manager is not None:
-        warnings.warn(
-            "callback_manager is deprecated. Please use callbacks instead.",
-            DeprecationWarning,
-        )
-        if callbacks is not None:
-            raise ValueError(
-                "Cannot specify both callback_manager and callbacks arguments."
-            )
-        return callback_manager
-    return callbacks
-
-
-def load_huggingface_tool(
-    task_or_repo_id: str,
-    model_repo_id: Optional[str] = None,
-    token: Optional[str] = None,
-    remote: bool = False,
-    **kwargs: Any,
-) -> BaseTool:
-    """Loads a tool from the HuggingFace Hub.
-
-    Args:
-        task_or_repo_id: Task or model repo id.
-        model_repo_id: Optional model repo id.
-        token: Optional token.
-        remote: Optional remote. Defaults to False.
-        **kwargs:
-
-    Returns:
-        A tool.
-    """
-    try:
-        from transformers import load_tool
-    except ImportError:
-        raise ImportError(
-            "HuggingFace tools require the libraries `transformers>=4.29.0`"
-            " and `huggingface_hub>=0.14.1` to be installed."
-            " Please install it with"
-            " `pip install --upgrade transformers huggingface_hub`."
-        )
-    hf_tool = load_tool(
-        task_or_repo_id,
-        model_repo_id=model_repo_id,
-        token=token,
-        remote=remote,
-        **kwargs,
-    )
-    outputs = hf_tool.outputs
-    if set(outputs) != {"text"}:
-        raise NotImplementedError("Multimodal outputs not supported yet.")
-    inputs = hf_tool.inputs
-    if set(inputs) != {"text"}:
-        raise NotImplementedError("Multimodal inputs not supported yet.")
-    return Tool.from_function(
-        hf_tool.__call__, name=hf_tool.name, description=hf_tool.description
-    )
-
-
-def load_tools(
-    tool_names: List[str],
-    llm: Optional[BaseLanguageModel] = None,
-    callbacks: Callbacks = None,
-    allow_dangerous_tools: bool = False,
-    **kwargs: Any,
-) -> List[BaseTool]:
-    """Load tools based on their name.
-
-    Tools allow agents to interact with various resources and services like
-    APIs, databases, file systems, etc.
-
-    Please scope the permissions of each tools to the minimum required for the
-    application.
-
-    For example, if an application only needs to read from a database,
-    the database tool should not be given write permissions. Moreover
-    consider scoping the permissions to only allow accessing specific
-    tables and impose user-level quota for limiting resource usage.
-
-    Please read the APIs of the individual tools to determine which configuration
-    they support.
-
-    See [Security](https://python.langchain.com/docs/security) for more information.
-
-    Args:
-        tool_names: name of tools to load.
-        llm: An optional language model, may be needed to initialize certain tools.
-        callbacks: Optional callback manager or list of callback handlers.
-            If not provided, default global callback manager will be used.
-        allow_dangerous_tools: Optional flag to allow dangerous tools.
-            Tools that contain some level of risk.
-            Please use with caution and read the documentation of these tools
-            to understand the risks and how to mitigate them.
-            Refer to https://python.langchain.com/docs/security
-            for more information.
-            Please note that this list may not be fully exhaustive.
-            It is your responsibility to understand which tools
-            you're using and the risks associated with them.
-
-    Returns:
-        List of tools.
-    """
-    tools = []
-    callbacks = _handle_callbacks(
-        callback_manager=kwargs.get("callback_manager"), callbacks=callbacks
-    )
-    for name in tool_names:
-        if name in DANGEROUS_TOOLS and not allow_dangerous_tools:
-            raise ValueError(
-                f"{name} is a dangerous tool. You cannot use it without opting in "
-                "by setting allow_dangerous_tools to True. "
-                "Most tools have some inherit risk to them merely because they are "
-                'allowed to interact with the "real world".'
-                "Please refer to LangChain security guidelines "
-                "to https://python.langchain.com/docs/security."
-                "Some tools have been designated as dangerous because they pose "
-                "risk that is not intuitively obvious. For example, a tool that "
-                "allows an agent to make requests to the web, can also be used "
-                "to make requests to a server that is only accessible from the "
-                "server hosting the code."
-                "Again, all tools carry some risk, and it's your responsibility to "
-                "understand which tools you're using and the risks associated with "
-                "them."
-            )
-
-        if name in {"requests"}:
-            warnings.warn(
-                "tool name `requests` is deprecated - "
-                "please use `requests_all` or specify the requests method"
-            )
-        if name == "requests_all":
-            # expand requests into various methods
-            requests_method_tools = [
-                _tool for _tool in _BASE_TOOLS if _tool.startswith("requests_")
-            ]
-            tool_names.extend(requests_method_tools)
-        elif name in _BASE_TOOLS:
-            tools.append(_BASE_TOOLS[name]())
-        elif name in DANGEROUS_TOOLS:
-            tools.append(DANGEROUS_TOOLS[name]())
-        elif name in _LLM_TOOLS:
-            if llm is None:
-                raise ValueError(f"Tool {name} requires an LLM to be provided")
-            tool = _LLM_TOOLS[name](llm)
-            tools.append(tool)
-        elif name in _EXTRA_LLM_TOOLS:
-            if llm is None:
-                raise ValueError(f"Tool {name} requires an LLM to be provided")
-            _get_llm_tool_func, extra_keys = _EXTRA_LLM_TOOLS[name]
-            missing_keys = set(extra_keys).difference(kwargs)
-            if missing_keys:
-                raise ValueError(
-                    f"Tool {name} requires some parameters that were not "
-                    f"provided: {missing_keys}"
-                )
-            sub_kwargs = {k: kwargs[k] for k in extra_keys}
-            tool = _get_llm_tool_func(llm=llm, **sub_kwargs)
-            tools.append(tool)
-        elif name in _EXTRA_OPTIONAL_TOOLS:
-            _get_tool_func, extra_keys = _EXTRA_OPTIONAL_TOOLS[name]
-            sub_kwargs = {k: kwargs[k] for k in extra_keys if k in kwargs}
-            tool = _get_tool_func(**sub_kwargs)
-            tools.append(tool)
-        else:
-            raise ValueError(f"Got unknown tool {name}")
-    if callbacks is not None:
-        for tool in tools:
-            tool.callbacks = callbacks
-    return tools
-=======
 _importer = create_importer(
     __package__, fallback_module="langchain_community.agent_toolkits.load_tools"
 )
->>>>>>> cd4c5428
 
 
 def __getattr__(name: str) -> Any:
