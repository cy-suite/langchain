--- conflicted
+++ resolved
@@ -1,10 +1,7 @@
 from __future__ import annotations
 
-<<<<<<< HEAD
 from typing import List, Optional, Sequence
-=======
-from typing import Optional, Sequence
->>>>>>> bc768a12
+
 
 from langchain_core.language_models import BaseLanguageModel
 from langchain_core.prompts import BasePromptTemplate
@@ -21,11 +18,8 @@
     llm: BaseLanguageModel,
     tools: Sequence[BaseTool],
     prompt: BasePromptTemplate,
-<<<<<<< HEAD
     stop: Optional[List[str]] = None,
-=======
     output_parser: Optional[AgentOutputParser] = None,
->>>>>>> bc768a12
 ) -> Runnable:
     """Create an agent that uses ReAct prompting.
 
@@ -33,11 +27,8 @@
         llm: LLM to use as the agent.
         tools: Tools this agent has access to.
         prompt: The prompt to use. See Prompt section below for more.
-<<<<<<< HEAD
         stop: The list of stop sequences of the react agent.
-=======
         output_parser: AgentOutputParser for parse the LLM output.
->>>>>>> bc768a12
 
     Returns:
         A Runnable sequence representing an agent. It takes as input all the same input
@@ -117,15 +108,11 @@
         tools=render_text_description(list(tools)),
         tool_names=", ".join([t.name for t in tools]),
     )
-<<<<<<< HEAD
 
     stop = (stop or []) + ["\nObservation"]
     llm_with_stop = llm.bind(stop=stop)
 
-=======
-    llm_with_stop = llm.bind(stop=["\nObservation"])
     output_parser = output_parser or ReActSingleInputOutputParser()
->>>>>>> bc768a12
     agent = (
         RunnablePassthrough.assign(
             agent_scratchpad=lambda x: format_log_to_str(x["intermediate_steps"]),
