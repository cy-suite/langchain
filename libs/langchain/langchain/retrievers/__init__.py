"""**Retriever** class returns Documents given a text **query**.

It is more general than a vector store. A retriever does not need to be able to
store documents, only to return (or retrieve) it. Vector stores can be used as
the backbone of a retriever, but there are other types of retrievers as well.

**Class hierarchy:**

.. code-block::

    BaseRetriever --> <name>Retriever  # Examples: ArxivRetriever, MergerRetriever

**Main helpers:**

.. code-block::

    Document, Serializable, Callbacks,
    CallbackManagerForRetrieverRun, AsyncCallbackManagerForRetrieverRun
"""

from langchain.retrievers.arxiv import ArxivRetriever
from langchain.retrievers.azure_cognitive_search import AzureCognitiveSearchRetriever
from langchain.retrievers.bm25 import BM25Retriever
from langchain.retrievers.chaindesk import ChaindeskRetriever
from langchain.retrievers.chatgpt_plugin_retriever import ChatGPTPluginRetriever
from langchain.retrievers.contextual_compression import ContextualCompressionRetriever
from langchain.retrievers.docarray import DocArrayRetriever
from langchain.retrievers.elastic_search_bm25 import ElasticSearchBM25Retriever
from langchain.retrievers.ensemble import EnsembleRetriever
from langchain.retrievers.google_vertex_ai_search import (
    GoogleVertexAISearchRetriever,
)
from langchain.retrievers.kay import KayAiRetriever
from langchain.retrievers.kendra import AmazonKendraRetriever
from langchain.retrievers.knn import KNNRetriever
from langchain.retrievers.llama_index import (
    LlamaIndexGraphRetriever,
    LlamaIndexRetriever,
)
from langchain.retrievers.merger_retriever import MergerRetriever
from langchain.retrievers.metal import MetalRetriever
from langchain.retrievers.milvus import MilvusRetriever
from langchain.retrievers.multi_query import MultiQueryRetriever
from langchain.retrievers.multi_vector import MultiVectorRetriever
from langchain.retrievers.parent_document_retriever import ParentDocumentRetriever
from langchain.retrievers.pinecone_hybrid_search import PineconeHybridSearchRetriever
from langchain.retrievers.pubmed import PubMedRetriever
from langchain.retrievers.re_phraser import RePhraseQueryRetriever
from langchain.retrievers.remote_retriever import RemoteLangChainRetriever
from langchain.retrievers.self_query.base import SelfQueryRetriever
from langchain.retrievers.svm import SVMRetriever
from langchain.retrievers.tfidf import TFIDFRetriever
from langchain.retrievers.time_weighted_retriever import (
    TimeWeightedVectorStoreRetriever,
)
from langchain.retrievers.vespa_retriever import VespaRetriever
from langchain.retrievers.weaviate_hybrid_search import WeaviateHybridSearchRetriever
from langchain.retrievers.web_research import WebResearchRetriever
from langchain.retrievers.wikipedia import WikipediaRetriever
from langchain.retrievers.zep import ZepRetriever
from langchain.retrievers.zilliz import ZillizRetriever

__all__ = [
    "AmazonKendraRetriever",
    "ArxivRetriever",
    "AzureCognitiveSearchRetriever",
    "ChatGPTPluginRetriever",
    "ContextualCompressionRetriever",
    "ChaindeskRetriever",
    "ElasticSearchBM25Retriever",
<<<<<<< HEAD
    "GoogleVertexAISearchRetriever",
=======
    "GoogleCloudEnterpriseSearchRetriever",
    "KayAiRetriever",
>>>>>>> 0625ab7a
    "KNNRetriever",
    "LlamaIndexGraphRetriever",
    "LlamaIndexRetriever",
    "MergerRetriever",
    "MetalRetriever",
    "MilvusRetriever",
    "MultiQueryRetriever",
    "PineconeHybridSearchRetriever",
    "PubMedRetriever",
    "RemoteLangChainRetriever",
    "SVMRetriever",
    "SelfQueryRetriever",
    "TFIDFRetriever",
    "BM25Retriever",
    "TimeWeightedVectorStoreRetriever",
    "VespaRetriever",
    "WeaviateHybridSearchRetriever",
    "WikipediaRetriever",
    "ZepRetriever",
    "ZillizRetriever",
    "DocArrayRetriever",
    "RePhraseQueryRetriever",
    "WebResearchRetriever",
    "EnsembleRetriever",
    "ParentDocumentRetriever",
    "MultiVectorRetriever",
]<|MERGE_RESOLUTION|>--- conflicted
+++ resolved
@@ -68,12 +68,8 @@
     "ContextualCompressionRetriever",
     "ChaindeskRetriever",
     "ElasticSearchBM25Retriever",
-<<<<<<< HEAD
     "GoogleVertexAISearchRetriever",
-=======
-    "GoogleCloudEnterpriseSearchRetriever",
     "KayAiRetriever",
->>>>>>> 0625ab7a
     "KNNRetriever",
     "LlamaIndexGraphRetriever",
     "LlamaIndexRetriever",
