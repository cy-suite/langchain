from langchain_core.exceptions import OutputParserException
from langchain_core.output_parsers import (
    BaseCumulativeTransformOutputParser,
    BaseGenerationOutputParser,
    BaseLLMOutputParser,
    BaseOutputParser,
    BaseTransformOutputParser,
    StrOutputParser,
)

<<<<<<< HEAD
from typing_extensions import get_args

from langchain.schema.messages import AnyMessage, BaseMessage, BaseMessageChunk
from langchain.schema.output import (
    ChatGeneration,
    ChatGenerationChunk,
    Generation,
    GenerationChunk,
)
from langchain.schema.prompt import PromptValue
from langchain.schema.runnable import RunnableConfig, RunnableSerializable

T = TypeVar("T")


class BaseLLMOutputParser(Generic[T], ABC):
    """Abstract base class for parsing the outputs of a model."""

    @abstractmethod
    def parse_result(self, result: List[Generation], *, partial: bool = False) -> T:
        """Parse a list of candidate model Generations into a specific format.

        Args:
            result: A list of Generations to be parsed. The Generations are assumed
                to be different candidate outputs for a single model input.

        Returns:
            Structured output.
        """

    async def aparse_result(
        self, result: List[Generation], *, partial: bool = False
    ) -> T:
        """Parse a list of candidate model Generations into a specific format.

        Args:
            result: A list of Generations to be parsed. The Generations are assumed
                to be different candidate outputs for a single model input.

        Returns:
            Structured output.
        """
        return await asyncio.get_running_loop().run_in_executor(
            None, self.parse_result, result
        )


class BaseGenerationOutputParser(
    BaseLLMOutputParser, RunnableSerializable[Union[str, BaseMessage], T]
):
    """Base class to parse the output of an LLM call."""

    @property
    def InputType(self) -> Any:
        return Union[str, AnyMessage]

    @property
    def OutputType(self) -> Type[T]:
        # even though mypy complains this isn't valid,
        # it is good enough for pydantic to build the schema from
        return T  # type: ignore[misc]

    def invoke(
        self, input: Union[str, BaseMessage], config: Optional[RunnableConfig] = None
    ) -> T:
        if isinstance(input, BaseMessage):
            return self._call_with_config(
                lambda inner_input: self.parse_result(
                    [ChatGeneration(message=inner_input)]
                ),
                input,
                config,
                run_type="parser",
            )
        else:
            return self._call_with_config(
                lambda inner_input: self.parse_result([Generation(text=inner_input)]),
                input,
                config,
                run_type="parser",
            )

    async def ainvoke(
        self,
        input: str | BaseMessage,
        config: Optional[RunnableConfig] = None,
        **kwargs: Optional[Any],
    ) -> T:
        if isinstance(input, BaseMessage):
            return await self._acall_with_config(
                lambda inner_input: self.aparse_result(
                    [ChatGeneration(message=inner_input)]
                ),
                input,
                config,
                run_type="parser",
            )
        else:
            return await self._acall_with_config(
                lambda inner_input: self.aparse_result([Generation(text=inner_input)]),
                input,
                config,
                run_type="parser",
            )


class BaseOutputParser(
    BaseLLMOutputParser, RunnableSerializable[Union[str, BaseMessage], T]
):
    """Base class to parse the output of an LLM call.

    Output parsers help structure language model responses.

    Example:
        .. code-block:: python

            class BooleanOutputParser(BaseOutputParser[bool]):
                true_val: str = "YES"
                false_val: str = "NO"

                def parse(self, text: str) -> bool:
                    cleaned_text = text.strip().upper()
                    if cleaned_text not in (self.true_val.upper(), self.false_val.upper()):
                        raise OutputParserException(
                            f"BooleanOutputParser expected output value to either be "
                            f"{self.true_val} or {self.false_val} (case-insensitive). "
                            f"Received {cleaned_text}."
                        )
                    return cleaned_text == self.true_val.upper()

                    @property
                    def _type(self) -> str:
                            return "boolean_output_parser"
    """  # noqa: E501

    @property
    def InputType(self) -> Any:
        return Union[str, AnyMessage]

    @property
    def OutputType(self) -> Type[T]:
        for cls in self.__class__.__orig_bases__:  # type: ignore[attr-defined]
            type_args = get_args(cls)
            if type_args and len(type_args) == 1:
                return type_args[0]

        raise TypeError(
            f"Runnable {self.__class__.__name__} doesn't have an inferable OutputType. "
            "Override the OutputType property to specify the output type."
        )

    def invoke(
        self, input: Union[str, BaseMessage], config: Optional[RunnableConfig] = None
    ) -> T:
        if isinstance(input, BaseMessage):
            return self._call_with_config(
                lambda inner_input: self.parse_result(
                    [ChatGeneration(message=inner_input)]
                ),
                input,
                config,
                run_type="parser",
            )
        else:
            return self._call_with_config(
                lambda inner_input: self.parse_result([Generation(text=inner_input)]),
                input,
                config,
                run_type="parser",
            )

    async def ainvoke(
        self,
        input: str | BaseMessage,
        config: Optional[RunnableConfig] = None,
        **kwargs: Optional[Any],
    ) -> T:
        if isinstance(input, BaseMessage):
            return await self._acall_with_config(
                lambda inner_input: self.aparse_result(
                    [ChatGeneration(message=inner_input)]
                ),
                input,
                config,
                run_type="parser",
            )
        else:
            return await self._acall_with_config(
                lambda inner_input: self.aparse_result([Generation(text=inner_input)]),
                input,
                config,
                run_type="parser",
            )

    def parse_result(self, result: List[Generation], *, partial: bool = False) -> T:
        """Parse a list of candidate model Generations into a specific format.

        The return value is parsed from only the first Generation in the result, which
            is assumed to be the highest-likelihood Generation.

        Args:
            result: A list of Generations to be parsed. The Generations are assumed
                to be different candidate outputs for a single model input.

        Returns:
            Structured output.
        """
        return self.parse(result[0].text)

    @abstractmethod
    def parse(self, text: str) -> T:
        """Parse a single string model output into some structure.

        Args:
            text: String output of a language model.

        Returns:
            Structured output.
        """

    async def aparse_result(
        self, result: List[Generation], *, partial: bool = False
    ) -> T:
        """Parse a list of candidate model Generations into a specific format.

        The return value is parsed from only the first Generation in the result, which
            is assumed to be the highest-likelihood Generation.

        Args:
            result: A list of Generations to be parsed. The Generations are assumed
                to be different candidate outputs for a single model input.

        Returns:
            Structured output.
        """
        return await asyncio.get_running_loop().run_in_executor(
            None, functools.partial(self.parse_result, partial=partial), result
        )

    async def aparse(self, text: str) -> T:
        """Parse a single string model output into some structure.

        Args:
            text: String output of a language model.

        Returns:
            Structured output.
        """
        return await asyncio.get_running_loop().run_in_executor(None, self.parse, text)

    # TODO: rename 'completion' -> 'text'.
    def parse_with_prompt(self, completion: str, prompt: PromptValue) -> Any:
        """Parse the output of an LLM call with the input prompt for context.

        The prompt is largely provided in the event the OutputParser wants
        to retry or fix the output in some way, and needs information from
        the prompt to do so.

        Args:
            completion: String output of a language model.
            prompt: Input PromptValue.

        Returns:
            Structured output
        """
        return self.parse(completion)

    def get_format_instructions(self) -> str:
        """Instructions on how the LLM output should be formatted."""
        raise NotImplementedError

    @property
    def _type(self) -> str:
        """Return the output parser type for serialization."""
        raise NotImplementedError(
            f"_type property is not implemented in class {self.__class__.__name__}."
            " This is required for serialization."
        )

    def dict(self, **kwargs: Any) -> Dict:
        """Return dictionary representation of output parser."""
        output_parser_dict = super().dict(**kwargs)
        try:
            output_parser_dict["_type"] = self._type
        except NotImplementedError:
            pass
        return output_parser_dict


class BaseTransformOutputParser(BaseOutputParser[T]):
    """Base class for an output parser that can handle streaming input."""

    def _transform(self, input: Iterator[Union[str, BaseMessage]]) -> Iterator[T]:
        for chunk in input:
            if isinstance(chunk, BaseMessage):
                yield self.parse_result([ChatGeneration(message=chunk)])
            else:
                yield self.parse_result([Generation(text=chunk)])

    async def _atransform(
        self, input: AsyncIterator[Union[str, BaseMessage]]
    ) -> AsyncIterator[T]:
        async for chunk in input:
            if isinstance(chunk, BaseMessage):
                yield self.parse_result([ChatGeneration(message=chunk)])
            else:
                yield self.parse_result([Generation(text=chunk)])

    def transform(
        self,
        input: Iterator[Union[str, BaseMessage]],
        config: Optional[RunnableConfig] = None,
        **kwargs: Any,
    ) -> Iterator[T]:
        yield from self._transform_stream_with_config(
            input, self._transform, config, run_type="parser"
        )

    async def atransform(
        self,
        input: AsyncIterator[Union[str, BaseMessage]],
        config: Optional[RunnableConfig] = None,
        **kwargs: Any,
    ) -> AsyncIterator[T]:
        async for chunk in self._atransform_stream_with_config(
            input, self._atransform, config, run_type="parser"
        ):
            yield chunk


class BaseCumulativeTransformOutputParser(BaseTransformOutputParser[T]):
    """Base class for an output parser that can handle streaming input."""

    diff: bool = False
    """In streaming mode, whether to yield diffs between the previous and current
    parsed output, or just the current parsed output.
    """

    def _diff(self, prev: Optional[T], next: T) -> T:
        """Convert parsed outputs into a diff format. The semantics of this are
        up to the output parser."""
        raise NotImplementedError()

    def _transform(self, input: Iterator[Union[str, BaseMessage]]) -> Iterator[Any]:
        prev_parsed = None
        acc_gen = None
        for chunk in input:
            if isinstance(chunk, BaseMessageChunk):
                chunk_gen: Generation = ChatGenerationChunk(message=chunk)
            elif isinstance(chunk, BaseMessage):
                chunk_gen = ChatGenerationChunk(
                    message=BaseMessageChunk(**chunk.dict())
                )
            else:
                chunk_gen = GenerationChunk(text=chunk)

            if acc_gen is None:
                acc_gen = chunk_gen
            else:
                acc_gen += chunk_gen

            parsed = self.parse_result([acc_gen], partial=True)
            if parsed is not None and parsed != prev_parsed:
                if self.diff:
                    yield self._diff(prev_parsed, parsed)
                else:
                    yield parsed
                prev_parsed = parsed

    async def _atransform(
        self, input: AsyncIterator[Union[str, BaseMessage]]
    ) -> AsyncIterator[T]:
        prev_parsed = None
        acc_gen = None
        async for chunk in input:
            if isinstance(chunk, BaseMessageChunk):
                chunk_gen: Generation = ChatGenerationChunk(message=chunk)
            elif isinstance(chunk, BaseMessage):
                chunk_gen = ChatGenerationChunk(
                    message=BaseMessageChunk(**chunk.dict())
                )
            else:
                chunk_gen = GenerationChunk(text=chunk)

            if acc_gen is None:
                acc_gen = chunk_gen
            else:
                acc_gen += chunk_gen

            parsed = self.parse_result([acc_gen], partial=True)
            if parsed is not None and parsed != prev_parsed:
                if self.diff:
                    yield self._diff(prev_parsed, parsed)
                else:
                    yield parsed
                prev_parsed = parsed


class StrOutputParser(BaseTransformOutputParser[str]):
    """OutputParser that parses LLMResult into the top likely string."""

    @classmethod
    def is_lc_serializable(cls) -> bool:
        """Return whether this class is serializable."""
        return True

    @property
    def _type(self) -> str:
        """Return the output parser type for serialization."""
        return "default"

    def parse(self, text: str) -> str:
        """Returns the input text with no changes."""
        return text


class StrOutputParserWithClener(BaseTransformOutputParser[str]):
    """OutputParser that parses LLMResult into the top likely string."""

    @property
    def lc_serializable(self) -> bool:
        """Whether the class LangChain serializable."""
        return True

    @property
    def _type(self) -> str:
        """Return the output parser type for serialization."""
        return "default_with_cleaner"

    def parse(self, text: str) -> str:
        """Returns the input text with no changes."""
        return text.replace('"', "").strip()


# TODO: Deprecate
=======
# Backwards compatibility.
>>>>>>> 16af2824
NoOpOutputParser = StrOutputParser

__all__ = [
    "BaseLLMOutputParser",
    "BaseGenerationOutputParser",
    "BaseOutputParser",
    "BaseTransformOutputParser",
    "BaseCumulativeTransformOutputParser",
    "NoOpOutputParser",
    "StrOutputParser",
    "OutputParserException",
]<|MERGE_RESOLUTION|>--- conflicted
+++ resolved
@@ -8,445 +8,7 @@
     StrOutputParser,
 )
 
-<<<<<<< HEAD
-from typing_extensions import get_args
-
-from langchain.schema.messages import AnyMessage, BaseMessage, BaseMessageChunk
-from langchain.schema.output import (
-    ChatGeneration,
-    ChatGenerationChunk,
-    Generation,
-    GenerationChunk,
-)
-from langchain.schema.prompt import PromptValue
-from langchain.schema.runnable import RunnableConfig, RunnableSerializable
-
-T = TypeVar("T")
-
-
-class BaseLLMOutputParser(Generic[T], ABC):
-    """Abstract base class for parsing the outputs of a model."""
-
-    @abstractmethod
-    def parse_result(self, result: List[Generation], *, partial: bool = False) -> T:
-        """Parse a list of candidate model Generations into a specific format.
-
-        Args:
-            result: A list of Generations to be parsed. The Generations are assumed
-                to be different candidate outputs for a single model input.
-
-        Returns:
-            Structured output.
-        """
-
-    async def aparse_result(
-        self, result: List[Generation], *, partial: bool = False
-    ) -> T:
-        """Parse a list of candidate model Generations into a specific format.
-
-        Args:
-            result: A list of Generations to be parsed. The Generations are assumed
-                to be different candidate outputs for a single model input.
-
-        Returns:
-            Structured output.
-        """
-        return await asyncio.get_running_loop().run_in_executor(
-            None, self.parse_result, result
-        )
-
-
-class BaseGenerationOutputParser(
-    BaseLLMOutputParser, RunnableSerializable[Union[str, BaseMessage], T]
-):
-    """Base class to parse the output of an LLM call."""
-
-    @property
-    def InputType(self) -> Any:
-        return Union[str, AnyMessage]
-
-    @property
-    def OutputType(self) -> Type[T]:
-        # even though mypy complains this isn't valid,
-        # it is good enough for pydantic to build the schema from
-        return T  # type: ignore[misc]
-
-    def invoke(
-        self, input: Union[str, BaseMessage], config: Optional[RunnableConfig] = None
-    ) -> T:
-        if isinstance(input, BaseMessage):
-            return self._call_with_config(
-                lambda inner_input: self.parse_result(
-                    [ChatGeneration(message=inner_input)]
-                ),
-                input,
-                config,
-                run_type="parser",
-            )
-        else:
-            return self._call_with_config(
-                lambda inner_input: self.parse_result([Generation(text=inner_input)]),
-                input,
-                config,
-                run_type="parser",
-            )
-
-    async def ainvoke(
-        self,
-        input: str | BaseMessage,
-        config: Optional[RunnableConfig] = None,
-        **kwargs: Optional[Any],
-    ) -> T:
-        if isinstance(input, BaseMessage):
-            return await self._acall_with_config(
-                lambda inner_input: self.aparse_result(
-                    [ChatGeneration(message=inner_input)]
-                ),
-                input,
-                config,
-                run_type="parser",
-            )
-        else:
-            return await self._acall_with_config(
-                lambda inner_input: self.aparse_result([Generation(text=inner_input)]),
-                input,
-                config,
-                run_type="parser",
-            )
-
-
-class BaseOutputParser(
-    BaseLLMOutputParser, RunnableSerializable[Union[str, BaseMessage], T]
-):
-    """Base class to parse the output of an LLM call.
-
-    Output parsers help structure language model responses.
-
-    Example:
-        .. code-block:: python
-
-            class BooleanOutputParser(BaseOutputParser[bool]):
-                true_val: str = "YES"
-                false_val: str = "NO"
-
-                def parse(self, text: str) -> bool:
-                    cleaned_text = text.strip().upper()
-                    if cleaned_text not in (self.true_val.upper(), self.false_val.upper()):
-                        raise OutputParserException(
-                            f"BooleanOutputParser expected output value to either be "
-                            f"{self.true_val} or {self.false_val} (case-insensitive). "
-                            f"Received {cleaned_text}."
-                        )
-                    return cleaned_text == self.true_val.upper()
-
-                    @property
-                    def _type(self) -> str:
-                            return "boolean_output_parser"
-    """  # noqa: E501
-
-    @property
-    def InputType(self) -> Any:
-        return Union[str, AnyMessage]
-
-    @property
-    def OutputType(self) -> Type[T]:
-        for cls in self.__class__.__orig_bases__:  # type: ignore[attr-defined]
-            type_args = get_args(cls)
-            if type_args and len(type_args) == 1:
-                return type_args[0]
-
-        raise TypeError(
-            f"Runnable {self.__class__.__name__} doesn't have an inferable OutputType. "
-            "Override the OutputType property to specify the output type."
-        )
-
-    def invoke(
-        self, input: Union[str, BaseMessage], config: Optional[RunnableConfig] = None
-    ) -> T:
-        if isinstance(input, BaseMessage):
-            return self._call_with_config(
-                lambda inner_input: self.parse_result(
-                    [ChatGeneration(message=inner_input)]
-                ),
-                input,
-                config,
-                run_type="parser",
-            )
-        else:
-            return self._call_with_config(
-                lambda inner_input: self.parse_result([Generation(text=inner_input)]),
-                input,
-                config,
-                run_type="parser",
-            )
-
-    async def ainvoke(
-        self,
-        input: str | BaseMessage,
-        config: Optional[RunnableConfig] = None,
-        **kwargs: Optional[Any],
-    ) -> T:
-        if isinstance(input, BaseMessage):
-            return await self._acall_with_config(
-                lambda inner_input: self.aparse_result(
-                    [ChatGeneration(message=inner_input)]
-                ),
-                input,
-                config,
-                run_type="parser",
-            )
-        else:
-            return await self._acall_with_config(
-                lambda inner_input: self.aparse_result([Generation(text=inner_input)]),
-                input,
-                config,
-                run_type="parser",
-            )
-
-    def parse_result(self, result: List[Generation], *, partial: bool = False) -> T:
-        """Parse a list of candidate model Generations into a specific format.
-
-        The return value is parsed from only the first Generation in the result, which
-            is assumed to be the highest-likelihood Generation.
-
-        Args:
-            result: A list of Generations to be parsed. The Generations are assumed
-                to be different candidate outputs for a single model input.
-
-        Returns:
-            Structured output.
-        """
-        return self.parse(result[0].text)
-
-    @abstractmethod
-    def parse(self, text: str) -> T:
-        """Parse a single string model output into some structure.
-
-        Args:
-            text: String output of a language model.
-
-        Returns:
-            Structured output.
-        """
-
-    async def aparse_result(
-        self, result: List[Generation], *, partial: bool = False
-    ) -> T:
-        """Parse a list of candidate model Generations into a specific format.
-
-        The return value is parsed from only the first Generation in the result, which
-            is assumed to be the highest-likelihood Generation.
-
-        Args:
-            result: A list of Generations to be parsed. The Generations are assumed
-                to be different candidate outputs for a single model input.
-
-        Returns:
-            Structured output.
-        """
-        return await asyncio.get_running_loop().run_in_executor(
-            None, functools.partial(self.parse_result, partial=partial), result
-        )
-
-    async def aparse(self, text: str) -> T:
-        """Parse a single string model output into some structure.
-
-        Args:
-            text: String output of a language model.
-
-        Returns:
-            Structured output.
-        """
-        return await asyncio.get_running_loop().run_in_executor(None, self.parse, text)
-
-    # TODO: rename 'completion' -> 'text'.
-    def parse_with_prompt(self, completion: str, prompt: PromptValue) -> Any:
-        """Parse the output of an LLM call with the input prompt for context.
-
-        The prompt is largely provided in the event the OutputParser wants
-        to retry or fix the output in some way, and needs information from
-        the prompt to do so.
-
-        Args:
-            completion: String output of a language model.
-            prompt: Input PromptValue.
-
-        Returns:
-            Structured output
-        """
-        return self.parse(completion)
-
-    def get_format_instructions(self) -> str:
-        """Instructions on how the LLM output should be formatted."""
-        raise NotImplementedError
-
-    @property
-    def _type(self) -> str:
-        """Return the output parser type for serialization."""
-        raise NotImplementedError(
-            f"_type property is not implemented in class {self.__class__.__name__}."
-            " This is required for serialization."
-        )
-
-    def dict(self, **kwargs: Any) -> Dict:
-        """Return dictionary representation of output parser."""
-        output_parser_dict = super().dict(**kwargs)
-        try:
-            output_parser_dict["_type"] = self._type
-        except NotImplementedError:
-            pass
-        return output_parser_dict
-
-
-class BaseTransformOutputParser(BaseOutputParser[T]):
-    """Base class for an output parser that can handle streaming input."""
-
-    def _transform(self, input: Iterator[Union[str, BaseMessage]]) -> Iterator[T]:
-        for chunk in input:
-            if isinstance(chunk, BaseMessage):
-                yield self.parse_result([ChatGeneration(message=chunk)])
-            else:
-                yield self.parse_result([Generation(text=chunk)])
-
-    async def _atransform(
-        self, input: AsyncIterator[Union[str, BaseMessage]]
-    ) -> AsyncIterator[T]:
-        async for chunk in input:
-            if isinstance(chunk, BaseMessage):
-                yield self.parse_result([ChatGeneration(message=chunk)])
-            else:
-                yield self.parse_result([Generation(text=chunk)])
-
-    def transform(
-        self,
-        input: Iterator[Union[str, BaseMessage]],
-        config: Optional[RunnableConfig] = None,
-        **kwargs: Any,
-    ) -> Iterator[T]:
-        yield from self._transform_stream_with_config(
-            input, self._transform, config, run_type="parser"
-        )
-
-    async def atransform(
-        self,
-        input: AsyncIterator[Union[str, BaseMessage]],
-        config: Optional[RunnableConfig] = None,
-        **kwargs: Any,
-    ) -> AsyncIterator[T]:
-        async for chunk in self._atransform_stream_with_config(
-            input, self._atransform, config, run_type="parser"
-        ):
-            yield chunk
-
-
-class BaseCumulativeTransformOutputParser(BaseTransformOutputParser[T]):
-    """Base class for an output parser that can handle streaming input."""
-
-    diff: bool = False
-    """In streaming mode, whether to yield diffs between the previous and current
-    parsed output, or just the current parsed output.
-    """
-
-    def _diff(self, prev: Optional[T], next: T) -> T:
-        """Convert parsed outputs into a diff format. The semantics of this are
-        up to the output parser."""
-        raise NotImplementedError()
-
-    def _transform(self, input: Iterator[Union[str, BaseMessage]]) -> Iterator[Any]:
-        prev_parsed = None
-        acc_gen = None
-        for chunk in input:
-            if isinstance(chunk, BaseMessageChunk):
-                chunk_gen: Generation = ChatGenerationChunk(message=chunk)
-            elif isinstance(chunk, BaseMessage):
-                chunk_gen = ChatGenerationChunk(
-                    message=BaseMessageChunk(**chunk.dict())
-                )
-            else:
-                chunk_gen = GenerationChunk(text=chunk)
-
-            if acc_gen is None:
-                acc_gen = chunk_gen
-            else:
-                acc_gen += chunk_gen
-
-            parsed = self.parse_result([acc_gen], partial=True)
-            if parsed is not None and parsed != prev_parsed:
-                if self.diff:
-                    yield self._diff(prev_parsed, parsed)
-                else:
-                    yield parsed
-                prev_parsed = parsed
-
-    async def _atransform(
-        self, input: AsyncIterator[Union[str, BaseMessage]]
-    ) -> AsyncIterator[T]:
-        prev_parsed = None
-        acc_gen = None
-        async for chunk in input:
-            if isinstance(chunk, BaseMessageChunk):
-                chunk_gen: Generation = ChatGenerationChunk(message=chunk)
-            elif isinstance(chunk, BaseMessage):
-                chunk_gen = ChatGenerationChunk(
-                    message=BaseMessageChunk(**chunk.dict())
-                )
-            else:
-                chunk_gen = GenerationChunk(text=chunk)
-
-            if acc_gen is None:
-                acc_gen = chunk_gen
-            else:
-                acc_gen += chunk_gen
-
-            parsed = self.parse_result([acc_gen], partial=True)
-            if parsed is not None and parsed != prev_parsed:
-                if self.diff:
-                    yield self._diff(prev_parsed, parsed)
-                else:
-                    yield parsed
-                prev_parsed = parsed
-
-
-class StrOutputParser(BaseTransformOutputParser[str]):
-    """OutputParser that parses LLMResult into the top likely string."""
-
-    @classmethod
-    def is_lc_serializable(cls) -> bool:
-        """Return whether this class is serializable."""
-        return True
-
-    @property
-    def _type(self) -> str:
-        """Return the output parser type for serialization."""
-        return "default"
-
-    def parse(self, text: str) -> str:
-        """Returns the input text with no changes."""
-        return text
-
-
-class StrOutputParserWithClener(BaseTransformOutputParser[str]):
-    """OutputParser that parses LLMResult into the top likely string."""
-
-    @property
-    def lc_serializable(self) -> bool:
-        """Whether the class LangChain serializable."""
-        return True
-
-    @property
-    def _type(self) -> str:
-        """Return the output parser type for serialization."""
-        return "default_with_cleaner"
-
-    def parse(self, text: str) -> str:
-        """Returns the input text with no changes."""
-        return text.replace('"', "").strip()
-
-
-# TODO: Deprecate
-=======
 # Backwards compatibility.
->>>>>>> 16af2824
 NoOpOutputParser = StrOutputParser
 
 __all__ = [
