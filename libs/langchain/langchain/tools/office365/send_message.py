from langchain_community.tools.office365.send_message import (
    O365SendMessage,
    SendMessageSchema,
)

<<<<<<< HEAD
from langchain_core.pydantic_v1 import BaseModel, Field

from langchain.callbacks.manager import CallbackManagerForToolRun
from langchain.tools.office365.base import O365BaseTool


class SendMessageSchema(BaseModel):
    """Input for SendMessageTool."""

    body: str = Field(
        ...,
        description="The message body to be sent.",
    )
    to: List[str] = Field(
        ...,
        description="The list of recipients.",
    )
    subject: str = Field(
        ...,
        description="The subject of the message.",
    )
    cc: Optional[List[str]] = Field(
        None,
        description="The list of CC recipients.",
    )
    bcc: Optional[List[str]] = Field(
        None,
        description="The list of BCC recipients.",
    )


class O365SendMessage(O365BaseTool):
    """Tool for sending an email in Office 365."""

    name: str = "send_email"
    description: (
        str
    ) = "Use this tool to send an email with the provided message fields."
    args_schema: Type[SendMessageSchema] = SendMessageSchema

    def _run(
        self,
        body: str,
        to: List[str],
        subject: str,
        cc: Optional[List[str]] = None,
        bcc: Optional[List[str]] = None,
        run_manager: Optional[CallbackManagerForToolRun] = None,
    ) -> str:
        # Get mailbox object
        mailbox = self.account.mailbox()
        message = mailbox.new_message()

        # Assign message values
        message.body = body
        message.subject = subject
        message.to.add(to)
        if cc is not None:
            message.cc.add(cc)
        if bcc is not None:
            message.bcc.add(bcc)

        message.send()

        output = "Message sent: " + str(message)
        return output
=======
__all__ = ["SendMessageSchema", "O365SendMessage"]
>>>>>>> b9ef92f2
<|MERGE_RESOLUTION|>--- conflicted
+++ resolved
@@ -3,73 +3,4 @@
     SendMessageSchema,
 )
 
-<<<<<<< HEAD
-from langchain_core.pydantic_v1 import BaseModel, Field
-
-from langchain.callbacks.manager import CallbackManagerForToolRun
-from langchain.tools.office365.base import O365BaseTool
-
-
-class SendMessageSchema(BaseModel):
-    """Input for SendMessageTool."""
-
-    body: str = Field(
-        ...,
-        description="The message body to be sent.",
-    )
-    to: List[str] = Field(
-        ...,
-        description="The list of recipients.",
-    )
-    subject: str = Field(
-        ...,
-        description="The subject of the message.",
-    )
-    cc: Optional[List[str]] = Field(
-        None,
-        description="The list of CC recipients.",
-    )
-    bcc: Optional[List[str]] = Field(
-        None,
-        description="The list of BCC recipients.",
-    )
-
-
-class O365SendMessage(O365BaseTool):
-    """Tool for sending an email in Office 365."""
-
-    name: str = "send_email"
-    description: (
-        str
-    ) = "Use this tool to send an email with the provided message fields."
-    args_schema: Type[SendMessageSchema] = SendMessageSchema
-
-    def _run(
-        self,
-        body: str,
-        to: List[str],
-        subject: str,
-        cc: Optional[List[str]] = None,
-        bcc: Optional[List[str]] = None,
-        run_manager: Optional[CallbackManagerForToolRun] = None,
-    ) -> str:
-        # Get mailbox object
-        mailbox = self.account.mailbox()
-        message = mailbox.new_message()
-
-        # Assign message values
-        message.body = body
-        message.subject = subject
-        message.to.add(to)
-        if cc is not None:
-            message.cc.add(cc)
-        if bcc is not None:
-            message.bcc.add(bcc)
-
-        message.send()
-
-        output = "Message sent: " + str(message)
-        return output
-=======
-__all__ = ["SendMessageSchema", "O365SendMessage"]
->>>>>>> b9ef92f2
+__all__ = ["SendMessageSchema", "O365SendMessage"]