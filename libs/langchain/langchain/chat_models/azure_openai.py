from typing import TYPE_CHECKING, Any

from langchain._api import create_importer

<<<<<<< HEAD
from langchain_core.outputs import ChatResult
from langchain_core.pydantic_v1 import BaseModel, Field, SecretStr, root_validator

from langchain.chat_models.openai import ChatOpenAI
from langchain.utils import convert_to_secret_str, get_from_dict_or_env
from langchain.utils.openai import is_openai_v1
=======
if TYPE_CHECKING:
    from langchain_community.chat_models.azure_openai import AzureChatOpenAI

# Create a way to dynamically look up deprecated imports.
# Used to consolidate logic for raising deprecation warnings and
# handling optional imports.
DEPRECATED_LOOKUP = {"AzureChatOpenAI": "langchain_community.chat_models.azure_openai"}
>>>>>>> ef22ebe4

_import_attribute = create_importer(__package__, deprecated_lookups=DEPRECATED_LOOKUP)


def __getattr__(name: str) -> Any:
    """Look up attributes dynamically."""
    return _import_attribute(name)


<<<<<<< HEAD
    In addition, you should have the ``openai`` python package installed, and the
    following environment variables set or passed in constructor in lower case:
    - ``AZURE_OPENAI_API_KEY``
    - ``AZURE_OPENAI_API_ENDPOINT``
    - ``AZURE_OPENAI_AD_TOKEN``
    - ``OPENAI_API_VERSION``
    - ``OPENAI_PROXY``

    For example, if you have `gpt-35-turbo` deployed, with the deployment name
    `35-turbo-dev`, the constructor should look like:

    .. code-block:: python

        AzureChatOpenAI(
            azure_deployment="35-turbo-dev",
            openai_api_version="2023-05-15",
        )

    Be aware the API version may change.

    You can also specify the version of the model using ``model_version`` constructor
    parameter, as Azure OpenAI doesn't return model version with the response.

    Default is empty. When you specify the version, it will be appended to the
    model name in the response. Setting correct version will help you to calculate the
    cost properly. Model version is not validated, so make sure you set it correctly
    to get the correct cost.

    Any parameters that are valid to be passed to the openai.create call can be passed
    in, even if not explicitly saved on this class.
    """

    azure_endpoint: Union[str, None] = None
    """Your Azure endpoint, including the resource.
    
        Automatically inferred from env var `AZURE_OPENAI_ENDPOINT` if not provided.
    
        Example: `https://example-resource.azure.openai.com/`
    """
    deployment_name: Union[str, None] = Field(default=None, alias="azure_deployment")
    """A model deployment. 
    
        If given sets the base client URL to include `/deployments/{azure_deployment}`.
        Note: this means you won't be able to use non-deployment endpoints.
    """
    openai_api_version: str = Field(default="", alias="api_version")
    """Automatically inferred from env var `OPENAI_API_VERSION` if not provided."""
    openai_api_key: Union[SecretStr, None] = Field(default=None, alias="api_key")
    """Automatically inferred from env var `AZURE_OPENAI_API_KEY` if not provided."""
    azure_ad_token: Union[str, None] = None
    """Your Azure Active Directory token.
    
        Automatically inferred from env var `AZURE_OPENAI_AD_TOKEN` if not provided.
        
        For more: 
        https://www.microsoft.com/en-us/security/business/identity-access/microsoft-entra-id.
    """  # noqa: E501
    azure_ad_token_provider: Union[Callable[[], str], None] = None
    """A function that returns an Azure Active Directory token.
        
        Will be invoked on every request.
    """
    model_version: str = ""
    """Legacy, for openai<1.0.0 support."""
    openai_api_type: str = ""
    """Legacy, for openai<1.0.0 support."""
    validate_base_url: bool = True
    """For backwards compatibility. If legacy val openai_api_base is passed in, try to 
        infer if it is a base_url or azure_endpoint and update accordingly.
    """

    @root_validator()
    def validate_environment(cls, values: Dict) -> Dict:
        """Validate that api key and python package exists in environment."""
        if values["n"] < 1:
            raise ValueError("n must be at least 1.")
        if values["n"] > 1 and values["streaming"]:
            raise ValueError("n must be 1 when streaming.")

        # Check OPENAI_KEY for backwards compatibility.
        # TODO: Remove OPENAI_API_KEY support to avoid possible conflict when using
        # other forms of azure credentials.
        values["openai_api_key"] = (
            values["openai_api_key"]
            or os.getenv("AZURE_OPENAI_API_KEY")
            or os.getenv("OPENAI_API_KEY")
        )
        values["openai_api_key"] = convert_to_secret_str(values["openai_api_key"])
        values["openai_api_base"] = values["openai_api_base"] or os.getenv(
            "OPENAI_API_BASE"
        )
        values["openai_api_version"] = values["openai_api_version"] or os.getenv(
            "OPENAI_API_VERSION"
        )
        # Check OPENAI_ORGANIZATION for backwards compatibility.
        values["openai_organization"] = (
            values["openai_organization"]
            or os.getenv("OPENAI_ORG_ID")
            or os.getenv("OPENAI_ORGANIZATION")
        )
        values["azure_endpoint"] = values["azure_endpoint"] or os.getenv(
            "AZURE_OPENAI_ENDPOINT"
        )
        values["azure_ad_token"] = values["azure_ad_token"] or os.getenv(
            "AZURE_OPENAI_AD_TOKEN"
        )

        values["openai_api_type"] = get_from_dict_or_env(
            values, "openai_api_type", "OPENAI_API_TYPE", default="azure"
        )
        values["openai_proxy"] = get_from_dict_or_env(
            values, "openai_proxy", "OPENAI_PROXY", default=""
        )

        try:
            import openai

        except ImportError:
            raise ImportError(
                "Could not import openai python package. "
                "Please install it with `pip install openai`."
            )
        if is_openai_v1():
            # For backwards compatibility. Before openai v1, no distinction was made
            # between azure_endpoint and base_url (openai_api_base).
            openai_api_base = values["openai_api_base"]
            if openai_api_base and values["validate_base_url"]:
                if "/openai" not in openai_api_base:
                    values["openai_api_base"] = (
                        values["openai_api_base"].rstrip("/") + "/openai"
                    )
                    warnings.warn(
                        "As of openai>=1.0.0, Azure endpoints should be specified via "
                        f"the `azure_endpoint` param not `openai_api_base` "
                        f"(or alias `base_url`). Updating `openai_api_base` from "
                        f"{openai_api_base} to {values['openai_api_base']}."
                    )
                if values["deployment_name"]:
                    warnings.warn(
                        "As of openai>=1.0.0, if `deployment_name` (or alias "
                        "`azure_deployment`) is specified then "
                        "`openai_api_base` (or alias `base_url`) should not be. "
                        "Instead use `deployment_name` (or alias `azure_deployment`) "
                        "and `azure_endpoint`."
                    )
                    if values["deployment_name"] not in values["openai_api_base"]:
                        warnings.warn(
                            "As of openai>=1.0.0, if `openai_api_base` "
                            "(or alias `base_url`) is specified it is expected to be "
                            "of the form "
                            "https://example-resource.azure.openai.com/openai/deployments/example-deployment. "  # noqa: E501
                            f"Updating {openai_api_base} to "
                            f"{values['openai_api_base']}."
                        )
                        values["openai_api_base"] += (
                            "/deployments/" + values["deployment_name"]
                        )
                    values["deployment_name"] = None
            client_params = {
                "api_version": values["openai_api_version"],
                "azure_endpoint": values["azure_endpoint"],
                "azure_deployment": values["deployment_name"],
                "api_key": values["openai_api_key"].get_secret_value(),
                "azure_ad_token": values["azure_ad_token"],
                "azure_ad_token_provider": values["azure_ad_token_provider"],
                "organization": values["openai_organization"],
                "base_url": values["openai_api_base"],
                "timeout": values["request_timeout"],
                "max_retries": values["max_retries"],
                "default_headers": values["default_headers"],
                "default_query": values["default_query"],
                "http_client": values["http_client"],
            }
            values["client"] = openai.AzureOpenAI(**client_params).chat.completions
            values["async_client"] = openai.AsyncAzureOpenAI(
                **client_params
            ).chat.completions
        else:
            values["client"] = openai.ChatCompletion
        return values

    @property
    def _default_params(self) -> Dict[str, Any]:
        """Get the default parameters for calling OpenAI API."""
        if is_openai_v1():
            return super()._default_params
        else:
            return {
                **super()._default_params,
                "engine": self.deployment_name,
            }

    @property
    def _identifying_params(self) -> Dict[str, Any]:
        """Get the identifying parameters."""
        return {**self._default_params}

    @property
    def _client_params(self) -> Dict[str, Any]:
        """Get the config params used for the openai client."""
        if is_openai_v1():
            return super()._client_params
        else:
            return {
                **super()._client_params,
                "api_type": self.openai_api_type,
                "api_version": self.openai_api_version,
            }

    @property
    def _llm_type(self) -> str:
        return "azure-openai-chat"

    @property
    def lc_attributes(self) -> Dict[str, Any]:
        return {
            "openai_api_type": self.openai_api_type,
            "openai_api_version": self.openai_api_version,
        }

    def _create_chat_result(self, response: Union[dict, BaseModel]) -> ChatResult:
        if not isinstance(response, dict):
            response = response.dict()
        for res in response["choices"]:
            if res.get("finish_reason", None) == "content_filter":
                raise ValueError(
                    "Azure has not provided the response due to a content filter "
                    "being triggered"
                )
        chat_result = super()._create_chat_result(response)

        if "model" in response:
            model = response["model"]
            if self.model_version:
                model = f"{model}-{self.model_version}"

            if chat_result.llm_output is not None and isinstance(
                chat_result.llm_output, dict
            ):
                chat_result.llm_output["model_name"] = model

        return chat_result
=======
__all__ = [
    "AzureChatOpenAI",
]
>>>>>>> ef22ebe4
<|MERGE_RESOLUTION|>--- conflicted
+++ resolved
@@ -2,14 +2,6 @@
 
 from langchain._api import create_importer
 
-<<<<<<< HEAD
-from langchain_core.outputs import ChatResult
-from langchain_core.pydantic_v1 import BaseModel, Field, SecretStr, root_validator
-
-from langchain.chat_models.openai import ChatOpenAI
-from langchain.utils import convert_to_secret_str, get_from_dict_or_env
-from langchain.utils.openai import is_openai_v1
-=======
 if TYPE_CHECKING:
     from langchain_community.chat_models.azure_openai import AzureChatOpenAI
 
@@ -17,7 +9,6 @@
 # Used to consolidate logic for raising deprecation warnings and
 # handling optional imports.
 DEPRECATED_LOOKUP = {"AzureChatOpenAI": "langchain_community.chat_models.azure_openai"}
->>>>>>> ef22ebe4
 
 _import_attribute = create_importer(__package__, deprecated_lookups=DEPRECATED_LOOKUP)
 
@@ -27,251 +18,6 @@
     return _import_attribute(name)
 
 
-<<<<<<< HEAD
-    In addition, you should have the ``openai`` python package installed, and the
-    following environment variables set or passed in constructor in lower case:
-    - ``AZURE_OPENAI_API_KEY``
-    - ``AZURE_OPENAI_API_ENDPOINT``
-    - ``AZURE_OPENAI_AD_TOKEN``
-    - ``OPENAI_API_VERSION``
-    - ``OPENAI_PROXY``
-
-    For example, if you have `gpt-35-turbo` deployed, with the deployment name
-    `35-turbo-dev`, the constructor should look like:
-
-    .. code-block:: python
-
-        AzureChatOpenAI(
-            azure_deployment="35-turbo-dev",
-            openai_api_version="2023-05-15",
-        )
-
-    Be aware the API version may change.
-
-    You can also specify the version of the model using ``model_version`` constructor
-    parameter, as Azure OpenAI doesn't return model version with the response.
-
-    Default is empty. When you specify the version, it will be appended to the
-    model name in the response. Setting correct version will help you to calculate the
-    cost properly. Model version is not validated, so make sure you set it correctly
-    to get the correct cost.
-
-    Any parameters that are valid to be passed to the openai.create call can be passed
-    in, even if not explicitly saved on this class.
-    """
-
-    azure_endpoint: Union[str, None] = None
-    """Your Azure endpoint, including the resource.
-    
-        Automatically inferred from env var `AZURE_OPENAI_ENDPOINT` if not provided.
-    
-        Example: `https://example-resource.azure.openai.com/`
-    """
-    deployment_name: Union[str, None] = Field(default=None, alias="azure_deployment")
-    """A model deployment. 
-    
-        If given sets the base client URL to include `/deployments/{azure_deployment}`.
-        Note: this means you won't be able to use non-deployment endpoints.
-    """
-    openai_api_version: str = Field(default="", alias="api_version")
-    """Automatically inferred from env var `OPENAI_API_VERSION` if not provided."""
-    openai_api_key: Union[SecretStr, None] = Field(default=None, alias="api_key")
-    """Automatically inferred from env var `AZURE_OPENAI_API_KEY` if not provided."""
-    azure_ad_token: Union[str, None] = None
-    """Your Azure Active Directory token.
-    
-        Automatically inferred from env var `AZURE_OPENAI_AD_TOKEN` if not provided.
-        
-        For more: 
-        https://www.microsoft.com/en-us/security/business/identity-access/microsoft-entra-id.
-    """  # noqa: E501
-    azure_ad_token_provider: Union[Callable[[], str], None] = None
-    """A function that returns an Azure Active Directory token.
-        
-        Will be invoked on every request.
-    """
-    model_version: str = ""
-    """Legacy, for openai<1.0.0 support."""
-    openai_api_type: str = ""
-    """Legacy, for openai<1.0.0 support."""
-    validate_base_url: bool = True
-    """For backwards compatibility. If legacy val openai_api_base is passed in, try to 
-        infer if it is a base_url or azure_endpoint and update accordingly.
-    """
-
-    @root_validator()
-    def validate_environment(cls, values: Dict) -> Dict:
-        """Validate that api key and python package exists in environment."""
-        if values["n"] < 1:
-            raise ValueError("n must be at least 1.")
-        if values["n"] > 1 and values["streaming"]:
-            raise ValueError("n must be 1 when streaming.")
-
-        # Check OPENAI_KEY for backwards compatibility.
-        # TODO: Remove OPENAI_API_KEY support to avoid possible conflict when using
-        # other forms of azure credentials.
-        values["openai_api_key"] = (
-            values["openai_api_key"]
-            or os.getenv("AZURE_OPENAI_API_KEY")
-            or os.getenv("OPENAI_API_KEY")
-        )
-        values["openai_api_key"] = convert_to_secret_str(values["openai_api_key"])
-        values["openai_api_base"] = values["openai_api_base"] or os.getenv(
-            "OPENAI_API_BASE"
-        )
-        values["openai_api_version"] = values["openai_api_version"] or os.getenv(
-            "OPENAI_API_VERSION"
-        )
-        # Check OPENAI_ORGANIZATION for backwards compatibility.
-        values["openai_organization"] = (
-            values["openai_organization"]
-            or os.getenv("OPENAI_ORG_ID")
-            or os.getenv("OPENAI_ORGANIZATION")
-        )
-        values["azure_endpoint"] = values["azure_endpoint"] or os.getenv(
-            "AZURE_OPENAI_ENDPOINT"
-        )
-        values["azure_ad_token"] = values["azure_ad_token"] or os.getenv(
-            "AZURE_OPENAI_AD_TOKEN"
-        )
-
-        values["openai_api_type"] = get_from_dict_or_env(
-            values, "openai_api_type", "OPENAI_API_TYPE", default="azure"
-        )
-        values["openai_proxy"] = get_from_dict_or_env(
-            values, "openai_proxy", "OPENAI_PROXY", default=""
-        )
-
-        try:
-            import openai
-
-        except ImportError:
-            raise ImportError(
-                "Could not import openai python package. "
-                "Please install it with `pip install openai`."
-            )
-        if is_openai_v1():
-            # For backwards compatibility. Before openai v1, no distinction was made
-            # between azure_endpoint and base_url (openai_api_base).
-            openai_api_base = values["openai_api_base"]
-            if openai_api_base and values["validate_base_url"]:
-                if "/openai" not in openai_api_base:
-                    values["openai_api_base"] = (
-                        values["openai_api_base"].rstrip("/") + "/openai"
-                    )
-                    warnings.warn(
-                        "As of openai>=1.0.0, Azure endpoints should be specified via "
-                        f"the `azure_endpoint` param not `openai_api_base` "
-                        f"(or alias `base_url`). Updating `openai_api_base` from "
-                        f"{openai_api_base} to {values['openai_api_base']}."
-                    )
-                if values["deployment_name"]:
-                    warnings.warn(
-                        "As of openai>=1.0.0, if `deployment_name` (or alias "
-                        "`azure_deployment`) is specified then "
-                        "`openai_api_base` (or alias `base_url`) should not be. "
-                        "Instead use `deployment_name` (or alias `azure_deployment`) "
-                        "and `azure_endpoint`."
-                    )
-                    if values["deployment_name"] not in values["openai_api_base"]:
-                        warnings.warn(
-                            "As of openai>=1.0.0, if `openai_api_base` "
-                            "(or alias `base_url`) is specified it is expected to be "
-                            "of the form "
-                            "https://example-resource.azure.openai.com/openai/deployments/example-deployment. "  # noqa: E501
-                            f"Updating {openai_api_base} to "
-                            f"{values['openai_api_base']}."
-                        )
-                        values["openai_api_base"] += (
-                            "/deployments/" + values["deployment_name"]
-                        )
-                    values["deployment_name"] = None
-            client_params = {
-                "api_version": values["openai_api_version"],
-                "azure_endpoint": values["azure_endpoint"],
-                "azure_deployment": values["deployment_name"],
-                "api_key": values["openai_api_key"].get_secret_value(),
-                "azure_ad_token": values["azure_ad_token"],
-                "azure_ad_token_provider": values["azure_ad_token_provider"],
-                "organization": values["openai_organization"],
-                "base_url": values["openai_api_base"],
-                "timeout": values["request_timeout"],
-                "max_retries": values["max_retries"],
-                "default_headers": values["default_headers"],
-                "default_query": values["default_query"],
-                "http_client": values["http_client"],
-            }
-            values["client"] = openai.AzureOpenAI(**client_params).chat.completions
-            values["async_client"] = openai.AsyncAzureOpenAI(
-                **client_params
-            ).chat.completions
-        else:
-            values["client"] = openai.ChatCompletion
-        return values
-
-    @property
-    def _default_params(self) -> Dict[str, Any]:
-        """Get the default parameters for calling OpenAI API."""
-        if is_openai_v1():
-            return super()._default_params
-        else:
-            return {
-                **super()._default_params,
-                "engine": self.deployment_name,
-            }
-
-    @property
-    def _identifying_params(self) -> Dict[str, Any]:
-        """Get the identifying parameters."""
-        return {**self._default_params}
-
-    @property
-    def _client_params(self) -> Dict[str, Any]:
-        """Get the config params used for the openai client."""
-        if is_openai_v1():
-            return super()._client_params
-        else:
-            return {
-                **super()._client_params,
-                "api_type": self.openai_api_type,
-                "api_version": self.openai_api_version,
-            }
-
-    @property
-    def _llm_type(self) -> str:
-        return "azure-openai-chat"
-
-    @property
-    def lc_attributes(self) -> Dict[str, Any]:
-        return {
-            "openai_api_type": self.openai_api_type,
-            "openai_api_version": self.openai_api_version,
-        }
-
-    def _create_chat_result(self, response: Union[dict, BaseModel]) -> ChatResult:
-        if not isinstance(response, dict):
-            response = response.dict()
-        for res in response["choices"]:
-            if res.get("finish_reason", None) == "content_filter":
-                raise ValueError(
-                    "Azure has not provided the response due to a content filter "
-                    "being triggered"
-                )
-        chat_result = super()._create_chat_result(response)
-
-        if "model" in response:
-            model = response["model"]
-            if self.model_version:
-                model = f"{model}-{self.model_version}"
-
-            if chat_result.llm_output is not None and isinstance(
-                chat_result.llm_output, dict
-            ):
-                chat_result.llm_output["model_name"] = model
-
-        return chat_result
-=======
 __all__ = [
     "AzureChatOpenAI",
-]
->>>>>>> ef22ebe4
+]