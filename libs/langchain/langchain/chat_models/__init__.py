--- conflicted
+++ resolved
@@ -71,9 +71,6 @@
     "ChatYandexGPT",
     "ChatBaichuan",
     "ChatHunyuan",
-<<<<<<< HEAD
+    "GigaChat",
     "ErnieBotChat",
-=======
-    "GigaChat",
->>>>>>> fd5f549a
 ]