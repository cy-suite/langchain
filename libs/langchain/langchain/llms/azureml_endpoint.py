import json
import urllib.request
import warnings
from abc import abstractmethod
from typing import Any, Dict, List, Mapping, Optional

from pydantic import BaseModel, validator

from langchain.callbacks.manager import CallbackManagerForLLMRun
from langchain.llms.base import LLM
from langchain.utils import get_from_dict_or_env


class AzureMLEndpointClient(object):
    """AzureML Managed Endpoint client."""

    def __init__(
<<<<<<< HEAD
        self,
        endpoint_url: str,
        endpoint_api_key: str,
        deployment_name: str,
        extra_headers: dict,
=======
        self, endpoint_url: str, endpoint_api_key: str, deployment_name: str = ""
>>>>>>> 2a26cc6d
    ) -> None:
        """Initialize the class."""
        if not endpoint_api_key or not endpoint_url:
            raise ValueError(
                """A key/token and REST endpoint should 
                be provided to invoke the endpoint"""
            )
        self.endpoint_url = endpoint_url
        self.endpoint_api_key = endpoint_api_key
        self.deployment_name = deployment_name
        self.extra_headers = extra_headers or {}

    def call(self, body: bytes, **kwargs: Any) -> bytes:
        """call."""

        # The azureml-model-deployment header will force the request to go to a
        # specific deployment. Remove this header to have the request observe the
        # endpoint traffic rules.
        headers = {
            "Content-Type": "application/json",
            "Authorization": ("Bearer " + self.endpoint_api_key),
        }
        if self.deployment_name != "":
            headers["azureml-model-deployment"] = self.deployment_name

        # The additional http headers passed to the endpoint
        # Note: The duplicate header fields will be overwritten.
        headers = {**headers, **self.extra_headers}

        req = urllib.request.Request(self.endpoint_url, body, headers)
        response = urllib.request.urlopen(req, timeout=kwargs.get("timeout", 50))
        result = response.read()
        return result


class ContentFormatterBase:
    """Transform request and response of AzureML endpoint to match with
    required schema.
    """

    """
    Example:
        .. code-block:: python
        
            class ContentFormatter(ContentFormatterBase):
                content_type = "application/json"
                accepts = "application/json"

                def __init__(self):
                    self.headers = {
                        "custom_field": "custom_value",
                    }

                def format_request_payload(
                    self, 
                    prompt: str, 
                    model_kwargs: Dict
                ) -> bytes:
                    input_str = json.dumps(
                        {
                            "inputs": {"input_string": [prompt]}, 
                            "parameters": model_kwargs,
                        }
                    )
                    return str.encode(input_str)
                    
                def format_response_payload(self, output: str) -> str:
                    response_json = json.loads(output)
                    return response_json[0]["0"]
    """
    content_type: Optional[str] = "application/json"
    """The MIME type of the input data passed to the endpoint"""

    accepts: Optional[str] = "application/json"
    """The MIME type of the response data returned from the endpoint"""

    @staticmethod
    def escape_special_characters(prompt: str) -> str:
        """Escapes any special characters in `prompt`"""
        escape_map = {
            "\\": "\\\\",
            '"': '\\"',
            "\b": "\\b",
            "\f": "\\f",
            "\n": "\\n",
            "\r": "\\r",
            "\t": "\\t",
        }

        # Replace each occurrence of the specified characters with escaped versions
        for escape_sequence, escaped_sequence in escape_map.items():
            prompt = prompt.replace(escape_sequence, escaped_sequence)

        return prompt

    headers: Optional[Dict[str, str]] = None
    """The http request headers passed to the endpoint"""

    def get_http_headers(self) -> Dict[str, str]:
        return self.headers or {}

    @abstractmethod
    def format_request_payload(self, prompt: str, model_kwargs: Dict) -> bytes:
        """Formats the request body according to the input schema of
        the model. Returns bytes or seekable file like object in the
        format specified in the content_type request header.
        """

    @abstractmethod
    def format_response_payload(self, output: bytes) -> str:
        """Formats the response body according to the output
        schema of the model. Returns the data type that is
        received from the response.
        """


class GPT2ContentFormatter(ContentFormatterBase):
    """Content handler for GPT2"""

    def format_request_payload(self, prompt: str, model_kwargs: Dict) -> bytes:
        prompt = ContentFormatterBase.escape_special_characters(prompt)
        request_payload = json.dumps(
            {"inputs": {"input_string": [f'"{prompt}"']}, "parameters": model_kwargs}
        )
        return str.encode(request_payload)

    def format_response_payload(self, output: bytes) -> str:
        return json.loads(output)[0]["0"]


class OSSContentFormatter(GPT2ContentFormatter):
    """Deprecated: Kept for backwards compatibility

    Content handler for LLMs from the OSS catalog."""

    content_formatter: Any = None

    def __init__(self) -> None:
        super().__init__()
        warnings.warn(
            """`OSSContentFormatter` will be deprecated in the future. 
                      Please use `GPT2ContentFormatter` instead.  
                      """
        )


class HFContentFormatter(ContentFormatterBase):
    """Content handler for LLMs from the HuggingFace catalog."""

    def format_request_payload(self, prompt: str, model_kwargs: Dict) -> bytes:
        ContentFormatterBase.escape_special_characters(prompt)
        request_payload = json.dumps(
            {"inputs": [f'"{prompt}"'], "parameters": model_kwargs}
        )
        return str.encode(request_payload)

    def format_response_payload(self, output: bytes) -> str:
        return json.loads(output)[0]["generated_text"]


class DollyContentFormatter(ContentFormatterBase):
    """Content handler for the Dolly-v2-12b model"""

    def format_request_payload(self, prompt: str, model_kwargs: Dict) -> bytes:
        prompt = ContentFormatterBase.escape_special_characters(prompt)
        request_payload = json.dumps(
            {
                "input_data": {"input_string": [f'"{prompt}"']},
                "parameters": model_kwargs,
            }
        )
        return str.encode(request_payload)

    def format_response_payload(self, output: bytes) -> str:
        return json.loads(output)[0]


class LlamaContentFormatter(ContentFormatterBase):
    """Content formatter for LLaMa"""

    def format_request_payload(self, prompt: str, model_kwargs: Dict) -> bytes:
        """Formats the request according the the chosen api"""
        prompt = ContentFormatterBase.escape_special_characters(prompt)
        request_payload = json.dumps(
            {
                "input_data": {
                    "input_string": [f'"{prompt}"'],
                    "parameters": model_kwargs,
                }
            }
        )
        return str.encode(request_payload)

    def format_response_payload(self, output: bytes) -> str:
        """Formats response"""
        return json.loads(output)[0]["0"]


class AzureMLOnlineEndpoint(LLM, BaseModel):
    """Azure ML Online Endpoint models.

    Example:
        .. code-block:: python

            azure_llm = AzureMLOnlineEndpoint(
                endpoint_url="https://<your-endpoint>.<your_region>.inference.ml.azure.com/score",
                endpoint_api_key="my-api-key",
                content_formatter=content_formatter,
            )
    """  # noqa: E501

    endpoint_url: str = ""
    """URL of pre-existing Endpoint. Should be passed to constructor or specified as 
        env var `AZUREML_ENDPOINT_URL`."""

    endpoint_api_key: str = ""
    """Authentication Key for Endpoint. Should be passed to constructor or specified as
        env var `AZUREML_ENDPOINT_API_KEY`."""

    deployment_name: str = ""
    """Deployment Name for Endpoint. NOT REQUIRED to call endpoint. Should be passed 
        to constructor or specified as env var `AZUREML_DEPLOYMENT_NAME`."""

    content_formatter: Any = None
    """The content formatter that provides an input and output
    transform function to handle formats between the LLM and
    the endpoint"""

    http_client: Any = None  #: :meta private:

    model_kwargs: Optional[dict] = None
    """Key word arguments to pass to the model."""

    @validator("http_client", always=True, allow_reuse=True)
    @classmethod
    def validate_client(cls, field_value: Any, values: Dict) -> AzureMLEndpointClient:
        """Validate that api key and python package exists in environment."""
        endpoint_key = get_from_dict_or_env(
            values, "endpoint_api_key", "AZUREML_ENDPOINT_API_KEY"
        )
        endpoint_url = get_from_dict_or_env(
            values, "endpoint_url", "AZUREML_ENDPOINT_URL"
        )
        deployment_name = get_from_dict_or_env(
            values, "deployment_name", "AZUREML_DEPLOYMENT_NAME", ""
        )
        content_formatter = values.get("content_formatter")
        endpoint_headers = (
            content_formatter and content_formatter.get_http_headers()
        ) or {}

        http_client = AzureMLEndpointClient(
            endpoint_url, endpoint_key, deployment_name, endpoint_headers
        )
        return http_client

    @property
    def _identifying_params(self) -> Mapping[str, Any]:
        """Get the identifying parameters."""
        _model_kwargs = self.model_kwargs or {}
        return {
            **{"deployment_name": self.deployment_name},
            **{"model_kwargs": _model_kwargs},
        }

    @property
    def _llm_type(self) -> str:
        """Return type of llm."""
        return "azureml_endpoint"

    def _call(
        self,
        prompt: str,
        stop: Optional[List[str]] = None,
        run_manager: Optional[CallbackManagerForLLMRun] = None,
        **kwargs: Any,
    ) -> str:
        """Call out to an AzureML Managed Online endpoint.
        Args:
            prompt: The prompt to pass into the model.
            stop: Optional list of stop words to use when generating.
        Returns:
            The string generated by the model.
        Example:
            .. code-block:: python
                response = azureml_model("Tell me a joke.")
        """
        _model_kwargs = self.model_kwargs or {}

        request_payload = self.content_formatter.format_request_payload(
            prompt, _model_kwargs
        )
        response_payload = self.http_client.call(request_payload, **kwargs)
        generated_text = self.content_formatter.format_response_payload(
            response_payload
        )
        return generated_text<|MERGE_RESOLUTION|>--- conflicted
+++ resolved
@@ -15,15 +15,11 @@
     """AzureML Managed Endpoint client."""
 
     def __init__(
-<<<<<<< HEAD
         self,
         endpoint_url: str,
         endpoint_api_key: str,
         deployment_name: str,
         extra_headers: dict,
-=======
-        self, endpoint_url: str, endpoint_api_key: str, deployment_name: str = ""
->>>>>>> 2a26cc6d
     ) -> None:
         """Initialize the class."""
         if not endpoint_api_key or not endpoint_url:
