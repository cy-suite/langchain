--- conflicted
+++ resolved
@@ -10,17 +10,12 @@
 
 
 class TitanTakeoff(LLM):
-<<<<<<< HEAD
-    port: int = 8000
-    """Specifies the port to use for the Titan Takeoff API. Default = 8000."""
-=======
     """Wrapper around Titan Takeoff APIs."""
 
     base_url: str = "http://localhost:8000"
     """Specifies the baseURL to use for the Titan Takeoff API. 
     Default = http://localhost:8000.
     """
->>>>>>> 7db6aabf
 
     generate_max_length: int = 128
     """Maximum generation length. Default = 128."""
