--- conflicted
+++ resolved
@@ -68,13 +68,10 @@
     temperature: Optional[float] = 0.8
     """The value used to module the logits distribution."""
     repetition_penalty: Optional[float] = None
-<<<<<<< HEAD
-=======
     """The parameter for repetition penalty. 1.0 means no penalty.
     See [this paper](https://arxiv.org/pdf/1909.05858.pdf) for more details."""
     return_full_text: bool = False
     """Whether to prepend the prompt to the generated text"""
->>>>>>> c732d8ff
     truncate: Optional[int] = None
     """Truncate inputs tokens to the given size"""
     stop_sequences: List[str] = Field(default_factory=list)
@@ -86,8 +83,6 @@
     timeout: int = 120
     """Timeout in seconds"""
     streaming: bool = False
-<<<<<<< HEAD
-=======
     """Whether to generate a stream of tokens asynchronously"""
     do_sample: bool = False
     """Activate logits sampling"""
@@ -98,7 +93,6 @@
     """Holds any text-generation-inference server parameters not explicitly specified"""
     model_kwargs: Dict[str, Any] = Field(default_factory=dict)
     """Holds any model parameters valid for `call` not explicitly specified"""
->>>>>>> c732d8ff
     client: Any
     async_client: Any
 
@@ -175,12 +169,9 @@
             "truncate": self.truncate,
             "stop_sequences": self.stop_sequences,
             "seed": self.seed,
-<<<<<<< HEAD
-=======
             "do_sample": self.do_sample,
             "watermark": self.watermark,
             **self.model_kwargs,
->>>>>>> c732d8ff
         }
 
     def _invocation_params(
