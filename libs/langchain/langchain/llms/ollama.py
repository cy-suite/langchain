--- conflicted
+++ resolved
@@ -128,8 +128,8 @@
             stop = self.stop
         elif stop is None:
             stop = []
-<<<<<<< HEAD
-        params = {**self._default_params}
+
+        params = self._default_params
 
         if "model" in kwargs:
             params["model"] = kwargs["model"]
@@ -143,10 +143,6 @@
                 **kwargs,
             }
 
-=======
-        params = {**self._default_params, **kwargs}
-        params["options"]["stop"] = stop
->>>>>>> 339973db
         response = requests.post(
             url=f"{self.base_url}/api/generate/",
             headers={"Content-Type": "application/json"},
