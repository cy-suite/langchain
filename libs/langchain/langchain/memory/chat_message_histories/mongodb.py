--- conflicted
+++ resolved
@@ -75,13 +75,7 @@
             self.collection.insert_one(
                 {
                     "SessionId": self.session_id,
-<<<<<<< HEAD
-                    "History": json.dumps(
-                        _message_to_dict(message), ensure_ascii=False
-                    ),
-=======
-                    "History": json.dumps(message_to_dict(message)),
->>>>>>> 16af2824
+                    "History": json.dumps(message_to_dict(message), ensure_ascii=False),
                 }
             )
         except errors.WriteError as err:
