from langchain_community.chat_message_histories.redis import RedisChatMessageHistory

<<<<<<< HEAD
from langchain_core.chat_history import BaseChatMessageHistory
from langchain_core.messages import (
    BaseMessage,
    message_to_dict,
    messages_from_dict,
)

from langchain.utilities.redis import get_client

logger = logging.getLogger(__name__)


class RedisChatMessageHistory(BaseChatMessageHistory):
    """Chat message history stored in a Redis database."""

    def __init__(
        self,
        session_id: str,
        url: str = "redis://localhost:6379/0",
        key_prefix: str = "message_store:",
        ttl: Optional[int] = None,
    ):
        try:
            import redis
        except ImportError:
            raise ImportError(
                "Could not import redis python package. "
                "Please install it with `pip install redis`."
            )

        try:
            self.redis_client = get_client(redis_url=url)
        except redis.exceptions.ConnectionError as error:
            logger.error(error)

        self.session_id = session_id
        self.key_prefix = key_prefix
        self.ttl = ttl

    @property
    def key(self) -> str:
        """Construct the record key to use"""
        return self.key_prefix + self.session_id

    @property
    def messages(self) -> List[BaseMessage]:  # type: ignore
        """Retrieve the messages from Redis"""
        _items = self.redis_client.lrange(self.key, 0, -1)
        items = [json.loads(m.decode("utf-8")) for m in _items[::-1]]
        messages = messages_from_dict(items)
        return messages

    def add_message(self, message: BaseMessage) -> None:
        """Append the message to the record in Redis"""
        self.redis_client.lpush(
            self.key, json.dumps(message_to_dict(message), ensure_ascii=False)
        )
        if self.ttl:
            self.redis_client.expire(self.key, self.ttl)

    def clear(self) -> None:
        """Clear session memory from Redis"""
        self.redis_client.delete(self.key)
=======
__all__ = ["RedisChatMessageHistory"]
>>>>>>> b9ef92f2
<|MERGE_RESOLUTION|>--- conflicted
+++ resolved
@@ -1,69 +1,3 @@
 from langchain_community.chat_message_histories.redis import RedisChatMessageHistory
 
-<<<<<<< HEAD
-from langchain_core.chat_history import BaseChatMessageHistory
-from langchain_core.messages import (
-    BaseMessage,
-    message_to_dict,
-    messages_from_dict,
-)
-
-from langchain.utilities.redis import get_client
-
-logger = logging.getLogger(__name__)
-
-
-class RedisChatMessageHistory(BaseChatMessageHistory):
-    """Chat message history stored in a Redis database."""
-
-    def __init__(
-        self,
-        session_id: str,
-        url: str = "redis://localhost:6379/0",
-        key_prefix: str = "message_store:",
-        ttl: Optional[int] = None,
-    ):
-        try:
-            import redis
-        except ImportError:
-            raise ImportError(
-                "Could not import redis python package. "
-                "Please install it with `pip install redis`."
-            )
-
-        try:
-            self.redis_client = get_client(redis_url=url)
-        except redis.exceptions.ConnectionError as error:
-            logger.error(error)
-
-        self.session_id = session_id
-        self.key_prefix = key_prefix
-        self.ttl = ttl
-
-    @property
-    def key(self) -> str:
-        """Construct the record key to use"""
-        return self.key_prefix + self.session_id
-
-    @property
-    def messages(self) -> List[BaseMessage]:  # type: ignore
-        """Retrieve the messages from Redis"""
-        _items = self.redis_client.lrange(self.key, 0, -1)
-        items = [json.loads(m.decode("utf-8")) for m in _items[::-1]]
-        messages = messages_from_dict(items)
-        return messages
-
-    def add_message(self, message: BaseMessage) -> None:
-        """Append the message to the record in Redis"""
-        self.redis_client.lpush(
-            self.key, json.dumps(message_to_dict(message), ensure_ascii=False)
-        )
-        if self.ttl:
-            self.redis_client.expire(self.key, self.ttl)
-
-    def clear(self) -> None:
-        """Clear session memory from Redis"""
-        self.redis_client.delete(self.key)
-=======
-__all__ = ["RedisChatMessageHistory"]
->>>>>>> b9ef92f2
+__all__ = ["RedisChatMessageHistory"]