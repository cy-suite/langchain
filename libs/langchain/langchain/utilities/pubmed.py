--- conflicted
+++ resolved
@@ -1,198 +1,3 @@
 from langchain_community.utilities.pubmed import PubMedAPIWrapper
 
-<<<<<<< HEAD
-from langchain_core.documents import Document
-from langchain_core.pydantic_v1 import BaseModel, root_validator
-
-logger = logging.getLogger(__name__)
-
-
-class PubMedAPIWrapper(BaseModel):
-    """
-    Wrapper around PubMed API.
-
-    This wrapper will use the PubMed API to conduct searches and fetch
-    document summaries. By default, it will return the document summaries
-    of the top-k results of an input search.
-
-    Parameters:
-        top_k_results: number of the top-scored document used for the PubMed tool
-        MAX_QUERY_LENGTH: maximum length of the query.
-          Default is 300 characters.
-        doc_content_chars_max: maximum length of the document content.
-          Content will be truncated if it exceeds this length.
-          Default is 2000 characters.
-        max_retry: maximum number of retries for a request. Default is 5.
-        sleep_time: time to wait between retries.
-          Default is 0.2 seconds.
-        email: email address to be used for the PubMed API.
-    """
-
-    parse: Any  #: :meta private:
-
-    base_url_esearch: (
-        str
-    ) = "https://eutils.ncbi.nlm.nih.gov/entrez/eutils/esearch.fcgi?"
-    base_url_efetch: str = "https://eutils.ncbi.nlm.nih.gov/entrez/eutils/efetch.fcgi?"
-    max_retry: int = 5
-    sleep_time: float = 0.2
-
-    # Default values for the parameters
-    top_k_results: int = 3
-    MAX_QUERY_LENGTH: int = 300
-    doc_content_chars_max: int = 2000
-    email: str = "your_email@example.com"
-
-    @root_validator()
-    def validate_environment(cls, values: Dict) -> Dict:
-        """Validate that the python package exists in environment."""
-        try:
-            import xmltodict
-
-            values["parse"] = xmltodict.parse
-        except ImportError:
-            raise ImportError(
-                "Could not import xmltodict python package. "
-                "Please install it with `pip install xmltodict`."
-            )
-        return values
-
-    def run(self, query: str) -> str:
-        """
-        Run PubMed search and get the article meta information.
-        See https://www.ncbi.nlm.nih.gov/books/NBK25499/#chapter4.ESearch
-        It uses only the most informative fields of article meta information.
-        """
-
-        try:
-            # Retrieve the top-k results for the query
-            docs = [
-                f"Published: {result['Published']}\n"
-                f"Title: {result['Title']}\n"
-                f"Copyright Information: {result['Copyright Information']}\n"
-                f"Summary::\n{result['Summary']}"
-                for result in self.load(query[: self.MAX_QUERY_LENGTH])
-            ]
-
-            # Join the results and limit the character count
-            return (
-                "\n\n".join(docs)[: self.doc_content_chars_max]
-                if docs
-                else "No good PubMed Result was found"
-            )
-        except Exception as ex:
-            return f"PubMed exception: {ex}"
-
-    def lazy_load(self, query: str) -> Iterator[dict]:
-        """
-        Search PubMed for documents matching the query.
-        Return an iterator of dictionaries containing the document metadata.
-        """
-
-        url = (
-            self.base_url_esearch
-            + "db=pubmed&term="
-            + str({urllib.parse.quote(query)})
-            + f"&retmode=json&retmax={self.top_k_results}&usehistory=y"
-        )
-        result = urllib.request.urlopen(url)
-        text = result.read().decode("utf-8")
-        json_text = json.loads(text)
-
-        webenv = json_text["esearchresult"]["webenv"]
-        for uid in json_text["esearchresult"]["idlist"]:
-            yield self.retrieve_article(uid, webenv)
-
-    def load(self, query: str) -> List[dict]:
-        """
-        Search PubMed for documents matching the query.
-        Return a list of dictionaries containing the document metadata.
-        """
-        return list(self.lazy_load(query))
-
-    def _dict2document(self, doc: dict) -> Document:
-        summary = doc.pop("Summary")
-        return Document(page_content=summary, metadata=doc)
-
-    def lazy_load_docs(self, query: str) -> Iterator[Document]:
-        for d in self.lazy_load(query=query):
-            yield self._dict2document(d)
-
-    def load_docs(self, query: str) -> List[Document]:
-        return list(self.lazy_load_docs(query=query))
-
-    def retrieve_article(self, uid: str, webenv: str) -> dict:
-        url = (
-            self.base_url_efetch
-            + "db=pubmed&retmode=xml&id="
-            + uid
-            + "&webenv="
-            + webenv
-        )
-
-        retry = 0
-        while True:
-            try:
-                result = urllib.request.urlopen(url)
-                break
-            except urllib.error.HTTPError as e:
-                if e.code == 429 and retry < self.max_retry:
-                    # Too Many Requests errors
-                    # wait for an exponentially increasing amount of time
-                    print(
-                        f"Too Many Requests, "
-                        f"waiting for {self.sleep_time:.2f} seconds..."
-                    )
-                    time.sleep(self.sleep_time)
-                    self.sleep_time *= 2
-                    retry += 1
-                else:
-                    raise e
-
-        xml_text = result.read().decode("utf-8")
-        text_dict = self.parse(xml_text)
-        return self._parse_article(uid, text_dict)
-
-    def _parse_article(self, uid: str, text_dict: dict) -> dict:
-        try:
-            ar = text_dict["PubmedArticleSet"]["PubmedArticle"]["MedlineCitation"][
-                "Article"
-            ]
-        except KeyError:
-            ar = text_dict["PubmedArticleSet"]["PubmedBookArticle"]["BookDocument"]
-        abstract_text = ar.get("Abstract", {}).get("AbstractText", [])
-        summaries = [
-            f"{txt['@Label']}: {txt['#text']}"
-            for txt in abstract_text
-            if "#text" in txt and "@Label" in txt
-        ]
-        summary = (
-            "\n".join(summaries)
-            if summaries
-            else (
-                abstract_text
-                if isinstance(abstract_text, str)
-                else (
-                    "\n".join(str(value) for value in abstract_text.values())
-                    if isinstance(abstract_text, dict)
-                    else "No abstract available"
-                )
-            )
-        )
-        a_d = ar.get("ArticleDate", {})
-        pub_date = "-".join(
-            [a_d.get("Year", ""), a_d.get("Month", ""), a_d.get("Day", "")]
-        )
-
-        return {
-            "uid": uid,
-            "Title": ar.get("ArticleTitle", ""),
-            "Published": pub_date,
-            "Copyright Information": ar.get("Abstract", {}).get(
-                "CopyrightInformation", ""
-            ),
-            "Summary": summary,
-        }
-=======
-__all__ = ["PubMedAPIWrapper"]
->>>>>>> b9ef92f2
+__all__ = ["PubMedAPIWrapper"]