"""**Utilities** are the integrations with third-part systems and packages.

Other LangChain classes use **Utilities** to interact with third-part systems
and packages.
"""
from typing import Any

from langchain.utilities.requests import Requests, RequestsWrapper, TextRequestsWrapper


def _import_alpha_vantage() -> Any:
    from langchain.utilities.alpha_vantage import AlphaVantageAPIWrapper

    return AlphaVantageAPIWrapper


def _import_apify() -> Any:
    from langchain.utilities.apify import ApifyWrapper

    return ApifyWrapper


def _import_arcee() -> Any:
    from langchain.utilities.arcee import ArceeWrapper

    return ArceeWrapper


def _import_arxiv() -> Any:
    from langchain.utilities.arxiv import ArxivAPIWrapper

    return ArxivAPIWrapper


def _import_awslambda() -> Any:
    from langchain.utilities.awslambda import LambdaWrapper

    return LambdaWrapper


def _import_bibtex() -> Any:
    from langchain.utilities.bibtex import BibtexparserWrapper

    return BibtexparserWrapper


def _import_bing_search() -> Any:
    from langchain.utilities.bing_search import BingSearchAPIWrapper

    return BingSearchAPIWrapper


def _import_brave_search() -> Any:
    from langchain.utilities.brave_search import BraveSearchWrapper

    return BraveSearchWrapper


def _import_duckduckgo_search() -> Any:
    from langchain.utilities.duckduckgo_search import DuckDuckGoSearchAPIWrapper

    return DuckDuckGoSearchAPIWrapper


def _import_golden_query() -> Any:
    from langchain.utilities.golden_query import GoldenQueryAPIWrapper

    return GoldenQueryAPIWrapper


def _import_google_lens() -> Any:
    from langchain.utilities.google_lens import GoogleLensAPIWrapper

    return GoogleLensAPIWrapper


def _import_google_places_api() -> Any:
    from langchain.utilities.google_places_api import GooglePlacesAPIWrapper

    return GooglePlacesAPIWrapper


def _import_google_jobs() -> Any:
    from langchain.utilities.google_jobs import GoogleJobsAPIWrapper

    return GoogleJobsAPIWrapper


def _import_google_scholar() -> Any:
    from langchain.utilities.google_scholar import GoogleScholarAPIWrapper

    return GoogleScholarAPIWrapper


def _import_google_trends() -> Any:
    from langchain.utilities.google_trends import GoogleTrendsAPIWrapper

    return GoogleTrendsAPIWrapper


def _import_google_finance() -> Any:
    from langchain.utilities.google_finance import GoogleFinanceAPIWrapper

    return GoogleFinanceAPIWrapper


def _import_google_search() -> Any:
    from langchain.utilities.google_search import GoogleSearchAPIWrapper

    return GoogleSearchAPIWrapper


def _import_google_serper() -> Any:
    from langchain.utilities.google_serper import GoogleSerperAPIWrapper

    return GoogleSerperAPIWrapper


def _import_graphql() -> Any:
    from langchain.utilities.graphql import GraphQLAPIWrapper

    return GraphQLAPIWrapper


def _import_jira() -> Any:
    from langchain.utilities.jira import JiraAPIWrapper

    return JiraAPIWrapper


def _import_max_compute() -> Any:
    from langchain.utilities.max_compute import MaxComputeAPIWrapper

    return MaxComputeAPIWrapper


def _import_merriam_webster() -> Any:
    from langchain.utilities.merriam_webster import MerriamWebsterAPIWrapper

    return MerriamWebsterAPIWrapper


def _import_metaphor_search() -> Any:
    from langchain.utilities.metaphor_search import MetaphorSearchAPIWrapper

    return MetaphorSearchAPIWrapper


def _import_openweathermap() -> Any:
    from langchain.utilities.openweathermap import OpenWeatherMapAPIWrapper

    return OpenWeatherMapAPIWrapper


def _import_outline() -> Any:
    from langchain.utilities.outline import OutlineAPIWrapper

    return OutlineAPIWrapper


def _import_portkey() -> Any:
    from langchain.utilities.portkey import Portkey

    return Portkey


def _import_powerbi() -> Any:
    from langchain.utilities.powerbi import PowerBIDataset

    return PowerBIDataset


def _import_pubmed() -> Any:
    from langchain.utilities.pubmed import PubMedAPIWrapper

    return PubMedAPIWrapper


def _import_python() -> Any:
    from langchain.utilities.python import PythonREPL

    return PythonREPL


def _import_scenexplain() -> Any:
    from langchain.utilities.scenexplain import SceneXplainAPIWrapper

    return SceneXplainAPIWrapper


def _import_searchapi() -> Any:
    from langchain.utilities.searchapi import SearchApiAPIWrapper

    return SearchApiAPIWrapper


def _import_searx_search() -> Any:
    from langchain.utilities.searx_search import SearxSearchWrapper

    return SearxSearchWrapper


def _import_serpapi() -> Any:
    from langchain.utilities.serpapi import SerpAPIWrapper

    return SerpAPIWrapper


def _import_spark_sql() -> Any:
    from langchain.utilities.spark_sql import SparkSQL

    return SparkSQL


def _import_sql_database() -> Any:
    from langchain.utilities.sql_database import SQLDatabase

    return SQLDatabase


def _import_steam_webapi() -> Any:
    from langchain.utilities.steam import SteamWebAPIWrapper

    return SteamWebAPIWrapper


def _import_stackexchange() -> Any:
    from langchain.utilities.stackexchange import StackExchangeAPIWrapper

    return StackExchangeAPIWrapper


def _import_tensorflow_datasets() -> Any:
    from langchain.utilities.tensorflow_datasets import TensorflowDatasets

    return TensorflowDatasets


def _import_twilio() -> Any:
    from langchain.utilities.twilio import TwilioAPIWrapper

    return TwilioAPIWrapper


def _import_wikipedia() -> Any:
    from langchain.utilities.wikipedia import WikipediaAPIWrapper

    return WikipediaAPIWrapper


def _import_wolfram_alpha() -> Any:
    from langchain.utilities.wolfram_alpha import WolframAlphaAPIWrapper

    return WolframAlphaAPIWrapper


def _import_zapier() -> Any:
    from langchain.utilities.zapier import ZapierNLAWrapper

    return ZapierNLAWrapper


<<<<<<< HEAD
def _import_cube() -> Any:
    from langchain.utilities.cube import CubeAPIWrapper

    return CubeAPIWrapper
=======
def _import_nasa() -> Any:
    from langchain.utilities.nasa import NasaAPIWrapper

    return NasaAPIWrapper
>>>>>>> d9bfdc95


def __getattr__(name: str) -> Any:
    if name == "AlphaVantageAPIWrapper":
        return _import_alpha_vantage()
    elif name == "ApifyWrapper":
        return _import_apify()
    elif name == "ArceeWrapper":
        return _import_arcee()
    elif name == "ArxivAPIWrapper":
        return _import_arxiv()
    elif name == "LambdaWrapper":
        return _import_awslambda()
    elif name == "BibtexparserWrapper":
        return _import_bibtex()
    elif name == "BingSearchAPIWrapper":
        return _import_bing_search()
    elif name == "BraveSearchWrapper":
        return _import_brave_search()
    elif name == "DuckDuckGoSearchAPIWrapper":
        return _import_duckduckgo_search()
    elif name == "GoogleLensAPIWrapper":
        return _import_google_lens()
    elif name == "GoldenQueryAPIWrapper":
        return _import_golden_query()
    elif name == "GoogleJobsAPIWrapper":
        return _import_google_jobs()
    elif name == "GoogleScholarAPIWrapper":
        return _import_google_scholar()
    elif name == "GoogleFinanceAPIWrapper":
        return _import_google_finance()
    elif name == "GoogleTrendsAPIWrapper":
        return _import_google_trends()
    elif name == "GooglePlacesAPIWrapper":
        return _import_google_places_api()
    elif name == "GoogleSearchAPIWrapper":
        return _import_google_search()
    elif name == "GoogleSerperAPIWrapper":
        return _import_google_serper()
    elif name == "GraphQLAPIWrapper":
        return _import_graphql()
    elif name == "JiraAPIWrapper":
        return _import_jira()
    elif name == "MaxComputeAPIWrapper":
        return _import_max_compute()
    elif name == "MerriamWebsterAPIWrapper":
        return _import_merriam_webster()
    elif name == "MetaphorSearchAPIWrapper":
        return _import_metaphor_search()
    elif name == "NasaAPIWrapper":
        return _import_nasa()
    elif name == "OpenWeatherMapAPIWrapper":
        return _import_openweathermap()
    elif name == "OutlineAPIWrapper":
        return _import_outline()
    elif name == "Portkey":
        return _import_portkey()
    elif name == "PowerBIDataset":
        return _import_powerbi()
    elif name == "PubMedAPIWrapper":
        return _import_pubmed()
    elif name == "PythonREPL":
        return _import_python()
    elif name == "SceneXplainAPIWrapper":
        return _import_scenexplain()
    elif name == "SearchApiAPIWrapper":
        return _import_searchapi()
    elif name == "SearxSearchWrapper":
        return _import_searx_search()
    elif name == "SerpAPIWrapper":
        return _import_serpapi()
    elif name == "SparkSQL":
        return _import_spark_sql()
    elif name == "StackExchangeAPIWrapper":
        return _import_stackexchange()
    elif name == "SQLDatabase":
        return _import_sql_database()
    elif name == "SteamWebAPIWrapper":
        return _import_steam_webapi()
    elif name == "TensorflowDatasets":
        return _import_tensorflow_datasets()
    elif name == "TwilioAPIWrapper":
        return _import_twilio()
    elif name == "WikipediaAPIWrapper":
        return _import_wikipedia()
    elif name == "WolframAlphaAPIWrapper":
        return _import_wolfram_alpha()
    elif name == "ZapierNLAWrapper":
        return _import_zapier()
    elif name == "CubeAPIWrapper":
        return _import_cube()
    else:
        raise AttributeError(f"Could not find: {name}")


__all__ = [
    "AlphaVantageAPIWrapper",
    "ApifyWrapper",
    "ArceeWrapper",
    "ArxivAPIWrapper",
    "BibtexparserWrapper",
    "BingSearchAPIWrapper",
    "BraveSearchWrapper",
    "DuckDuckGoSearchAPIWrapper",
    "GoldenQueryAPIWrapper",
    "GoogleFinanceAPIWrapper",
    "GoogleLensAPIWrapper",
    "GoogleJobsAPIWrapper",
    "GooglePlacesAPIWrapper",
    "GoogleScholarAPIWrapper",
    "GoogleTrendsAPIWrapper",
    "GoogleSearchAPIWrapper",
    "GoogleSerperAPIWrapper",
    "GraphQLAPIWrapper",
    "JiraAPIWrapper",
    "LambdaWrapper",
    "MaxComputeAPIWrapper",
    "MerriamWebsterAPIWrapper",
    "MetaphorSearchAPIWrapper",
    "NasaAPIWrapper",
    "OpenWeatherMapAPIWrapper",
    "OutlineAPIWrapper",
    "Portkey",
    "PowerBIDataset",
    "PubMedAPIWrapper",
    "PythonREPL",
    "Requests",
    "RequestsWrapper",
    "SteamWebAPIWrapper",
    "SQLDatabase",
    "SceneXplainAPIWrapper",
    "SearchApiAPIWrapper",
    "SearxSearchWrapper",
    "SerpAPIWrapper",
    "SparkSQL",
    "StackExchangeAPIWrapper",
    "TensorflowDatasets",
    "TextRequestsWrapper",
    "TwilioAPIWrapper",
    "WikipediaAPIWrapper",
    "WolframAlphaAPIWrapper",
    "ZapierNLAWrapper",
    "CubeAPIWrapper",
]<|MERGE_RESOLUTION|>--- conflicted
+++ resolved
@@ -260,17 +260,16 @@
     return ZapierNLAWrapper
 
 
-<<<<<<< HEAD
+def _import_nasa() -> Any:
+    from langchain.utilities.nasa import NasaAPIWrapper
+
+    return NasaAPIWrapper
+
+
 def _import_cube() -> Any:
     from langchain.utilities.cube import CubeAPIWrapper
 
     return CubeAPIWrapper
-=======
-def _import_nasa() -> Any:
-    from langchain.utilities.nasa import NasaAPIWrapper
-
-    return NasaAPIWrapper
->>>>>>> d9bfdc95
 
 
 def __getattr__(name: str) -> Any:
