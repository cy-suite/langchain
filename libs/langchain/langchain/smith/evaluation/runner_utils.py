--- conflicted
+++ resolved
@@ -761,11 +761,7 @@
             f"with inputs {example.inputs}"
             f"\n{repr(e)}"
         )
-<<<<<<< HEAD
-        result = {"Error": e}
-=======
         result = EvalError(Error=e)
->>>>>>> 2bc5bd67
     return result
 
 
@@ -897,11 +893,7 @@
             f"with inputs {example.inputs}"
             f"\nError Type: {error_type}, Message: {e}"
         )
-<<<<<<< HEAD
-        result = {"Error": e}
-=======
         result = EvalError(Error=e)
->>>>>>> 2bc5bd67
     return result
 
 
