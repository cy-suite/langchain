--- conflicted
+++ resolved
@@ -92,13 +92,7 @@
     get_chat_history: Optional[Callable[[List[CHAT_TURN_TYPE]], str]] = None
     """An optional function to get a string of the chat history.
     If None is provided, will use a default."""
-<<<<<<< HEAD
-    disable_question_generator: bool = False
-    """Запрещает видоизменять запрос пользователя, оставляя его в исходном виде"""
-    response_if_no_docs_found: Optional[str]
-=======
     response_if_no_docs_found: Optional[str] = None
->>>>>>> 16f5fdb3
     """If specified, the chain will return a fixed response if no docs 
     are found for the question. """
 
