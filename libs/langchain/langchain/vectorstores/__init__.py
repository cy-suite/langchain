"""**Vector store** stores embedded data and performs vector search.

One of the most common ways to store and search over unstructured data is to
embed it and store the resulting embedding vectors, and then query the store
and retrieve the data that are 'most similar' to the embedded query.

**Class hierarchy:**

.. code-block::

    VectorStore --> <name>  # Examples: Annoy, FAISS, Milvus

    BaseRetriever --> VectorStoreRetriever --> <name>Retriever  # Example: VespaRetriever

**Main helpers:**

.. code-block::

    Embeddings, Document
"""  # noqa: E501
<<<<<<< HEAD
from langchain.vectorstores.alibabacloud_opensearch import (
    AlibabaCloudOpenSearch,
    AlibabaCloudOpenSearchSettings,
)
from langchain.vectorstores.analyticdb import AnalyticDB
from langchain.vectorstores.annoy import Annoy
from langchain.vectorstores.atlas import AtlasDB
from langchain.vectorstores.awadb import AwaDB
from langchain.vectorstores.azuresearch import AzureSearch
from langchain.vectorstores.bageldb import Bagel
from langchain.vectorstores.baiducloud_vector_search import BESVerctorStore
from langchain.vectorstores.base import VectorStore
from langchain.vectorstores.cassandra import Cassandra
from langchain.vectorstores.chroma import Chroma
from langchain.vectorstores.clarifai import Clarifai
from langchain.vectorstores.clickhouse import Clickhouse, ClickhouseSettings
from langchain.vectorstores.dashvector import DashVector
from langchain.vectorstores.deeplake import DeepLake
from langchain.vectorstores.dingo import Dingo
from langchain.vectorstores.docarray import DocArrayHnswSearch, DocArrayInMemorySearch
from langchain.vectorstores.elastic_vector_search import (
    ElasticKnnSearch,
    ElasticVectorSearch,
)
from langchain.vectorstores.elasticsearch import ElasticsearchStore
from langchain.vectorstores.epsilla import Epsilla
from langchain.vectorstores.faiss import FAISS
from langchain.vectorstores.hologres import Hologres
from langchain.vectorstores.lancedb import LanceDB
from langchain.vectorstores.marqo import Marqo
from langchain.vectorstores.matching_engine import MatchingEngine
from langchain.vectorstores.meilisearch import Meilisearch
from langchain.vectorstores.milvus import Milvus
from langchain.vectorstores.mongodb_atlas import MongoDBAtlasVectorSearch
from langchain.vectorstores.myscale import MyScale, MyScaleSettings
from langchain.vectorstores.neo4j_vector import Neo4jVector
from langchain.vectorstores.opensearch_vector_search import OpenSearchVectorSearch
from langchain.vectorstores.pgembedding import PGEmbedding
from langchain.vectorstores.pgvector import PGVector
from langchain.vectorstores.pinecone import Pinecone
from langchain.vectorstores.qdrant import Qdrant
from langchain.vectorstores.redis import Redis
from langchain.vectorstores.rocksetdb import Rockset
from langchain.vectorstores.scann import ScaNN
from langchain.vectorstores.singlestoredb import SingleStoreDB
from langchain.vectorstores.sklearn import SKLearnVectorStore
from langchain.vectorstores.sqlitevss import SQLiteVSS
from langchain.vectorstores.starrocks import StarRocks
from langchain.vectorstores.supabase import SupabaseVectorStore
from langchain.vectorstores.tair import Tair
from langchain.vectorstores.tencentvectordb import TencentVectorDB
from langchain.vectorstores.tigris import Tigris
from langchain.vectorstores.typesense import Typesense
from langchain.vectorstores.usearch import USearch
from langchain.vectorstores.vectara import Vectara
from langchain.vectorstores.weaviate import Weaviate
from langchain.vectorstores.zep import ZepVectorStore
from langchain.vectorstores.zilliz import Zilliz
=======
from typing import Any

from langchain.schema.vectorstore import VectorStore


def _import_alibaba_cloud_open_search() -> Any:
    from langchain.vectorstores.alibabacloud_opensearch import AlibabaCloudOpenSearch

    return AlibabaCloudOpenSearch


def _import_alibaba_cloud_open_search_settings() -> Any:
    from langchain.vectorstores.alibabacloud_opensearch import (
        AlibabaCloudOpenSearchSettings,
    )

    return AlibabaCloudOpenSearchSettings


def _import_elastic_knn_search() -> Any:
    from langchain.vectorstores.elastic_vector_search import ElasticKnnSearch

    return ElasticKnnSearch


def _import_elastic_vector_search() -> Any:
    from langchain.vectorstores.elastic_vector_search import ElasticVectorSearch

    return ElasticVectorSearch


def _import_analyticdb() -> Any:
    from langchain.vectorstores.analyticdb import AnalyticDB

    return AnalyticDB


def _import_annoy() -> Any:
    from langchain.vectorstores.annoy import Annoy

    return Annoy


def _import_atlas() -> Any:
    from langchain.vectorstores.atlas import AtlasDB

    return AtlasDB


def _import_awadb() -> Any:
    from langchain.vectorstores.awadb import AwaDB

    return AwaDB


def _import_azuresearch() -> Any:
    from langchain.vectorstores.azuresearch import AzureSearch

    return AzureSearch


def _import_bageldb() -> Any:
    from langchain.vectorstores.bageldb import Bagel

    return Bagel


def _import_cassandra() -> Any:
    from langchain.vectorstores.cassandra import Cassandra

    return Cassandra


def _import_chroma() -> Any:
    from langchain.vectorstores.chroma import Chroma

    return Chroma


def _import_clarifai() -> Any:
    from langchain.vectorstores.clarifai import Clarifai

    return Clarifai


def _import_clickhouse() -> Any:
    from langchain.vectorstores.clickhouse import Clickhouse

    return Clickhouse


def _import_clickhouse_settings() -> Any:
    from langchain.vectorstores.clickhouse import ClickhouseSettings

    return ClickhouseSettings


def _import_dashvector() -> Any:
    from langchain.vectorstores.dashvector import DashVector

    return DashVector


def _import_deeplake() -> Any:
    from langchain.vectorstores.deeplake import DeepLake

    return DeepLake


def _import_dingo() -> Any:
    from langchain.vectorstores.dingo import Dingo

    return Dingo


def _import_docarray_hnsw() -> Any:
    from langchain.vectorstores.docarray import DocArrayHnswSearch

    return DocArrayHnswSearch


def _import_docarray_inmemory() -> Any:
    from langchain.vectorstores.docarray import DocArrayInMemorySearch

    return DocArrayInMemorySearch


def _import_elasticsearch() -> Any:
    from langchain.vectorstores.elasticsearch import ElasticsearchStore

    return ElasticsearchStore


def _import_epsilla() -> Any:
    from langchain.vectorstores.epsilla import Epsilla

    return Epsilla


def _import_faiss() -> Any:
    from langchain.vectorstores.faiss import FAISS

    return FAISS


def _import_hologres() -> Any:
    from langchain.vectorstores.hologres import Hologres

    return Hologres


def _import_lancedb() -> Any:
    from langchain.vectorstores.lancedb import LanceDB

    return LanceDB


def _import_llm_rails() -> Any:
    from langchain.vectorstores.llm_rails import LLMRails

    return LLMRails


def _import_marqo() -> Any:
    from langchain.vectorstores.marqo import Marqo

    return Marqo


def _import_matching_engine() -> Any:
    from langchain.vectorstores.matching_engine import MatchingEngine

    return MatchingEngine


def _import_meilisearch() -> Any:
    from langchain.vectorstores.meilisearch import Meilisearch

    return Meilisearch


def _import_milvus() -> Any:
    from langchain.vectorstores.milvus import Milvus

    return Milvus


def _import_momento_vector_index() -> Any:
    from langchain.vectorstores.momento_vector_index import MomentoVectorIndex

    return MomentoVectorIndex


def _import_mongodb_atlas() -> Any:
    from langchain.vectorstores.mongodb_atlas import MongoDBAtlasVectorSearch

    return MongoDBAtlasVectorSearch


def _import_myscale() -> Any:
    from langchain.vectorstores.myscale import MyScale

    return MyScale


def _import_myscale_settings() -> Any:
    from langchain.vectorstores.myscale import MyScaleSettings

    return MyScaleSettings


def _import_neo4j_vector() -> Any:
    from langchain.vectorstores.neo4j_vector import Neo4jVector

    return Neo4jVector


def _import_opensearch_vector_search() -> Any:
    from langchain.vectorstores.opensearch_vector_search import OpenSearchVectorSearch

    return OpenSearchVectorSearch


def _import_pgembedding() -> Any:
    from langchain.vectorstores.pgembedding import PGEmbedding

    return PGEmbedding


def _import_pgvector() -> Any:
    from langchain.vectorstores.pgvector import PGVector

    return PGVector


def _import_pinecone() -> Any:
    from langchain.vectorstores.pinecone import Pinecone

    return Pinecone


def _import_qdrant() -> Any:
    from langchain.vectorstores.qdrant import Qdrant

    return Qdrant


def _import_redis() -> Any:
    from langchain.vectorstores.redis import Redis

    return Redis


def _import_rocksetdb() -> Any:
    from langchain.vectorstores.rocksetdb import Rockset

    return Rockset


def _import_vespa() -> Any:
    from langchain.vectorstores.vespa import VespaStore

    return VespaStore


def _import_scann() -> Any:
    from langchain.vectorstores.scann import ScaNN

    return ScaNN


def _import_singlestoredb() -> Any:
    from langchain.vectorstores.singlestoredb import SingleStoreDB

    return SingleStoreDB


def _import_sklearn() -> Any:
    from langchain.vectorstores.sklearn import SKLearnVectorStore

    return SKLearnVectorStore


def _import_sqlitevss() -> Any:
    from langchain.vectorstores.sqlitevss import SQLiteVSS

    return SQLiteVSS


def _import_starrocks() -> Any:
    from langchain.vectorstores.starrocks import StarRocks

    return StarRocks


def _import_supabase() -> Any:
    from langchain.vectorstores.supabase import SupabaseVectorStore

    return SupabaseVectorStore


def _import_tair() -> Any:
    from langchain.vectorstores.tair import Tair

    return Tair


def _import_tencentvectordb() -> Any:
    from langchain.vectorstores.tencentvectordb import TencentVectorDB

    return TencentVectorDB


def _import_tigris() -> Any:
    from langchain.vectorstores.tigris import Tigris

    return Tigris


def _import_timescalevector() -> Any:
    from langchain.vectorstores.timescalevector import TimescaleVector

    return TimescaleVector


def _import_typesense() -> Any:
    from langchain.vectorstores.typesense import Typesense

    return Typesense


def _import_usearch() -> Any:
    from langchain.vectorstores.usearch import USearch

    return USearch


def _import_vald() -> Any:
    from langchain.vectorstores.vald import Vald

    return Vald


def _import_vearch() -> Any:
    from langchain.vectorstores.vearch import Vearch

    return Vearch


def _import_vectara() -> Any:
    from langchain.vectorstores.vectara import Vectara

    return Vectara


def _import_weaviate() -> Any:
    from langchain.vectorstores.weaviate import Weaviate

    return Weaviate


def _import_zep() -> Any:
    from langchain.vectorstores.zep import ZepVectorStore

    return ZepVectorStore


def _import_zilliz() -> Any:
    from langchain.vectorstores.zilliz import Zilliz

    return Zilliz


def __getattr__(name: str) -> Any:
    if name == "AnalyticDB":
        return _import_analyticdb()
    elif name == "AlibabaCloudOpenSearch":
        return _import_alibaba_cloud_open_search()
    elif name == "AlibabaCloudOpenSearchSettings":
        return _import_alibaba_cloud_open_search_settings()
    elif name == "ElasticKnnSearch":
        return _import_elastic_knn_search()
    elif name == "ElasticVectorSearch":
        return _import_elastic_vector_search()
    elif name == "Annoy":
        return _import_annoy()
    elif name == "AtlasDB":
        return _import_atlas()
    elif name == "AwaDB":
        return _import_awadb()
    elif name == "AzureSearch":
        return _import_azuresearch()
    elif name == "Bagel":
        return _import_bageldb()
    elif name == "Cassandra":
        return _import_cassandra()
    elif name == "Chroma":
        return _import_chroma()
    elif name == "Clarifai":
        return _import_clarifai()
    elif name == "ClickhouseSettings":
        return _import_clickhouse_settings()
    elif name == "Clickhouse":
        return _import_clickhouse()
    elif name == "DashVector":
        return _import_dashvector()
    elif name == "DeepLake":
        return _import_deeplake()
    elif name == "Dingo":
        return _import_dingo()
    elif name == "DocArrayInMemorySearch":
        return _import_docarray_inmemory()
    elif name == "DocArrayHnswSearch":
        return _import_docarray_hnsw()
    elif name == "ElasticsearchStore":
        return _import_elasticsearch()
    elif name == "Epsilla":
        return _import_epsilla()
    elif name == "FAISS":
        return _import_faiss()
    elif name == "Hologres":
        return _import_hologres()
    elif name == "LanceDB":
        return _import_lancedb()
    elif name == "LLMRails":
        return _import_llm_rails()
    elif name == "Marqo":
        return _import_marqo()
    elif name == "MatchingEngine":
        return _import_matching_engine()
    elif name == "Meilisearch":
        return _import_meilisearch()
    elif name == "Milvus":
        return _import_milvus()
    elif name == "MomentoVectorIndex":
        return _import_momento_vector_index()
    elif name == "MongoDBAtlasVectorSearch":
        return _import_mongodb_atlas()
    elif name == "MyScaleSettings":
        return _import_myscale_settings()
    elif name == "MyScale":
        return _import_myscale()
    elif name == "Neo4jVector":
        return _import_neo4j_vector()
    elif name == "OpenSearchVectorSearch":
        return _import_opensearch_vector_search()
    elif name == "PGEmbedding":
        return _import_pgembedding()
    elif name == "PGVector":
        return _import_pgvector()
    elif name == "Pinecone":
        return _import_pinecone()
    elif name == "Qdrant":
        return _import_qdrant()
    elif name == "Redis":
        return _import_redis()
    elif name == "Rockset":
        return _import_rocksetdb()
    elif name == "ScaNN":
        return _import_scann()
    elif name == "SingleStoreDB":
        return _import_singlestoredb()
    elif name == "SKLearnVectorStore":
        return _import_sklearn()
    elif name == "SQLiteVSS":
        return _import_sqlitevss()
    elif name == "StarRocks":
        return _import_starrocks()
    elif name == "SupabaseVectorStore":
        return _import_supabase()
    elif name == "Tair":
        return _import_tair()
    elif name == "TencentVectorDB":
        return _import_tencentvectordb()
    elif name == "Tigris":
        return _import_tigris()
    elif name == "TimescaleVector":
        return _import_timescalevector()
    elif name == "Typesense":
        return _import_typesense()
    elif name == "USearch":
        return _import_usearch()
    elif name == "Vald":
        return _import_vald()
    elif name == "Vearch":
        return _import_vearch()
    elif name == "Vectara":
        return _import_vectara()
    elif name == "Weaviate":
        return _import_weaviate()
    elif name == "ZepVectorStore":
        return _import_zep()
    elif name == "Zilliz":
        return _import_zilliz()
    elif name == "VespaStore":
        return _import_vespa()
    else:
        raise AttributeError(f"Could not find: {name}")

>>>>>>> c7c03d47

__all__ = [
    "AlibabaCloudOpenSearch",
    "AlibabaCloudOpenSearchSettings",
    "AnalyticDB",
    "Annoy",
    "Annoy",
    "AtlasDB",
    "AtlasDB",
    "AwaDB",
    "AzureSearch",
    "Bagel",
    "BESVerctorStore",
    "Cassandra",
    "Chroma",
    "Chroma",
    "Clarifai",
    "Clickhouse",
    "ClickhouseSettings",
    "DashVector",
    "DeepLake",
    "DeepLake",
    "Dingo",
    "DocArrayHnswSearch",
    "DocArrayInMemorySearch",
    "ElasticKnnSearch",
    "ElasticVectorSearch",
    "ElasticsearchStore",
    "Epsilla",
    "FAISS",
    "Hologres",
    "LanceDB",
    "LLMRails",
    "Marqo",
    "MatchingEngine",
    "Meilisearch",
    "Milvus",
    "MomentoVectorIndex",
    "MongoDBAtlasVectorSearch",
    "MyScale",
    "MyScaleSettings",
    "Neo4jVector",
    "OpenSearchVectorSearch",
    "OpenSearchVectorSearch",
    "PGEmbedding",
    "PGVector",
    "Pinecone",
    "Qdrant",
    "Redis",
    "Rockset",
    "SKLearnVectorStore",
    "ScaNN",
    "SingleStoreDB",
    "SingleStoreDB",
    "SQLiteVSS",
    "StarRocks",
    "SupabaseVectorStore",
    "Tair",
    "Tigris",
    "TimescaleVector",
    "Typesense",
    "USearch",
    "Vald",
    "Vearch",
    "Vectara",
    "VectorStore",
    "VespaStore",
    "Weaviate",
    "ZepVectorStore",
    "Zilliz",
    "Zilliz",
    "TencentVectorDB",
]<|MERGE_RESOLUTION|>--- conflicted
+++ resolved
@@ -18,66 +18,7 @@
 
     Embeddings, Document
 """  # noqa: E501
-<<<<<<< HEAD
-from langchain.vectorstores.alibabacloud_opensearch import (
-    AlibabaCloudOpenSearch,
-    AlibabaCloudOpenSearchSettings,
-)
-from langchain.vectorstores.analyticdb import AnalyticDB
-from langchain.vectorstores.annoy import Annoy
-from langchain.vectorstores.atlas import AtlasDB
-from langchain.vectorstores.awadb import AwaDB
-from langchain.vectorstores.azuresearch import AzureSearch
-from langchain.vectorstores.bageldb import Bagel
-from langchain.vectorstores.baiducloud_vector_search import BESVerctorStore
-from langchain.vectorstores.base import VectorStore
-from langchain.vectorstores.cassandra import Cassandra
-from langchain.vectorstores.chroma import Chroma
-from langchain.vectorstores.clarifai import Clarifai
-from langchain.vectorstores.clickhouse import Clickhouse, ClickhouseSettings
-from langchain.vectorstores.dashvector import DashVector
-from langchain.vectorstores.deeplake import DeepLake
-from langchain.vectorstores.dingo import Dingo
-from langchain.vectorstores.docarray import DocArrayHnswSearch, DocArrayInMemorySearch
-from langchain.vectorstores.elastic_vector_search import (
-    ElasticKnnSearch,
-    ElasticVectorSearch,
-)
-from langchain.vectorstores.elasticsearch import ElasticsearchStore
-from langchain.vectorstores.epsilla import Epsilla
-from langchain.vectorstores.faiss import FAISS
-from langchain.vectorstores.hologres import Hologres
-from langchain.vectorstores.lancedb import LanceDB
-from langchain.vectorstores.marqo import Marqo
-from langchain.vectorstores.matching_engine import MatchingEngine
-from langchain.vectorstores.meilisearch import Meilisearch
-from langchain.vectorstores.milvus import Milvus
-from langchain.vectorstores.mongodb_atlas import MongoDBAtlasVectorSearch
-from langchain.vectorstores.myscale import MyScale, MyScaleSettings
-from langchain.vectorstores.neo4j_vector import Neo4jVector
-from langchain.vectorstores.opensearch_vector_search import OpenSearchVectorSearch
-from langchain.vectorstores.pgembedding import PGEmbedding
-from langchain.vectorstores.pgvector import PGVector
-from langchain.vectorstores.pinecone import Pinecone
-from langchain.vectorstores.qdrant import Qdrant
-from langchain.vectorstores.redis import Redis
-from langchain.vectorstores.rocksetdb import Rockset
-from langchain.vectorstores.scann import ScaNN
-from langchain.vectorstores.singlestoredb import SingleStoreDB
-from langchain.vectorstores.sklearn import SKLearnVectorStore
-from langchain.vectorstores.sqlitevss import SQLiteVSS
-from langchain.vectorstores.starrocks import StarRocks
-from langchain.vectorstores.supabase import SupabaseVectorStore
-from langchain.vectorstores.tair import Tair
-from langchain.vectorstores.tencentvectordb import TencentVectorDB
-from langchain.vectorstores.tigris import Tigris
-from langchain.vectorstores.typesense import Typesense
-from langchain.vectorstores.usearch import USearch
-from langchain.vectorstores.vectara import Vectara
-from langchain.vectorstores.weaviate import Weaviate
-from langchain.vectorstores.zep import ZepVectorStore
-from langchain.vectorstores.zilliz import Zilliz
-=======
+
 from typing import Any
 
 from langchain.schema.vectorstore import VectorStore
@@ -143,6 +84,11 @@
     from langchain.vectorstores.bageldb import Bagel
 
     return Bagel
+
+def _import_baiducloud_vector_search() -> Any:
+    from langchain.vectorstores.baiducloud_vector_search import BESVerctorStore
+
+    return BESVerctorStore
 
 
 def _import_cassandra() -> Any:
@@ -472,6 +418,8 @@
         return _import_azuresearch()
     elif name == "Bagel":
         return _import_bageldb()
+    elif name == "BESVerctorStore":
+        return _import_baiducloud_vector_search()
     elif name == "Cassandra":
         return _import_cassandra()
     elif name == "Chroma":
@@ -575,79 +523,4 @@
     elif name == "VespaStore":
         return _import_vespa()
     else:
-        raise AttributeError(f"Could not find: {name}")
-
->>>>>>> c7c03d47
-
-__all__ = [
-    "AlibabaCloudOpenSearch",
-    "AlibabaCloudOpenSearchSettings",
-    "AnalyticDB",
-    "Annoy",
-    "Annoy",
-    "AtlasDB",
-    "AtlasDB",
-    "AwaDB",
-    "AzureSearch",
-    "Bagel",
-    "BESVerctorStore",
-    "Cassandra",
-    "Chroma",
-    "Chroma",
-    "Clarifai",
-    "Clickhouse",
-    "ClickhouseSettings",
-    "DashVector",
-    "DeepLake",
-    "DeepLake",
-    "Dingo",
-    "DocArrayHnswSearch",
-    "DocArrayInMemorySearch",
-    "ElasticKnnSearch",
-    "ElasticVectorSearch",
-    "ElasticsearchStore",
-    "Epsilla",
-    "FAISS",
-    "Hologres",
-    "LanceDB",
-    "LLMRails",
-    "Marqo",
-    "MatchingEngine",
-    "Meilisearch",
-    "Milvus",
-    "MomentoVectorIndex",
-    "MongoDBAtlasVectorSearch",
-    "MyScale",
-    "MyScaleSettings",
-    "Neo4jVector",
-    "OpenSearchVectorSearch",
-    "OpenSearchVectorSearch",
-    "PGEmbedding",
-    "PGVector",
-    "Pinecone",
-    "Qdrant",
-    "Redis",
-    "Rockset",
-    "SKLearnVectorStore",
-    "ScaNN",
-    "SingleStoreDB",
-    "SingleStoreDB",
-    "SQLiteVSS",
-    "StarRocks",
-    "SupabaseVectorStore",
-    "Tair",
-    "Tigris",
-    "TimescaleVector",
-    "Typesense",
-    "USearch",
-    "Vald",
-    "Vearch",
-    "Vectara",
-    "VectorStore",
-    "VespaStore",
-    "Weaviate",
-    "ZepVectorStore",
-    "Zilliz",
-    "Zilliz",
-    "TencentVectorDB",
-]+        raise AttributeError(f"Could not find: {name}")