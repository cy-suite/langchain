# This is a Dockerfile for the Development Container

# Use the Python base image
ARG VARIANT="3.11-bullseye"
FROM mcr.microsoft.com/devcontainers/python:0-${VARIANT} AS langchain-dev-base

USER vscode

# Define the version of Poetry to install (default is 1.4.2)
# Define the directory of python virtual environment
ARG PYTHON_VIRTUALENV_HOME=/home/vscode/langchain-py-env \
    POETRY_VERSION=1.3.2

ENV POETRY_VIRTUALENVS_IN_PROJECT=false \
    POETRY_NO_INTERACTION=true 

# Install Poetry outside of the v`irtual environment to avoid conflicts
RUN python3 -m pip install --user pipx && \
    python3 -m pipx ensurepath && \
    pipx install poetry==${POETRY_VERSION}

# Create a Python virtual environment for the project
RUN python3 -m venv ${PYTHON_VIRTUALENV_HOME} && \
    $PYTHON_VIRTUALENV_HOME/bin/pip install --upgrade pip

ENV PATH="$PYTHON_VIRTUALENV_HOME/bin:$PATH" \
    VIRTUAL_ENV=$PYTHON_VIRTUALENV_HOME

# Setup for bash
RUN poetry completions bash >> /home/vscode/.bash_completion && \
    echo "export PATH=$PYTHON_VIRTUALENV_HOME/bin:$PATH" >> ~/.bashrc

# Set the working directory for the app
WORKDIR /workspaces/langchain

# Use a multi-stage build to install dependencies
FROM langchain-dev-base AS langchain-dev-dependencies

ARG PYTHON_VIRTUALENV_HOME

# Copy only the dependency files for installation
COPY libs/langchain/pyproject.toml libs/langchain/poetry.toml libs/langchain/poetry.lock ./

# Copy the langchain library for installation
COPY libs/langchain/ libs/langchain/

# Copy the core library for installation
COPY libs/core ../core

# Copy the community library for installation
COPY libs/community/ ../community/

# Copy the text-splitters library for installation
COPY libs/text-splitters/ ../text-splitters/

# Copy the partners library for installation
COPY libs/partners ../partners/

<<<<<<< HEAD
=======
# Copy the standard-tests library for installation
>>>>>>> 40b4a3de
COPY libs/standard-tests ../standard-tests/

# Install the Poetry dependencies (this layer will be cached as long as the dependencies don't change)
RUN poetry install --no-interaction --no-ansi --with dev,test,docs<|MERGE_RESOLUTION|>--- conflicted
+++ resolved
@@ -56,10 +56,7 @@
 # Copy the partners library for installation
 COPY libs/partners ../partners/
 
-<<<<<<< HEAD
-=======
 # Copy the standard-tests library for installation
->>>>>>> 40b4a3de
 COPY libs/standard-tests ../standard-tests/
 
 # Install the Poetry dependencies (this layer will be cached as long as the dependencies don't change)
